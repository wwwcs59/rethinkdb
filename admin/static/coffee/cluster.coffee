# Models for Backbone.js
class Namespace extends Backbone.Model
    urlRoot: '/ajax/namespaces'
    initialize: ->
        log_initial '(initializing) namespace model'

    # Is x between the lower and upper splitpoints (the open interval) for the given index?
    splitpoint_between: (shard_index, sp) =>
        console.log "splitpoint_between #{shard_index}, #{sp}"
        all_sps = @.get('splitpoints')
        return (shard_index == 0 || all_sps[shard_index - 1] < sp) && (shard_index == all_sps.length || sp < all_sps[shard_index])

class Datacenter extends Backbone.Model

class Machine extends Backbone.Model

class Event extends Backbone.Model

class Issue extends Backbone.Model

class ConnectionStatus extends Backbone.Model

class DataStream extends Backbone.Model
    max_cached: 250
    cache_ready: false

    initialize: ->
        @.set('cached_data': [])

    update: (timestamp) => @.get('data').each (data_point) => @update_data_point data_point, timestamp

    update_data_point: (data_point, timestamp) =>
        # Attributes of the data point
        uuid = data_point.get('id')
        existing_val = data_point.get('value')

        # Get a random number between -1 and 1, using a normal distribution
        random = d3.random.normal(0,0.2)
        delta = random()
        delta = -1 if delta < -1
        delta = 1 if delta > 1

        # Multiply by a constant factor to get a delta for the next walk
        delta = Math.floor(delta * 100)

        # Pop the oldest data point off the cached data (if we've filled the cache)
        cached_data = @.get('cached_data')
        if not cached_data[uuid]?
            cached_data[uuid] = []
        if cached_data[uuid].length >= @num_cached
            cached_data[uuid].shift()

        # Cache the existing value (create a copy based on the existing object)
        cached_data[uuid].push new DataPoint data_point.toJSON()

        if not @cache_ready and cached_data[uuid].length >= 2
            @cache_ready = true
            @.trigger 'cache_ready'

        # Logging (remove TODO)
        ###
        name = data_point.get('collection').get(uuid).get('name')
        if name is 'usa_1' and @.get('name') is 'mem_usage_data'
            console.log name, "in dataset #{@.get('name')} now includes the data", _.map cached_data["01f04592-e403-4abc-a845-83d43f6fd967"], (data_point) -> data_point.get('value')
        ###
        
        # Make sure the new value is non-negative
        new_val = existing_val + delta
        new_val = existing_val if new_val <= 0

        # Set the new value
        data_point.set
            value: new_val
            # Assumption: every datapoint across datastreams at the time of sampling will have the same datetime stamp
            time: timestamp

class DataPoint extends Backbone.Model

class DataPoints extends Backbone.Collection
    model: DataPoint

# Collections for Backbone.js
class Namespaces extends Backbone.Collection
    model: Namespace
    name: 'Namespaces'

class Datacenters extends Backbone.Collection
    model: Datacenter
    name: 'Datacenters'

class Machines extends Backbone.Collection
    model: Machine
    name: 'Machines'

class Events extends Backbone.Collection
    model: Event
    comparator: (event) ->
        # sort strings in reverse order (return a negated string)
        String.fromCharCode.apply String,
            _.map(event.get('datetime').split(''), (c) -> 0xffff - c.charCodeAt())

class Issues extends Backbone.Collection
    model: Issue
    url: '/ajax/issues'

class DashboardView extends Backbone.View
    className: 'dashboard-view'
    template: Handlebars.compile $('#dashboard_view-template').html()

    update_data_streams: (datastreams) ->
        timestamp = new Date(Date.now())
        
        for stream in datastreams
           stream.update(timestamp)

    initialize: ->
        log_initial '(initializing) dashboard view'

        fake_data = ->
            data_points = new DataPoints()
            cached_data = {}
            for collection in [namespaces, datacenters, machines]
                collection.map (model, i) ->
                    d = new DataPoint
                        collection: collection
                        value: (i+1) * 100
                        id: model.get('id')
                        # Assumption: every datapoint across datastreams at the time of sampling will have the same datetime stamp
                        time: new Date(Date.now())
                    data_points.add d
                    cached_data[model.get('id')] = [d]
            return data_points

        mem_usage_data = new DataStream
            name: 'mem_usage_data'
            pretty_print_name: 'memory usage'
            data: fake_data()
            cached_data: []
            active_uuids: []

        disk_usage_data = new DataStream
            name: 'disk_usage_data'
            pretty_print_name: 'disk usage'
            data: fake_data()
            cached_data: []
            active_uuids: []

        cluster_performance_total = new DataStream
            name:  'cluster_performance_total'
            pretty_print_name: 'total ops/sec'
            data: fake_data()
            cached_data: []
            active_uuids: []

        cluster_performance_reads = new DataStream
            name:  'cluster_performance_reads'
            pretty_print_name: 'reads/sec'
            data: fake_data()
            cached_data: []
            active_uuids: []

        cluster_performance_writes = new DataStream
            name:  'cluster_performance_writes'
            pretty_print_name: 'writes/sec'
            data: fake_data()
            cached_data: []
            active_uuids: []


        data_streams = [mem_usage_data, disk_usage_data, cluster_performance_total, cluster_performance_reads, cluster_performance_writes]

        setInterval (=> @update_data_streams data_streams), 1500

        @data_picker = new Vis.DataPicker data_streams
        color_map = @data_picker.get_color_map()

        @disk_usage = new Vis.ResourcePieChart disk_usage_data, color_map
        @mem_usage = new Vis.ResourcePieChart mem_usage_data, color_map
        @cluster_performance = new Vis.ClusterPerformanceGraph [cluster_performance_total, cluster_performance_reads, cluster_performance_writes], color_map

    render: ->
        log_render '(rendering) dashboard view'
        @.$el.html @template({})

        @.$('.data-picker').html @data_picker.render().el
        @.$('.disk-usage').html @disk_usage.render().el
        @.$('.mem-usage').html @mem_usage.render().el
        @.$('.chart.cluster-performance').html @cluster_performance.render().el

        return @

module 'Vis', ->
    class @DataPicker extends Backbone.View
        template: Handlebars.compile $('#data_picker-template').html()

        class: 'data-picker'

        events: =>
            'click .nav li': 'switch_filter'

        # The DataPicker takes the following arguments:
        #   data_streams: a list of DataStreams to update whenever new data is picked
        initialize: (data_streams)->
            @filters = {}
            @collections = [namespaces, datacenters, machines]

            color_scheme = d3.scale.category20()
            @color_map = {}
            for collection in @collections
                collection.map (model, i) =>
                    @color_map[model.get('id')] = color_scheme i

            # Create one filter for each type of data (machine, namespace, datacenter, etc.) we use in all of these data streams
            for collection in @collections
                @filters[collection.name] = new Vis.DataStreamFilter collection, data_streams, @color_map
            @selected_filter = @filters[@collections[0].name]

        render: =>
            @.$el.html @template
                stream_filters: _.map(@filters, (filter, collection_name) =>
                    name: collection_name
                    selected: filter is @selected_filter
                )

            @.$('.filter').html @selected_filter.render().el

            @.delegateEvents()
            return @

        switch_filter: (event) =>
            collection_name = $(event.currentTarget).data('filter')
            @selected_filter = @filters[collection_name]

            @render()

            event.preventDefault()

        get_color_map: => @color_map

    class @DataStreamFilter extends Backbone.View
        className: 'data-stream-filter'
        template: Handlebars.compile $('#data_stream_filter-template').html()

        events: ->
            'click .model': 'select_model'

        # The DataStreamFilter takes the following arguments:
        #   collection: the collection whose models will be used for this filter
        #   data_streams: data streams to update whenever a new set of models is selected
        initialize: (collection, data_streams, color_map) ->
            @collection = collection
            @data_streams = data_streams
            @color_map = color_map

            @models_selected = {}
            for model in collection.models
                @models_selected[model.get('id')] = true

        render: =>
            @.$el.html @template
                models: _.map(@collection.models, (model) =>
                    id: model.get('id')
                    name: model.get('name')
                    selected: @models_selected[model.get('id')]
                    color: @color_map[model.get('id')]
                )

            @filter_data_sources()

            @.delegateEvents()
            return @

        select_model: (event) =>
            $model = @.$(event.currentTarget)
            id = $model.data('id')
            @models_selected[id] = not @models_selected[id]
            $('input', $model).attr('checked', @models_selected[id])

            @filter_data_sources()

        filter_data_sources: =>
            active_uuids = []
            _.each @models_selected, (selected, uuid) -> active_uuids.push uuid if selected

            for stream in @data_streams
                stream.set
                    'active_uuids': active_uuids

    class @ResourcePieChart extends Backbone.View
        className: 'resource-pie-chart'
        no_data_template: Handlebars.compile $('#vis_no_data-template').html()
        empty_chart_showing: false

        events: ->
            'click': 'update_chart'

        initialize: (data_stream, color_map) ->
            log_initial '(initializing) resource pie chart'

            # Use the given datastream to back the pie chart
            @data_stream = data_stream

            # Use a pre-defined color scale to pick the colors
            @color_map = color_map

            # Dimensions of the pie chart
            @width = 220
            @height = 200
            @radius = Math.floor(Math.min(@width, @height) / 2  * 0.65)
            @text_offset = 10

            # Transition duration (update frequency) in ms
            @duration = 1000

            # Function to sort the data in order of ascending names (a and b are two datapoints to be compared to one another)
            sort_data_points = (a, b)->
                name = (data_point) -> data_point.collection.get(data_point.id).get('name')
                return d3.ascending(name a, name b)

            # Use the pie layout, indicate where to get the actual value from and how to sort the data
            @donut = d3.layout.pie().sort(sort_data_points).value((d) -> d.value)
            # Define the arc's width using the built-in arc function
            @arc = d3.svg.arc().innerRadius(@radius).outerRadius(@radius - 25)

            # Make the data change every few ms | faked TODO
            setInterval @update_chart, 2000

        # Utility function to get the total value of the data points based on filtering
        #   data: data set that contains data points to be totaled
        get_total: (data) =>
            # Choose only data points that are among the selected sets, get their sum
            values = _.map data, (data_point) -> data_point.value
            return _.reduce values, (memo, num) -> memo + num

        # Utility function to only get a filtered subset of the data
        get_filtered_data: =>
            return _.map @data_stream.get('active_uuids'), (uuid) =>
                @data_stream.get('data').get(uuid).toJSON()

        render: =>
            @.$el.empty()
            # Define the base visualization layer for the pie chart
            svg = d3.select(@el).append('svg:svg')
                    .attr('width', @width)
                    .attr('height', @height)
            @svg = svg

            @groups = {}

            # Group for the pie sections, ticks, and labels
            @groups.arcs = svg.append('svg:g')
                .attr('class', 'arcs')
                .attr('transform', "translate(#{@width/2},#{@height/2})")

            # Group for text in the center
            @groups.center = svg.append('svg:g')
                .attr('class', 'center')
                .attr('transform', "translate(#{@width/2},#{@height/2})")

            # Add the center text
            #   label for just the "total" element
            @groups.center.append('svg:text')
                .attr('class','total-label')
                .attr('dy', -10)
                .attr('text-anchor', 'middle')
                .text('Total')
            #   label for the units
            @groups.center.append('svg:text')
                .attr('class','total-units')
                .attr('dy', 21)
                .attr('text-anchor', 'middle')
                .text('mb')
            #   label for the actual value
            @groups.center.append('svg:text')
                .attr('class','total-value')
                .attr('dy', 7)
                .attr('text-anchor', 'middle')


            @draw_pie_chart()
            @data_stream.off 'change:active_uuids', @draw_pie_chart
            @data_stream.on 'change:active_uuids', @draw_pie_chart

            return @

        # Draw arcs for the donut pie chart from scratch
        draw_pie_chart: =>
            # Get the selected datasets. If there aren't any selected, indicate no data was selected.
            filtered_data = @get_filtered_data()

            if filtered_data.length is 0
                @show_empty_chart()
                return
            else
                @hide_empty_chart() if @empty_chart_showing

            # Calculate a new total
            total = @get_total filtered_data

            # Update the pie chart with the new data
            @arcs = @groups.arcs.selectAll('g.arc').data(@donut(filtered_data), (d) -> d.data.id)

            # Stop all running animations / tweenings to allow us to redraw the pie chart.
            d3.selectAll("*").transition().delay(0)

            # Whenever a datum is entered, create a new group that will contain the arc path, arc tick, and arc label
            entering_arc_groups = @arcs
                .enter()
                    .append('svg:g')
                        .attr('class','arc')

            # Make sure each arc path has positional data to help tween: if it's missing, use the current position
            @arcs.each((d) =>
                # Make sure we have a color
                if not @color_map[d.data.id]?
                    console.log "No color can be found for #{d.data.id}."
                # Save the current state of the arc (angles, values, etc.) for use when tweening
                d.data.previous =
                    endAngle: d.endAngle
                    startAngle: d.startAngle
                    value: d.value
            )

            # Add an arc path to the group
            entering_arc_groups.append('svg:path')
                .attr('class','section')
                # Fill the pie chart with the color scheme we defined
                .attr('fill', (d) => @color_map[d.data.id])

            # Add a tick to the group
            entering_arc_groups.append('svg:line')
                    .attr('class','tick')
                    .attr('x1', 0)
                    .attr('x2', 0)
                    .attr('y1', -@radius - 7)
                    .attr('y2', -@radius - 3)

            # Add a label to each group
            entering_arc_groups.append('svg:text')
                .attr('class','label')
                .attr('text-anchor','middle')
                .attr('dominant-baseline','central')


            # Update the center text
            @groups.center.select('text.total-value').text(total)

            # Whenever a datum is exited, just remove the group
            @arcs.exit().remove()
            
            # Calculate the positions, transformations, and data for each of the arc group elements
            @arcs.select('path.section').attr('d', @arc)
            @arcs.select('line.tick').attr('transform', (d) -> "rotate(#{(d.startAngle + d.endAngle)/2 * (180/Math.PI)})")

            # Terrible hack that works: set a timeout of zero so that this is called only when the rendered view is actually added to the DOM
            # Reason this is necessary: getting the bounding box of the text node (bbox) will only work when the text box is actually rendered on the page
            setTimeout =>
                # Keep a local reference to the class function
                pie_label_position = @pie_label_position
                @arcs.select('text.label')
                    .text((d) =>
                        percentage = (d.value/total) * 100
                        return percentage.toFixed(1) + '%'
                    )
                    # Determine each pie label's position
                    .attr('transform', (d) ->
                        angle = (d.startAngle + d.endAngle)/2
                        pos = pie_label_position(this, angle)
                        return "translate(#{pos.x},#{pos.y})"
                    )
            , 0

        update_chart: =>
            # Get the selected datasets. If there aren't any selected, indicate no data was selected.
            filtered_data = @get_filtered_data()

            if filtered_data.length is 0
                @show_empty_chart()
                return

            # Save positional data calculated by the previous tween before we fetch new data
            existing_positional_data = {}
            for datum in @arcs.data()
                if datum.data.previous?
                    existing_positional_data[datum.data.id] = datum.data.previous

            # Run the updated data through the donut layout manager
            new_data = @donut filtered_data

            # Drop in positional data if it exists for the given arc
            new_data = _.map new_data, (datum) ->
                if datum.data.id of existing_positional_data
                    datum.data.previous = existing_positional_data[datum.data.id]
                return datum

            # Calculate a new total
            total = @get_total new_data

            # Update the pie chart with the new data
            @arcs.data(new_data, (d) -> d.data.id)

            # Use an arc tweening function to transition between arcs
            @arcs.select('path.section').transition().duration(@duration)
                .attrTween('d', (d) =>
                    # Interpolate from the previous angle to the new angle
                    i = d3.interpolate d.data.previous, d

                    # Return a function that specifies the new path data using the interpolated values
                    return (t) => @arc(i(t))
                )
                .each 'end', (d) ->
                    d.data.previous =
                        endAngle: d.endAngle
                        startAngle: d.startAngle
                        value: d.value

            # Transition between ticks
            @arcs.select('line.tick').transition().duration(@duration)
                .attrTween('transform', (d) =>
                    # Convert the previous tick angle and new tick angle, converting radians to degrees
                    previous_angle = (d.data.previous.startAngle + d.data.previous.endAngle)/2 * (180/Math.PI)
                    new_angle =  (d.startAngle + d.endAngle)/2 * (180/Math.PI)

                    # Interpolate from the previous angle to the new angle
                    i = @interpolate_degrees previous_angle, new_angle

                    # Return a string indicating the SVG translation for the tick at each point along the interpolation
                    return (t) => "rotate(#{i(t)})"
                )

            # Keep a local reference to the class function
            pie_label_position = @pie_label_position
            # Transition between label positions
            pie_labels = @arcs.select('text.label')
                .transition().duration(@duration)
                    .attrTween('transform', (d) ->
                            previous_angle = (d.data.previous.startAngle + d.data.previous.endAngle)/2
                            new_angle = (d.startAngle + d.endAngle)/2
                            i = d3.interpolate previous_angle, new_angle
                            return (t) =>
                                p = pie_label_position(this, i(t))
                                return "translate(#{p.x},#{p.y})"
                    )
                    .text((d) =>
                        percentage = (d.value/total) * 100
                        return percentage.toFixed(1) + '%'
                )

            # Update the tracked value
            @groups.center.select('text.total-value')
                .text(total)

        # Show the empty chart div, hide the svg
        show_empty_chart: =>
            if not @empty_chart_showing
                @.$el.append @no_data_template()
                @.$('svg').hide()
                @empty_chart_showing = true

        # Hide the empty chart div, show the svg
        hide_empty_chart: =>
            if @empty_chart_showing
                $('.no-data').remove()
                @.$('svg').show()
                @empty_chart_showing = false

        # Calculates the x and y position for labels on each section of the pie chart
        # Takes a text box that will be used as the label, and an angle that the label should be positioned at
        pie_label_position: (text_box, angle) =>
            # Bounding box of the text label
            bbox = text_box.getBBox()
            # Distance the text box should be from the circle
            r = @radius + @text_offset

            # Point at which the vector from the center of the pie chart intersects with the ellipse of the text box
            intersection =
                x: r * Math.sin(angle)
                y: -r * Math.cos(angle)
            # Point where the center of the rect should be placed
            center_ellipse =
                x: intersection.x + bbox.width/2 * Math.sin(angle)
                y: intersection.y - bbox.height/2 * Math.cos(angle)
            # Return the SVG point to draw the rect from
            return p =
                x: center_ellipse.x
                y: center_ellipse.y


        # Returns an interpolator for angles (designed to move within [-180,180])
        interpolate_degrees: (start_angle, end_angle) ->
            delta = end_angle - start_angle
            delta -= 360 while delta >= 180
            delta += 360 while delta < -180

            return d3.interpolate start_angle, start_angle + delta

    class @ClusterPerformanceGraph extends Backbone.View
        className: 'cluster-performance-graph'
        loading_template: Handlebars.compile $('#vis_loading-template').html()
        no_data_template: Handlebars.compile $('#vis_no_data-template').html()
        stream_picker_template: Handlebars.compile $('#vis-graph_stream_picker-template').html()
        empty_chart_showing: false

        events: ->
            'click .stream-picker .datastream': 'change_data_stream'

        time_now: -> new Date(Date.now() - @duration)

        get_data: =>
            # Create a zero-filled array the size of the first data set's cached values: this array will help keep track of stacking data sets
            previous_values = _.map @data_stream.get('cached_data')[@active_uuids[0]], -> 0

            _.map @active_uuids, (uuid) =>
                active_data = @data_stream.get('cached_data')[uuid]
                points = _.map active_data, (data_point,i) -> _.extend data_point.toJSON(),
                    previous_value: previous_values[i]
                
                # The current active dataset values should be added to previous_values: this helps stack each dataset on top of one another
                active_values = _.map active_data, (datapoint) -> datapoint.get('value')
                previous_values = _.map _.zip(active_values, previous_values), (zipped) ->
                    _.reduce zipped, (t,s) -> t + s

                return {
                    uuid: uuid
                    datapoints: _.rest points, Math.max(0, points.length - @n) # Only < n points should be plotted
                }

        get_latest_time: (data) ->
            last_times = _.map data, (data_set) -> data_set.datapoints[data_set.datapoints.length-1].time
            return _.min last_times

        get_highest_value: (data) ->
            # Get an array of arrays for the values of each data set. Example: [[1,2],[3,4],[5,6]]
            active_values = _.map data, (data_set) ->
                _.map data_set.datapoints, (datum) -> return datum.value

            if active_values.length is 0
                return 0
            # Get an array that has just the sum of values in each position (peaks). Example: [9,12]
            sum_values = _.reduce active_values, (prev_values, values) -> # Reduce to one array
                _.map _.zip(prev_values, values), (zipped) -> # Sum each arrays' elements
                    _.reduce zipped, (t,s) -> t + s

            # Return the maximum value (highest peak of data)
            return d3.max(sum_values)
            
        initialize: (data_streams, color_map) ->
            log_initial '(initializing) cluster performance graph'
            # Generate fake data for visualization reasons | faked data TODO
            # Number of elements
            @n = 50
            # Transition duration (update frequency) in ms
            @duration = 1500

            # Data stream that backs this plot, and the currently active uuids
            @data_streams = data_streams
            @data_stream = data_streams[0]
            @active_uuids = @data_stream.get('active_uuids')

            # Use a pre-defined color scale to pick the colors
            @color_map = color_map

            # Dimensions and margins for the plot
            @margin =
                top: 6
                right: 0
                bottom: 40
                left: 40
            @width = 600 - @margin.right
            @height = 300 - @margin.top - @margin.bottom

        render: =>
            # We'll be recreating $el from scratch each time
            @.$el.empty()

            # Remove all previous bindings on the datastreams we're watching
            for stream in @data_streams
                stream.off  'cache_ready', @cache_ready
                stream.off 'change:active_uuids', @active_uuids_changed

            # Get the new set of active datasets
            @active_uuids = @data_stream.get('active_uuids')
            
            # Draw the chart immediately if enough data has been cached
            if @get_data()[0].datapoints.length >= 2
                @add_data_stream_picker()
                @draw_chart()
            # Otherwise, set up a binding to draw the chart when the cache is ready
            else
                @data_stream.on 'cache_ready', @cache_ready
                @.$el.html @loading_template()

            # Bind to datapicker changes
            @data_stream.on 'change:active_uuids', @active_uuids_changed

            # Reattach callbacks
            @.delegateEvents()
                
            return @

        # Draw the chart when the cache is ready
        cache_ready: =>
            @.$('.loading').fadeOut 'medium', =>
                $(@).remove()
                @add_data_stream_picker()
                @draw_chart()

        # Update the new set of active datasets
        active_uuids_changed: =>
            @active_uuids = @data_stream.get('active_uuids')
            @draw_chart()

        # Set up datastream picker
        add_data_stream_picker: =>
            if @data_streams.length > 1
                @.$el.append @stream_picker_template
                    datastreams: _.map(@data_streams, (data_stream, i) =>
                        id: i
                        name: data_stream.get('pretty_print_name')
                        selected: @data_stream is data_stream
                    )

        change_data_stream: (event) =>
            # Remove the binding that watches @data_stream for changes in active uuids
            @data_stream.off 'change:active_uuids'
            
            # Update the @data_stream reference based on what was clicked (and make appropriate visual changes to the radio buttons)
            $data_stream = @.$(event.currentTarget)
            id = $data_stream.data('id')
            @data_stream = @data_streams[id]
            @.$('.stream_picker input').attr('checked', false)
            $('input', $data_stream).attr('checked', true)
            
            # Now that we've updated the @data_stream reference, bind again to datapicker changes
            @data_stream.on 'change:active_uuids', @active_uuids_changed

            @draw_chart()

        draw_chart: =>
            data = @get_data()

            # Stop all running animations / tweenings to allow us to redraw the line chart
            d3.selectAll("*").transition().delay(0)

            @.$('svg').remove()

            # If there is no data, don't render the chart
            if data.length is 0
                @show_empty_chart()
                return
            else
                @hide_empty_chart() if @empty_chart_showing

            # Get the latest recorded time
            last_time = @get_latest_time data

            # The x scale's domain defines a window of 30 seconds, accounting for the points we're buffering
            @x = d3.time.scale()
                .domain([last_time - 30000 - 2 * @duration, last_time - 2 * @duration])
                .range([0, @width])

            # The y scale should start at zero, and end at the highest sum across all data sets
            @y = d3.scale.linear()
                .domain([0, @get_highest_value(data)])
                .range([@height, 0])

            # Define the axes
            @x_axis = => d3.svg.axis().scale(@x).orient('bottom').ticks(5).tickFormat(d3.time.format('%X'))
            @y_axis = => d3.svg.axis().scale(@y).ticks(5).orient('left')

            # Define the lines for each data set
            @line = d3.svg.line()
                .interpolate('linear')
                .x((d,i) => @x(d.time)
                )
                .y((d) => @y(d.value + d.previous_value))

            # Define the fill for each data set
            @area = d3.svg.area()
                .x((d,i) => @x(d.time))
                .y0(@height-1)
                .y1((d) => @y(d.value + d.previous_value))

            @chart = {}

            # Define and add the base visualization layer for the plot
            @chart.svg = d3.select(@el).append('svg:svg')
                    .attr('width', @width + @margin.left + @margin.right)
                    .attr('height', @height + @margin.top + @margin.bottom)
                # Group that will hold all svg elements: translate it to accomodate internal margins
                .append('svg:g')
                    .attr('transform', "translate(#{@margin.left},#{@margin.top})")

            # Define the clipping path: we need to clip the line to make sure it doesn't interfere with the axes
            @chart.clipping_path = @chart.svg.append('defs').append('clipPath')
                    .attr('id', 'clip')
                .append('rect')
                    .attr('width', @width)
                    .attr('height', @height)

            # For each data set, create a group, add a clipping path, and set the data to be associated with the data set
            @chart.data_sets = {}
            # Add elements from the back, since SVG's z-order depends on the order in which elements are added
            for i in [data.length-1..0]
                data_set = data[i]
                color = @color_map[data_set.uuid]
                group = @chart.svg.append('g')
                        .attr('clip-path', 'url(#clip)')
                        .data([data_set.datapoints])

                # Add a line to each data set group
                group.append('path')
                        .attr('class','line')
                        .attr('stroke', color)
                        .attr('d', @line)

                # Add an area fill to each data set group
                group.append('path')
                        .attr('class','area')
                        .attr('fill', color)
                        .attr('d', @area)

                @chart.data_sets[data_set.uuid] = group

            # Define and add the axes
            @chart.axes =
                x: @chart.svg.append('g')
                    .attr('class', 'x-axis')
                    .attr('transform', "translate(0,#{@height})")
                    .call @x_axis()
                y: @chart.svg.append('g')
                    .attr('class', 'y-axis')
                    .call @y_axis()

            # Start the first tick
            @update_chart()

            return @

        # Update the chart (each tick)
        update_chart: =>
            data = @get_data()
            last_time = @get_latest_time data

            # Update the domains for both axes
            @x.domain([last_time - 30000 - @duration, last_time - @duration])

            # For the y-axis, the domain should only grow, not shrink, based on previous domains calculated
            existing_domain = @y.domain()
            highest_value = d3.max([@get_highest_value(data), existing_domain[1]])
            @y.domain([0, highest_value])

            animate = (data_set) =>
                group = @chart.data_sets[data_set.uuid]

                # Update the data for each data set
                group.data([data_set.datapoints])

                slide_path_to = @x(last_time - @duration) - @x(last_time)
                # Redraw and transition the line for each data set
                group.select('path.line')
                    # Redraw the line, but don't transform anything yet (otherwise the effect is visually jarring)
                    .attr('d', @line)
                    .attr('transform', null)
                    # Slide in the newly drawn line by translating it
                    .transition()
                        .duration(@duration)
                        .ease('linear')
                        .attr('transform', "translate(#{slide_path_to})")

                # Redraw and transition the area fill for each data set
                group.select('path.area')
                    .attr('d', @area)
                    .attr('transform', null)
                    .transition()
                        .duration(@duration)
                        .ease('linear')
                        .attr('transform', "translate(#{slide_path_to})")
            for data_set in data
                animate data_set

            # Transition the axes: slide linearly
            @chart.axes.x.transition()
               .duration(@duration)
               .ease('linear')
               .call(@x_axis())

            @chart.axes.y.transition()
                .duration(@duration)
                .ease('linear')
                .call(@y_axis())
                # Call the tick function again after this transition is finished (infinite loop)
                .each 'end', => @update_chart() if data_set.uuid is @active_uuids[@active_uuids.length - 1]

        # Show the empty chart div, hide the svg
        show_empty_chart: =>
            if not @empty_chart_showing
                @.$el.append @no_data_template()
                @.$('svg').hide()
                @.$('.stream-picker').hide()
                @empty_chart_showing = true

        # Hide the empty chart div, show the svg
        hide_empty_chart: =>
            if @empty_chart_showing
                $('.no-data').remove()
                @.$('svg').show()
                @.$('.stream-picker').show()
                @empty_chart_showing = false

# Router for Backbone.js
class BackboneCluster extends Backbone.Router
    routes:
        '': 'dashboard'
        'namespaces': 'index_namespaces'
        'namespaces/:id': 'namespace'
        'datacenters': 'index_datacenters'
        'datacenters/:id': 'datacenter'
        'machines': 'index_machines'
        'machines/:id': 'machine'
        'dashboard': 'dashboard'
        'resolve_issues': 'resolve_issues'
        'events': 'events'

    initialize: ->
        log_initial '(initializing) router'

        @$container = $('#cluster')

        @namespaces_cluster_view = new ClusterView.NamespacesContainer
            namespaces: namespaces

        @datacenters_cluster_view = new ClusterView.DatacentersContainer
            datacenters: datacenters

        @machines_cluster_view = new ClusterView.MachinesContainer
            machines: machines

        @dashboard_view = new DashboardView

        @status_panel_view = new StatusPanelView
            model: connection_status

        # Add and render the sidebar (visible across all views)
        @$sidebar = $('#sidebar')
        window.sidebar = new Sidebar.Container()
        @sidebar = window.sidebar
        @render_sidebar()

        # Same for the status panel
        @$status_panel = $('.sidebar-container .section.cluster-status')
        @$status_panel.prepend @status_panel_view.render().el

        @resolve_issues_view = new ResolveIssuesView.Container
        @events_view = new EventsView.Container

    render_sidebar: -> @$sidebar.html @sidebar.render().el

    index_namespaces: ->
        log_router '/index_namespaces'
        clear_modals()
        @$container.html @namespaces_cluster_view.render().el

    index_datacenters: ->
        log_router '/index_datacenters'
        clear_modals()
        @$container.html @datacenters_cluster_view.render().el

    index_machines: ->
        log_router '/index_machines'
        clear_modals()
        @$container.html @machines_cluster_view.render().el

    dashboard: ->
        log_router '/dashboard'
        clear_modals()
        @$container.html @dashboard_view.render().el

    resolve_issues: ->
        log_router '/resolve_issues'
        clear_modals()
        @$container.html @resolve_issues_view.render().el

    events: ->
        log_router '/events'
        clear_modals()
        @$container.html @events_view.render().el

    namespace: (id) ->
        log_router '/namespaces/' + id
        clear_modals()

        # Helper function to build the namespace view
        build_namespace_view = (namespace) =>
            namespace_view = new NamespaceView.Container model: namespace
            @$container.html namespace_view.render().el

        # Return the existing namespace from the collection if it exists
        return build_namespace_view namespaces.get(id) if namespaces.get(id)?

        # Otherwise, show an error message stating that the namespace does not exist
        @$container.empty().text 'Namespace '+id+' does not exist.'

    datacenter: (id) ->
        log_router '/datacenters/' + id
        clear_modals()

        # Helper function to build the datacenter view
        build_datacenter_view = (datacenter) =>
            datacenter_view = new DatacenterView.Container model: datacenter
            @$container.html datacenter_view.render().el

        # Return the existing datacenter from the collection if it exists
        return build_datacenter_view datacenters.get(id) if datacenters.get(id)?

        # Otherwise, show an error message stating that the datacenter does not exist
        @$container.empty().text 'Datacenter '+id+' does not exist.'


    machine: (id) ->
        log_router '/machines/' + id
        clear_modals()

        # Helper function to build the machine view
        build_machine_view = (machine) =>
            machine_view = new MachineView.Container model: machine
            @$container.html machine_view.render().el

        # Return the existing machine from the collection if it exists
        return build_machine_view machines.get(id) if machines.get(id)?

        # Otherwise, show an error message stating that the machine does not exist
        @$container.empty().text 'Machine '+id+' does not exist.'

modal_registry = []
clear_modals = ->
    modal.hide_modal() for modal in modal_registry
    modal_registry = []
register_modal = (modal) -> modal_registry.push(modal)

updateInterval = 5000

declare_client_connected = ->
    window.connection_status.set({client_disconnected: false})
    clearTimeout(window.apply_diffs_timer)
    window.apply_diffs_timer = setTimeout (-> window.connection_status.set({client_disconnected: true})), 2 * updateInterval

# Process updates from the server and apply the diffs to our view of the data. Used by our version of Backbone.sync and POST / PUT responses for form actions
apply_diffs = (updates) ->
    declare_client_connected()
<<<<<<< HEAD
    if updates.full_update == "true"
        location.reload()
        return
    if updates.length > 0
        log_ajax "Updates received from the server: ", updates
    else
        log_ajax "Empty update received from the server."
    for update in updates
        collection =  null
        switch update.element
            when 'namespaces' then collection = namespaces
            when 'datacenters' then collection = datacenters
            when 'machines' then collection = machines
            when 'alerts' then collection = alerts
=======
    for collection_id, collection_data of updates
        for id, data of collection_data
            switch collection_id
                when 'dummy_namespaces'
                    collection = namespaces
                    data.protocol = "dummy"
                when 'memcached_namespaces'
                    collection = namespaces
                    data.protocol = "memcached"
                when 'datacenters' then collection = datacenters
                when 'machines' then collection = machines
                when 'me' then continue
                else
                    console.log "Unhandled element update: " + update
                    return
            if (collection.get(id))
                collection.get(id).set(data)
>>>>>>> 5d9a321b
            else
                data.id = id
                collection.add new collection.model(data)
    return

$ ->
    bind_dev_tools()

    # Initializing the Backbone.js app
    window.datacenters = new Datacenters
    window.namespaces = new Namespaces
    window.machines = new Machines
    window.issues = new Issues
    window.events = new Events
    window.connection_status = new ConnectionStatus

    window.last_update_tstamp = 0

    # Add fake issues and events for testing
    generate_fake_events(events)
    generate_fake_issues(issues)

    # Load the data bootstrapped from the HTML template
    # reset_collections()
    reset_token()

    # Log all events fired for the namespaces collection (debugging)
    namespaces.on 'all', (event_name) ->
        console.log 'event fired: '+event_name

    # Override the default Backbone.sync behavior to allow reading diffs
    legacy_sync = Backbone.sync
    Backbone.sync = (method, model, success, error) ->
        if method is 'read'
            $.getJSON('/ajax', apply_diffs)
        else
            legacy_sync method, model, success, error


    # This object is for events triggered by views on the router; this exists because the router is unavailable when first initializing
    window.app_events = {}

    window.app = new BackboneCluster
    Backbone.history.start()

    # Signal that the router is ready to be bound to
    $(window.app_events).trigger('on_ready')

    setInterval (-> Backbone.sync 'read', null), updateInterval
    declare_client_connected()

    # Set up common DOM behavior
    $('.modal').modal
        backdrop: true
        keyboard: true<|MERGE_RESOLUTION|>--- conflicted
+++ resolved
@@ -1048,22 +1048,6 @@
 # Process updates from the server and apply the diffs to our view of the data. Used by our version of Backbone.sync and POST / PUT responses for form actions
 apply_diffs = (updates) ->
     declare_client_connected()
-<<<<<<< HEAD
-    if updates.full_update == "true"
-        location.reload()
-        return
-    if updates.length > 0
-        log_ajax "Updates received from the server: ", updates
-    else
-        log_ajax "Empty update received from the server."
-    for update in updates
-        collection =  null
-        switch update.element
-            when 'namespaces' then collection = namespaces
-            when 'datacenters' then collection = datacenters
-            when 'machines' then collection = machines
-            when 'alerts' then collection = alerts
-=======
     for collection_id, collection_data of updates
         for id, data of collection_data
             switch collection_id
@@ -1081,7 +1065,6 @@
                     return
             if (collection.get(id))
                 collection.get(id).set(data)
->>>>>>> 5d9a321b
             else
                 data.id = id
                 collection.add new collection.model(data)
