# This file contains all the good stuff we do to set up the
# application. We should refactor this at some point, but I'm leaving
# it as is for now.

modal_registry = []
clear_modals = ->
    modal.hide_modal() for modal in modal_registry
    modal_registry = []
register_modal = (modal) -> modal_registry.push(modal)

updateInterval = 5000
statUpdateInterval = 1000

declare_client_connected = ->
    window.connection_status.set({client_disconnected: false})
    clearTimeout(window.apply_diffs_timer)
    window.apply_diffs_timer = setTimeout (-> window.connection_status.set({client_disconnected: true})), 2 * updateInterval

# Check if new_data is included in old_data and if the values are equals. (Note: We don't check if the objects are equals)
need_update_objects = (new_data, old_data) ->
    for key of new_data
        if key of old_data is false
            return true

    for key of new_data
        if typeof new_data[key] is object and typeof old_data[key] is object
            need_update = compare_object(new_data[key], old_data[key])
            if need_update is true
                return need_update
        else if typeof new_data[key] isnt typeof old_data[key]
            return true
        else if new_data[key] isnt old_data[key]
            return true

    return false



apply_to_collection = (collection, collection_data) ->
    for id, data of collection_data
        if data isnt null
            if data.protocol? and data.protocol is 'memcached'  # We check that the machines in the blueprint do exist
                if collection_data[id].blueprint? and collection_data[id].blueprint.peers_roles?
                    for machine_uuid of collection_data[id].blueprint.peers_roles
                        if !machines.get(machine_uuid)?
                            delete collection_data[id].blueprint.peers_roles[machine_uuid]
            if collection.get(id)
                # We update only if something changed so we don't trigger to much 'update'
                ###
                need_update = need_update_objects(data, collection.get(id))
                if need_update is true
                ###
                collection.get(id).set(data)
                collection.trigger('change')
            else
                data.id = id
                collection.add(new collection.model(data))
        else
            if collection.get(id)
                collection.remove(id)

add_protocol_tag = (data, tag) ->
    f = (unused,id) ->
        if (data[id])
            data[id].protocol = tag
    _.each(data, f)
    return data

reset_collections = () ->
    namespaces.reset()
    datacenters.reset()
    machines.reset()
    issues.reset()
    directory.reset()

# Process updates from the server and apply the diffs to our view of the data.
# Used by our version of Backbone.sync and POST / PUT responses for form actions
apply_diffs = (updates) ->
    declare_client_connected()

    if (not connection_status.get('contact_machine_id'))
        connection_status.set('contact_machine_id', updates["me"])
    else
        if (updates["me"] != connection_status.get('contact_machine_id'))
            reset_collections()
            connection_status.set('contact_machine_id', updates["me"])

    for collection_id, collection_data of updates
        switch collection_id
            when 'dummy_namespaces'
                apply_to_collection(namespaces, add_protocol_tag(collection_data, "dummy"))
            when 'memcached_namespaces'
                apply_to_collection(namespaces, add_protocol_tag(collection_data, "memcached"))
            when 'rdb_namespaces'
                apply_to_collection(namespaces, add_protocol_tag(collection_data, "rdb"))
            when 'datacenters'
                apply_to_collection(datacenters, collection_data)
            when 'machines'
                apply_to_collection(machines, collection_data)
            when 'me' then continue
            when 'databases' then continue #TODO Implement
            else
                console.log "Unhandled element update: " + collection_id
    return

set_issues = (issue_data_from_server) -> issues.reset(issue_data_from_server)

set_progress = (progress_data_from_server) ->
    # Convert progress representation from RethinkDB into backbone friendly one
    _pl = []
    for key, value of progress_data_from_server
        value['id'] = key
        _pl.push(value)
    progress_list.reset(_pl)

set_directory = (attributes_from_server) ->
    # Convert directory representation from RethinkDB into backbone friendly one
    dir_machines = []
    for key, value of attributes_from_server
        if value.peer_type is 'server'
            value['id'] = key
            dir_machines[dir_machines.length] = value
    directory.reset(dir_machines)

set_last_seen = (last_seen_from_server) ->
    # Expand machines model with this data
    for machine_uuid, timestamp of last_seen_from_server
        _m = machines.get machine_uuid
        if _m
            _m.set('last_seen_from_server', timestamp)

set_stats = (stat_data) ->
    for machine_id, data of stat_data
        if machines.get(machine_id)? #if the machines are not ready, we just skip the current stats
            machines.get(machine_id).set('stats', data)
        else if machine_id is 'machines' # It would be nice if the back end could update that.
            for mid in data.known
                machines.get(mid)?.set('stats_up_to_date', true)
            ###
            # Ignore these cases for the time being. When we'll consider these, 
            # we might need an integer instead of a boolean
            for mid in data.dead
                machines.get(mid)?.set('stats_up_to_date', false)
            for mid in data.ghosts
                machines.get(mid)?.set('stats_up_to_date', false)
            ###
            for mid in data.timed_out
                machines.get(mid)?.set('stats_up_to_date', false)






collections_ready = ->
    # Data is now ready, let's get rockin'!
    render_body()
    window.router = new BackboneCluster
    Backbone.history.start()

# A helper function to collect data from all of our shitty
# routes. TODO: somebody fix this in the server for heaven's
# sakes!!!
#   - an optional callback can be provided. Currently this callback will only be called after the /ajax route (metadata) is collected
# To avoid memory leak, we use function declaration (so with pure javascript since coffeescript can't do it)
# Using setInterval seems to be safe, TODO
`function collect_stat_data() {
    $.ajax({
        url: '/ajax/stat',
        dataType: 'json',
        contentType: 'application/json',
        success: function(data) {
            set_stats(data)
            setTimeout(collect_stat_data, statUpdateInterval)
        }
    });
}

function collect_server_data_once(async, optional_callback) {
    $.ajax({
        url: '/ajax',
        dataType: 'json',
        contentType: 'application/json',
        async: async,
        success: function(updates) {
            if (window.is_disconnected != null) {
                delete window.is_disconnected
                window.location.reload(true)
            }
            apply_diffs(updates.semilattice)
            set_issues(updates.issues)
            set_directory(updates.directory)
            set_last_seen(updates.last_seen)
            if (optional_callback) {
                optional_callback()
            }

        },
        error: function() {
            if (window.is_disconnected != null) {
                window.is_disconnected.display_fail()
            }
            else {
                window.is_disconnected = new IsDisconnected
            }
        }
    })

    $.ajax({
        contentType: 'application/json',
        url: '/ajax/progress',
        dataType: 'json',
        success: set_progress
    })
<<<<<<< HEAD

    $.ajax({
        contentType: 'application/json',
        url: '/ajax/log/_?max_length=10&min_timestamp='+window.recent_log_entries.min_timestamp,
        dataType: 'json',
        success: set_log_entries
    })
}
=======
    

} 
>>>>>>> 27e48c89

function collect_server_data(optional_callback) {
    collect_server_data_once(true, optional_callback)
    setTimeout(collect_server_data, updateInterval) // The callback are used just once.
}`



$ ->
    render_loading()
    bind_dev_tools()

    # Initializing the Backbone.js app
    window.datacenters = new Datacenters
    window.namespaces = new Namespaces
    window.machines = new Machines
    window.issues = new Issues
    window.progress_list = new ProgressList
    window.directory = new Directory
    window.issues_redundancy = new IssuesRedundancy
    window.connection_status = new ConnectionStatus
    window.computed_cluster = new ComputedCluster

    window.last_update_tstamp = 0

    # Load the data bootstrapped from the HTML template
    # reset_collections()
    reset_token()

    # Override the default Backbone.sync behavior to allow reading diffs
    legacy_sync = Backbone.sync
    Backbone.sync = (method, model, success, error) ->
        if method is 'read'
            collect_server_data()
        else
            legacy_sync method, model, success, error


    # This object is for global events whose relevant data may not be available yet. Example include:
    #   - the router is unavailable when first initializing
    #   - machines, namespaces, and datacenters collections are unavailable when first initializing
    window.app_events =
        triggered_events: {}
    _.extend(app_events, Backbone.Events)
    # Count the number of times any particular event has been called
    app_events.on 'all', (event) ->
        triggered = app_events.triggered_events

        if not triggered[event]?
            triggered[event] = 1
        else
            triggered[event]+=1

    # We need to reload data every updateInterval
    #setInterval (-> Backbone.sync 'read', null), updateInterval
    declare_client_connected()
    # Stat update intervanl is different
    #setInterval collect_stat_data, statUpdateInterval

    # Populate collection for the first time
    collect_server_data(collections_ready)
    collect_stat_data()<|MERGE_RESOLUTION|>--- conflicted
+++ resolved
@@ -212,20 +212,9 @@
         dataType: 'json',
         success: set_progress
     })
-<<<<<<< HEAD
-
-    $.ajax({
-        contentType: 'application/json',
-        url: '/ajax/log/_?max_length=10&min_timestamp='+window.recent_log_entries.min_timestamp,
-        dataType: 'json',
-        success: set_log_entries
-    })
-}
-=======
     
 
 } 
->>>>>>> 27e48c89
 
 function collect_server_data(optional_callback) {
     collect_server_data_once(true, optional_callback)
