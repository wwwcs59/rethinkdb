--- conflicted
+++ resolved
@@ -975,11 +975,7 @@
                                 @codemirror.indentLine cursor.line+1, 'smart'
                                 @codemirror.setCursor cursor
                                 return false
-<<<<<<< HEAD
-                else if event.which is 9  or (event.type is 'keydown' and ((event.ctrlKey is true or event.metaKey is true) and event.which is 32) and (@$('.suggestion_description').css('display') is 'none' and @$('.suggestion_name_list').css('display') is 'none'))
-=======
-                else if (event.which is 9 and event.ctrlKey is false)  or (event.type is 'keydown' and ((event.ctrlKey is true or event.metaKey is true) and event.which is 32) and (@$('.suggestion_description').css('display') is 'none' and @.$('.suggestion_name_list').css('display') is 'none'))
->>>>>>> cf33a36b
+                else if (event.which is 9 and event.ctrlKey is false)  or (event.type is 'keydown' and ((event.ctrlKey is true or event.metaKey is true) and event.which is 32) and (@$('.suggestion_description').css('display') is 'none' and @$('.suggestion_name_list').css('display') is 'none'))
                     # If the user just hit tab, we are going to show the suggestions if they are hidden
                     # or if they suggestions are already shown, we are going to cycle through them.
                     #
