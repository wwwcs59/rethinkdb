--- conflicted
+++ resolved
@@ -247,16 +247,14 @@
     def nth(self, index):
         return Nth(self, index)
 
-<<<<<<< HEAD
     def match(self, pattern):
         return Match(self, pattern)
-=======
+
     def is_empty(self):
         return IsEmpty(self)
 
     def indexes_of(self, val):
         return IndexesOf(self,func_wrap(val))
->>>>>>> 941ba094
 
     def slice(self, left=None, right=None):
         return Slice(self, left, right)
@@ -719,11 +717,10 @@
     def compose(self, args, optargs):
         return T(args[0], '[', args[1], ']')
 
-<<<<<<< HEAD
 class Match(RqlQuery):
     tt = p.Term.MATCH
     st = 'match'
-=======
+
 class IndexesOf(RqlMethodQuery):
     tt = p.Term.INDEXES_OF
     st = 'indexes_of'
@@ -735,7 +732,6 @@
 class IndexesOf(RqlMethodQuery):
     tt = p.Term.INDEXES_OF
     st = 'indexes_of'
->>>>>>> 941ba094
 
 class GroupedMapReduce(RqlMethodQuery):
     tt = p.Term.GROUPED_MAP_REDUCE
