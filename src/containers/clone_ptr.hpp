// Copyright 2010-2014 RethinkDB, all rights reserved.
#ifndef CONTAINERS_CLONE_PTR_HPP_
#define CONTAINERS_CLONE_PTR_HPP_

#include "containers/archive/archive.hpp"
#include "containers/scoped.hpp"
#include "rpc/serialize_macros.hpp"

/* `clone_ptr_t` is a smart pointer that calls the `clone()` method on its
underlying object whenever the `clone_ptr_t`'s copy constructor is called. It's
primarily useful when you have a type that effectively acts like a piece of
data (i.e. it can be meaningfully copied) but it also has virtual methods.
Remember to declare `clone()` as a virtual method! */

template<class T>
class clone_ptr_t {
public:
    clone_ptr_t() THROWS_NOTHING;

    /* Takes ownership of the argument. */
    explicit clone_ptr_t(T *) THROWS_NOTHING;  // NOLINT

    clone_ptr_t(clone_ptr_t &&movee) : object(std::move(movee.object)) { }

    template<class U>
    clone_ptr_t(clone_ptr_t<U> &&movee) : object(std::move(movee.object)) { }

    clone_ptr_t(const clone_ptr_t &x) THROWS_NOTHING;
    template<class U>
    clone_ptr_t(const clone_ptr_t<U> &x) THROWS_NOTHING;  // NOLINT(runtime/explicit)

    clone_ptr_t &operator=(const clone_ptr_t &x) THROWS_NOTHING;
    clone_ptr_t &operator=(const clone_ptr_t &&x) THROWS_NOTHING;

    template<class U>
    clone_ptr_t &operator=(const clone_ptr_t<U> &x) THROWS_NOTHING;
    template<class U>
    clone_ptr_t &operator=(const clone_ptr_t<U> &&x) THROWS_NOTHING;



    T &operator*() const THROWS_NOTHING;
    T *operator->() const THROWS_NOTHING;
    T *get() const THROWS_NOTHING;

    bool has() const THROWS_NOTHING {
        return object.has();
    }

private:
    template<class U> friend class clone_ptr_t;

<<<<<<< HEAD
    friend class write_message_t;
=======
    void truth_value_method_for_use_in_boolean_conversions();

>>>>>>> c7c38baa
    template <cluster_version_t W>
    void rdb_serialize(write_message_t *wm) const {
        // clone pointers own their pointees exclusively, so we don't
        // have to worry about replicating any boost pointer
        // serialization bullshit.
        bool exists = object;
        serialize<W>(wm, exists);
        if (exists) {
            serialize<W>(wm, *object);
        }
    }

    template <cluster_version_t W>
    archive_result_t rdb_deserialize(read_stream_t *s) {
        rassert(!object.has());
        object.reset();
        T *tmp;
        archive_result_t res = deserialize<W>(s, &tmp);
        object.init(tmp);
        return res;
    }

    scoped_ptr_t<T> object;
};

RDB_SERIALIZE_TEMPLATED_OUTSIDE(clone_ptr_t);

#include "containers/clone_ptr.tcc"

#endif /* CONTAINERS_CLONE_PTR_HPP_ */<|MERGE_RESOLUTION|>--- conflicted
+++ resolved
@@ -50,12 +50,6 @@
 private:
     template<class U> friend class clone_ptr_t;
 
-<<<<<<< HEAD
-    friend class write_message_t;
-=======
-    void truth_value_method_for_use_in_boolean_conversions();
-
->>>>>>> c7c38baa
     template <cluster_version_t W>
     void rdb_serialize(write_message_t *wm) const {
         // clone pointers own their pointees exclusively, so we don't
