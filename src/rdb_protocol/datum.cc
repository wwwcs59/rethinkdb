--- conflicted
+++ resolved
@@ -298,12 +298,8 @@
 }
 
 datum_t datum_t::empty_array() {
-<<<<<<< HEAD
-    return datum_t(std::vector<datum_t>(), no_array_size_limit_check_t());
-=======
     return datum_t(std::vector<datum_t>(),
                    no_array_size_limit_check_t());
->>>>>>> fa5611b4
 }
 
 datum_t datum_t::empty_object() {
@@ -1199,7 +1195,6 @@
     return std::move(d).to_datum();
 }
 
-<<<<<<< HEAD
 datum_t datum_t::merge(const datum_t &rhs,
                        merge_resoluter_t f,
                        const configured_limits_t &limits,
@@ -1208,16 +1203,6 @@
     for (size_t i = 0; i < rhs.num_pairs(); ++i) {
         const auto pair = rhs.get_pair(i);
         datum_t left = get_field(pair.first, NOTHROW);
-=======
-datum_t datum_t::merge(datum_t rhs,
-                       merge_resoluter_t f,
-                       const configured_limits_t &limits,
-                       std::set<std::string> *conditions_out) const {
-    datum_object_builder_t d(as_object());
-    const std::map<datum_string_t, datum_t> &rhs_obj = rhs->as_object();
-    for (auto it = rhs_obj.begin(); it != rhs_obj.end(); ++it) {
-        datum_t left = get_field(it->first, NOTHROW);
->>>>>>> fa5611b4
         if (left.has()) {
             d.overwrite(pair.first, f(pair.first, left, pair.second, limits, conditions_out));
         } else {
