--- conflicted
+++ resolved
@@ -16,15 +16,9 @@
 protected:
     enum which_pend_t { PRE, AP };
 
-<<<<<<< HEAD
-    counted_t<val_t> pend(scope_env_t *env, which_pend_t which_pend) const {
-        counted_t<const datum_t> arr = arg(env, 0)->as_datum();
-        counted_t<const datum_t> new_el = arg(env, 1)->as_datum();
-=======
     counted_t<val_t> pend(scope_env_t *env, args_t *args, which_pend_t which_pend) const {
         counted_t<const datum_t> arr = args->arg(env, 0)->as_datum();
         counted_t<const datum_t> new_el = args->arg(env, 1)->as_datum();
->>>>>>> 51d04b0a
         datum_ptr_t out(datum_t::R_ARRAY);
         if (which_pend == PRE) {
             // TODO: this is horrendously inefficient.
@@ -44,14 +38,9 @@
     append_term_t(compile_env_t *env, const protob_t<const Term> &term) : pend_term_t(env, term) { }
 private:
     virtual counted_t<val_t> eval_impl(scope_env_t *env,
-<<<<<<< HEAD
-                                       UNUSED eval_flags_t flags) const {
-        return pend(env, AP);
-=======
                                        args_t *args,
                                        UNUSED eval_flags_t flags) const {
         return pend(env, args, AP);
->>>>>>> 51d04b0a
     }
     virtual const char *name() const { return "append"; }
 };
@@ -60,13 +49,8 @@
 public:
     prepend_term_t(compile_env_t *env, const protob_t<const Term> &term) : pend_term_t(env, term) { }
 private:
-<<<<<<< HEAD
-    virtual counted_t<val_t> eval_impl(scope_env_t *env, eval_flags_t) const {
-        return pend(env, PRE);
-=======
     virtual counted_t<val_t> eval_impl(scope_env_t *env, args_t *args, eval_flags_t) const {
         return pend(env, args, PRE);
->>>>>>> 51d04b0a
     }
     virtual const char *name() const { return "prepend"; }
 };
@@ -93,15 +77,9 @@
     nth_term_t(compile_env_t *env, const protob_t<const Term> &term)
         : op_term_t(env, term, argspec_t(2)) { }
 private:
-<<<<<<< HEAD
-    virtual counted_t<val_t> eval_impl(scope_env_t *env, eval_flags_t) const {
-        counted_t<val_t> v = arg(env, 0);
-        int32_t n = arg(env, 1)->as_int<int32_t>();
-=======
     virtual counted_t<val_t> eval_impl(scope_env_t *env, args_t *args, eval_flags_t) const {
         counted_t<val_t> v = args->arg(env, 0);
         int32_t n = args->arg(env, 1)->as_int<int32_t>();
->>>>>>> 51d04b0a
         if (v->get_type().is_convertible(val_t::type_t::DATUM)) {
             counted_t<const datum_t> arr = v->as_datum();
             size_t real_n = canonicalize(this, n, arr->size());
@@ -151,11 +129,7 @@
     is_empty_term_t(compile_env_t *env, const protob_t<const Term> &term) :
         op_term_t(env, term, argspec_t(1)) { }
 private:
-<<<<<<< HEAD
-    virtual counted_t<val_t> eval_impl(scope_env_t *env, eval_flags_t) const {
-=======
-    virtual counted_t<val_t> eval_impl(scope_env_t *env, args_t *args, eval_flags_t) const {
->>>>>>> 51d04b0a
+    virtual counted_t<val_t> eval_impl(scope_env_t *env, args_t *args, eval_flags_t) const {
         batchspec_t batchspec = batchspec_t::user(batch_type_t::NORMAL, env->env);
         bool is_empty = !args->arg(env, 0)->as_seq(env->env)->next(env->env, batchspec).has();
         return new_val(make_counted<const datum_t>(datum_t::type_t::R_BOOL, is_empty));
@@ -169,21 +143,12 @@
     slice_term_t(compile_env_t *env, const protob_t<const Term> &term)
         : bounded_op_term_t(env, term, argspec_t(2, 3)) { }
 private:
-<<<<<<< HEAD
-    virtual counted_t<val_t> eval_impl(scope_env_t *env, eval_flags_t) const {
-        counted_t<val_t> v = arg(env, 0);
-        bool left_open = is_left_open(env);
-        int64_t fake_l = arg(env, 1)->as_int<int64_t>();
-        bool right_open = num_args() == 3 ? is_right_open(env) : false;
-        int64_t fake_r = num_args() == 3 ? arg(env, 2)->as_int<int64_t>() : -1;
-=======
     virtual counted_t<val_t> eval_impl(scope_env_t *env, args_t *args, eval_flags_t) const {
         counted_t<val_t> v = args->arg(env, 0);
         bool left_open = is_left_open(env, args);
         int64_t fake_l = args->arg(env, 1)->as_int<int64_t>();
         bool right_open = args->num_args() == 3 ? is_right_open(env, args) : false;
         int64_t fake_r = args->num_args() == 3 ? args->arg(env, 2)->as_int<int64_t>() : -1;
->>>>>>> 51d04b0a
 
         if (v->get_type().is_convertible(val_t::type_t::DATUM)) {
             counted_t<const datum_t> arr = v->as_datum();
@@ -254,13 +219,8 @@
     limit_term_t(compile_env_t *env, const protob_t<const Term> &term)
         : op_term_t(env, term, argspec_t(2)) { }
 private:
-<<<<<<< HEAD
-    virtual counted_t<val_t> eval_impl(scope_env_t *env, eval_flags_t) const {
-        counted_t<val_t> v = arg(env, 0);
-=======
     virtual counted_t<val_t> eval_impl(scope_env_t *env, args_t *args, eval_flags_t) const {
         counted_t<val_t> v = args->arg(env, 0);
->>>>>>> 51d04b0a
         counted_t<table_t> t;
         if (v->get_type().is_convertible(val_t::type_t::SELECTION)) {
             t = v->as_selection(env->env).first;
@@ -280,15 +240,9 @@
     set_insert_term_t(compile_env_t *env, const protob_t<const Term> &term)
         : op_term_t(env, term, argspec_t(2)) { }
 private:
-<<<<<<< HEAD
-    virtual counted_t<val_t> eval_impl(scope_env_t *env, eval_flags_t) const {
-        counted_t<const datum_t> arr = arg(env, 0)->as_datum();
-        counted_t<const datum_t> new_el = arg(env, 1)->as_datum();
-=======
     virtual counted_t<val_t> eval_impl(scope_env_t *env, args_t *args, eval_flags_t) const {
         counted_t<const datum_t> arr = args->arg(env, 0)->as_datum();
         counted_t<const datum_t> new_el = args->arg(env, 1)->as_datum();
->>>>>>> 51d04b0a
         std::set<counted_t<const datum_t> > el_set;
         datum_ptr_t out(datum_t::R_ARRAY);
         for (size_t i = 0; i < arr->size(); ++i) {
@@ -311,15 +265,9 @@
     set_union_term_t(compile_env_t *env, const protob_t<const Term> &term)
         : op_term_t(env, term, argspec_t(2)) { }
 private:
-<<<<<<< HEAD
-    virtual counted_t<val_t> eval_impl(scope_env_t *env, eval_flags_t) const {
-        counted_t<const datum_t> arr1 = arg(env, 0)->as_datum();
-        counted_t<const datum_t> arr2 = arg(env, 1)->as_datum();
-=======
     virtual counted_t<val_t> eval_impl(scope_env_t *env, args_t *args, eval_flags_t) const {
         counted_t<const datum_t> arr1 = args->arg(env, 0)->as_datum();
         counted_t<const datum_t> arr2 = args->arg(env, 1)->as_datum();
->>>>>>> 51d04b0a
         std::set<counted_t<const datum_t> > el_set;
         datum_ptr_t out(datum_t::R_ARRAY);
         for (size_t i = 0; i < arr1->size(); ++i) {
@@ -344,15 +292,9 @@
     set_intersection_term_t(compile_env_t *env, const protob_t<const Term> &term)
         : op_term_t(env, term, argspec_t(2)) { }
 private:
-<<<<<<< HEAD
-    virtual counted_t<val_t> eval_impl(scope_env_t *env, eval_flags_t) const {
-        counted_t<const datum_t> arr1 = arg(env, 0)->as_datum();
-        counted_t<const datum_t> arr2 = arg(env, 1)->as_datum();
-=======
     virtual counted_t<val_t> eval_impl(scope_env_t *env, args_t *args, eval_flags_t) const {
         counted_t<const datum_t> arr1 = args->arg(env, 0)->as_datum();
         counted_t<const datum_t> arr2 = args->arg(env, 1)->as_datum();
->>>>>>> 51d04b0a
         std::set<counted_t<const datum_t> > el_set;
         datum_ptr_t out(datum_t::R_ARRAY);
         for (size_t i = 0; i < arr1->size(); ++i) {
@@ -376,15 +318,9 @@
     set_difference_term_t(compile_env_t *env, const protob_t<const Term> &term)
         : op_term_t(env, term, argspec_t(2)) { }
 private:
-<<<<<<< HEAD
-    virtual counted_t<val_t> eval_impl(scope_env_t *env, eval_flags_t) const {
-        counted_t<const datum_t> arr1 = arg(env, 0)->as_datum();
-        counted_t<const datum_t> arr2 = arg(env, 1)->as_datum();
-=======
     virtual counted_t<val_t> eval_impl(scope_env_t *env, args_t *args, eval_flags_t) const {
         counted_t<const datum_t> arr1 = args->arg(env, 0)->as_datum();
         counted_t<const datum_t> arr2 = args->arg(env, 1)->as_datum();
->>>>>>> 51d04b0a
         std::set<counted_t<const datum_t> > el_set;
         datum_ptr_t out(datum_t::R_ARRAY);
         for (size_t i = 0; i < arr2->size(); ++i) {
@@ -416,17 +352,10 @@
               argspec_t argspec, index_method_t index_method)
         : op_term_t(env, term, argspec), index_method_(index_method) { }
 
-<<<<<<< HEAD
-    virtual void modify(scope_env_t *env, size_t index, datum_ptr_t *array) const = 0;
-
-    counted_t<val_t> eval_impl(scope_env_t *env, eval_flags_t) const {
-        datum_ptr_t arr(arg(env, 0)->as_datum()->as_array());
-=======
     virtual void modify(scope_env_t *env, args_t *args, size_t index, datum_ptr_t *array) const = 0;
 
     counted_t<val_t> eval_impl(scope_env_t *env, args_t *args, eval_flags_t) const {
         datum_ptr_t arr(args->arg(env, 0)->as_datum()->as_array());
->>>>>>> 51d04b0a
         size_t index;
         if (index_method_ == ELEMENTS) {
             index = canonicalize(this, args->arg(env, 1)->as_datum()->as_int(), arr->size());
@@ -448,13 +377,8 @@
     insert_at_term_t(compile_env_t *env, const protob_t<const Term> &term)
         : at_term_t(env, term, argspec_t(3), SPACES) { }
 private:
-<<<<<<< HEAD
-    void modify(scope_env_t *env, size_t index, datum_ptr_t *array) const {
-        counted_t<const datum_t> new_el = arg(env, 2)->as_datum();
-=======
     void modify(scope_env_t *env, args_t *args, size_t index, datum_ptr_t *array) const {
         counted_t<const datum_t> new_el = args->arg(env, 2)->as_datum();
->>>>>>> 51d04b0a
         array->insert(index, new_el);
     }
     const char *name() const { return "insert_at"; }
@@ -466,13 +390,8 @@
     splice_at_term_t(compile_env_t *env, const protob_t<const Term> &term)
         : at_term_t(env, term, argspec_t(3), SPACES) { }
 private:
-<<<<<<< HEAD
-    void modify(scope_env_t *env, size_t index, datum_ptr_t *array) const {
-        counted_t<const datum_t> new_els = arg(env, 2)->as_datum();
-=======
     void modify(scope_env_t *env, args_t *args, size_t index, datum_ptr_t *array) const {
         counted_t<const datum_t> new_els = args->arg(env, 2)->as_datum();
->>>>>>> 51d04b0a
         array->splice(index, new_els);
     }
     const char *name() const { return "splice_at"; }
@@ -483,13 +402,8 @@
     delete_at_term_t(compile_env_t *env, const protob_t<const Term> &term)
         : at_term_t(env, term, argspec_t(2, 3), ELEMENTS) { }
 private:
-<<<<<<< HEAD
-    void modify(scope_env_t *env, size_t index, datum_ptr_t *array) const {
-        if (num_args() == 2) {
-=======
     void modify(scope_env_t *env, args_t *args, size_t index, datum_ptr_t *array) const {
         if (args->num_args() == 2) {
->>>>>>> 51d04b0a
             array->erase(index);
         } else {
             int end_index =
@@ -505,13 +419,8 @@
     change_at_term_t(compile_env_t *env, const protob_t<const Term> &term)
         : at_term_t(env, term, argspec_t(3), ELEMENTS) { }
 private:
-<<<<<<< HEAD
-    void modify(scope_env_t *env, size_t index, datum_ptr_t *array) const {
-        counted_t<const datum_t> new_el = arg(env, 2)->as_datum();
-=======
     void modify(scope_env_t *env, args_t *args, size_t index, datum_ptr_t *array) const {
         counted_t<const datum_t> new_el = args->arg(env, 2)->as_datum();
->>>>>>> 51d04b0a
         array->change(index, new_el);
     }
     const char *name() const { return "change_at"; }
@@ -521,13 +430,8 @@
 public:
     indexes_of_term_t(compile_env_t *env, const protob_t<const Term> &term) : op_term_t(env, term, argspec_t(2)) { }
 private:
-<<<<<<< HEAD
-    virtual counted_t<val_t> eval_impl(scope_env_t *env, eval_flags_t) const {
-        counted_t<val_t> v = arg(env, 1);
-=======
     virtual counted_t<val_t> eval_impl(scope_env_t *env, args_t *args, eval_flags_t) const {
         counted_t<val_t> v = args->arg(env, 1);
->>>>>>> 51d04b0a
         counted_t<func_t> fun;
         if (v->get_type().is_convertible(val_t::type_t::FUNC)) {
             fun = v->as_func();
@@ -544,13 +448,8 @@
     contains_term_t(compile_env_t *env, const protob_t<const Term> &term)
         : op_term_t(env, term, argspec_t(1, -1)) { }
 private:
-<<<<<<< HEAD
-    virtual counted_t<val_t> eval_impl(scope_env_t *env, eval_flags_t) const {
-        counted_t<datum_stream_t> seq = arg(env, 0)->as_seq(env->env);
-=======
     virtual counted_t<val_t> eval_impl(scope_env_t *env, args_t *args, eval_flags_t) const {
         counted_t<datum_stream_t> seq = args->arg(env, 0)->as_seq(env->env);
->>>>>>> 51d04b0a
         std::vector<counted_t<const datum_t> > required_els;
         std::vector<counted_t<func_t> > required_funcs;
         for (size_t i = 1; i < args->num_args(); ++i) {
@@ -602,14 +501,9 @@
     // This just evaluates its argument and returns it as an array.  The actual
     // logic to make `args` splice arguments is in op.cc.
     virtual counted_t<val_t> eval_impl(scope_env_t *env,
-<<<<<<< HEAD
-                                       eval_flags_t eval_flags) const {
-        counted_t<val_t> v0 = arg(env, 0, eval_flags);
-=======
                                        args_t *args,
                                        eval_flags_t eval_flags) const {
         counted_t<val_t> v0 = args->arg(env, 0, eval_flags);
->>>>>>> 51d04b0a
         v0->as_datum()->as_array(); // Force a type error
         return v0;
     }
