// Copyright 2010-2014 RethinkDB, all rights reserved.
#include "rdb_protocol/terms/terms.hpp"

#include "rdb_protocol/error.hpp"
#include "rdb_protocol/func.hpp"
#include "rdb_protocol/op.hpp"
#include "stl_utils.hpp"

#include "debug.hpp"

namespace ql {

class pend_term_t : public op_term_t {
public:
    pend_term_t(compile_env_t *env, const protob_t<const Term> &term) : op_term_t(env, term, argspec_t(2)) { }
protected:
    enum which_pend_t { PRE, AP };

    counted_t<val_t> pend(scope_env_t *env, args_t *args, which_pend_t which_pend) const {
        datum_t arr = args->arg(env, 0)->as_datum();
        datum_t new_el = args->arg(env, 1)->as_datum();
        datum_array_builder_t out(env->env->limits());
        out.reserve(arr->size() + 1);
        if (which_pend == PRE) {
            // TODO: this is horrendously inefficient.
            out.add(new_el);
            for (size_t i = 0; i < arr->size(); ++i) {
                out.add(arr->get(i));
            }
        } else {
            // TODO: this is horrendously inefficient.
            for (size_t i = 0; i < arr->size(); ++i) {
                out.add(arr->get(i));
            }
            out.add(new_el);
        }
        return new_val(std::move(out).to_datum());
    }
};

class append_term_t : public pend_term_t {
public:
    append_term_t(compile_env_t *env, const protob_t<const Term> &term) : pend_term_t(env, term) { }
private:
    virtual counted_t<val_t> eval_impl(scope_env_t *env,
                                       args_t *args,
                                       UNUSED eval_flags_t flags) const {
        return pend(env, args, AP);
    }
    virtual const char *name() const { return "append"; }
};

class prepend_term_t : public pend_term_t {
public:
    prepend_term_t(compile_env_t *env, const protob_t<const Term> &term) : pend_term_t(env, term) { }
private:
    virtual counted_t<val_t> eval_impl(scope_env_t *env, args_t *args, eval_flags_t) const {
        return pend(env, args, PRE);
    }
    virtual const char *name() const { return "prepend"; }
};

// This gets the literal index of a (possibly negative) index relative to a
// fixed size.
uint64_t canonicalize(const term_t *t, int64_t index, size_t size, bool *oob_out = 0) {
    CT_ASSERT(sizeof(size_t) <= sizeof(uint64_t));
    if (index >= 0) return index;
    if (uint64_t(index * -1) > size) {
        if (oob_out) {
            *oob_out = true;
        } else {
            rfail_target(t, base_exc_t::NON_EXISTENCE,
                         "Index out of bounds: %" PRIi64, index);
        }
        return 0;
    }
    return uint64_t(size) + index;
}

<<<<<<< HEAD
class nth_term_t : public op_term_t {
public:
    nth_term_t(compile_env_t *env, const protob_t<const Term> &term)
        : op_term_t(env, term, argspec_t(2)) { }
private:
    virtual counted_t<val_t> eval_impl(scope_env_t *env, args_t *args, eval_flags_t) const {
        counted_t<val_t> v = args->arg(env, 0);
        int32_t n = args->arg(env, 1)->as_int<int32_t>();
        if (v->get_type().is_convertible(val_t::type_t::DATUM)) {
            datum_t arr = v->as_datum();
            size_t real_n = canonicalize(this, n, arr->size());
            return new_val(arr->get(real_n));
=======
// needed because nth_term_impl may need to recurse over its contents to deal with
// e.g. grouped data.
counted_t<val_t> nth_term_direct_impl(const term_t *term, scope_env_t *env,
                               counted_t<val_t> aggregate, counted_t<val_t> index) {
    int32_t n = index->as_int<int32_t>();
    if (aggregate->get_type().is_convertible(val_t::type_t::DATUM)) {
        counted_t<const datum_t> arr = aggregate->as_datum();
        size_t real_n = canonicalize(term, n, arr->size());
        return term->new_val(arr->get(real_n));
    } else {
        counted_t<table_t> tbl;
        counted_t<datum_stream_t> s;
        if (aggregate->get_type().is_convertible(val_t::type_t::SELECTION)) {
            auto pair = aggregate->as_selection(env->env);
            tbl = pair.first;
            s = pair.second;
>>>>>>> 369c481e
        } else {
            s = aggregate->as_seq(env->env);
        }
        rcheck_target(term, base_exc_t::GENERIC,n >= -1,
               strprintf("Cannot use an index < -1 (%d) on a stream.", n));

        batchspec_t batchspec = batchspec_t::user(batch_type_t::TERMINAL, env->env);
        if (n != -1) {
            batchspec = batchspec.with_at_most(int64_t(n)+1);
        }

<<<<<<< HEAD
            datum_t last_d;
            {
                profile::sampler_t sampler("Find nth element.", env->env->trace);
                for (int32_t i = 0; ; ++i) {
                    sampler.new_sample();
                    datum_t d = s->next(env->env, batchspec);
                    if (!d.has()) {
                        rcheck(n == -1 && last_d.has(), base_exc_t::NON_EXISTENCE,
                               strprintf("Index out of bounds: %d", n));
                        return tbl.has() ? new_val(last_d, tbl) : new_val(last_d);
                    }
                    if (i == n) {
                        return tbl.has() ? new_val(d, tbl) : new_val(d);
                    }
                    last_d = d;
                    r_sanity_check(n == -1 || i < n);
=======
        counted_t<const datum_t> last_d;
        {
            profile::sampler_t sampler("Find nth element.", env->env->trace);
            for (int32_t i = 0; ; ++i) {
                sampler.new_sample();
                counted_t<const datum_t> d = s->next(env->env, batchspec);
                if (!d.has()) {
                    rcheck_target(term, base_exc_t::NON_EXISTENCE, n == -1 && last_d.has(),
                           strprintf("Index out of bounds: %d", n));
                    return tbl.has() ? term->new_val(last_d, tbl) : term->new_val(last_d);
                }
                if (i == n) {
                    return tbl.has() ? term->new_val(d, tbl) : term->new_val(d);
>>>>>>> 369c481e
                }
                last_d = d;
                r_sanity_check(n == -1 || i < n);
            }
        }
    }
}

counted_t<val_t> nth_term_impl(const term_t *term, scope_env_t *env,
                               counted_t<val_t> aggregate, counted_t<val_t> index) {
    if (aggregate->get_type().is_convertible(val_t::type_t::SEQUENCE)) {
        counted_t<datum_stream_t> seq = aggregate->as_seq(env->env);
        if (seq->is_grouped()) {
            counted_t<grouped_data_t> result
                = seq->to_array(env->env)->as_grouped_data();
            // (aggregate is empty, because maybe_grouped_data sets at most one of
            // gd and aggregate, so we don't have to worry about re-evaluating it.
            counted_t<grouped_data_t> out(new grouped_data_t());
            for (auto kv = result->begin(grouped::order_doesnt_matter_t());
                 kv != result->end(grouped::order_doesnt_matter_t());
                 ++kv) {
                counted_t<val_t> value
                    = make_counted<val_t>(kv->second, aggregate->backtrace());
                (*out)[kv->first]
                    = nth_term_direct_impl(term, env, value, index)->as_datum();
            }
            return make_counted<val_t>(out, term->backtrace());
        } else {
            return nth_term_direct_impl(term, env, aggregate, index);
        }
    } else {
        return nth_term_direct_impl(term, env, aggregate, index);
    }
}

class nth_term_t : public op_term_t {
public:
    nth_term_t(compile_env_t *env, const protob_t<const Term> &term)
        : op_term_t(env, term, argspec_t(2)) { }
private:
    friend class bracket_t;
    virtual counted_t<val_t> eval_impl(scope_env_t *env, args_t *args, eval_flags_t) const {
        return nth_term_impl(this, env, args->arg(env, 0), args->arg(env, 1));
    }
    virtual const char *name() const { return "nth"; }
    virtual bool is_grouped_seq_op() const { return true; }
};

class is_empty_term_t : public op_term_t {
public:
    is_empty_term_t(compile_env_t *env, const protob_t<const Term> &term) :
        op_term_t(env, term, argspec_t(1)) { }
private:
    virtual counted_t<val_t> eval_impl(scope_env_t *env, args_t *args, eval_flags_t) const {
        batchspec_t batchspec = batchspec_t::user(batch_type_t::NORMAL, env->env);
        bool is_empty = !args->arg(env, 0)->as_seq(env->env)->next(env->env, batchspec).has();
        return new_val(datum_t::boolean(is_empty));
    }
    virtual const char *name() const { return "is_empty"; }
};

// TODO: this kinda sucks.
class slice_term_t : public bounded_op_term_t {
public:
    slice_term_t(compile_env_t *env, const protob_t<const Term> &term)
        : bounded_op_term_t(env, term, argspec_t(2, 3)) { }
private:

    bool canon_helper(size_t size, bool index_open, int64_t fake_index,
                      bool is_left, uint64_t *real_index_out) const {
        bool index_oob = false;
        *real_index_out = canonicalize(this, fake_index, size, &index_oob);
        if (index_open == is_left) {
            *real_index_out += 1; // This is safe because it was an int64_t before.
        }
        return index_oob;
    }

    counted_t<val_t> slice_array(datum_t arr,
                                 const configured_limits_t &limits,
                                 bool left_open, int64_t fake_l,
                                 bool right_open, int64_t fake_r) const {
        uint64_t real_l, real_r;
        if (canon_helper(arr->size(), left_open, fake_l, true, &real_l)) {
            real_l = 0;
        }
        if (canon_helper(arr->size(), right_open, fake_r, false, &real_r)) {
            return new_val(datum_t::empty_array());
        }

        datum_array_builder_t out(limits);
        for (uint64_t i = real_l; i < real_r; ++i) {
            if (i >= arr->size()) {
                break;
            }
            out.add(arr->get(i));
        }
        return new_val(std::move(out).to_datum());
    }

    counted_t<val_t> slice_binary(datum_t binary,
                                  bool left_open, int64_t fake_l,
                                  bool right_open, int64_t fake_r) const {
        const datum_string_t &data = binary->as_binary();
        uint64_t real_l, real_r;
        if (canon_helper(data.size(), left_open, fake_l, true, &real_l)) {
            real_l = 0;
        }
        if (canon_helper(data.size(), right_open, fake_r, false, &real_r)) {
            return new_val(datum_t::binary(datum_string_t()));
        }

        real_r = clamp<uint64_t>(real_r, 0, data.size());

        datum_string_t subdata;
        if (real_l <= real_r) {
            subdata = datum_string_t(real_r - real_l, &data.data()[real_l]);
        } else {
            subdata = datum_string_t();
        }

        return new_val(datum_t::binary(std::move(subdata)));
    }

    virtual counted_t<val_t> eval_impl(scope_env_t *env, args_t *args, eval_flags_t) const {
        counted_t<val_t> v = args->arg(env, 0);
        bool left_open = is_left_open(env, args);
        int64_t fake_l = args->arg(env, 1)->as_int<int64_t>();
        bool right_open = args->num_args() == 3 ? is_right_open(env, args) : false;
        int64_t fake_r = args->num_args() == 3 ? args->arg(env, 2)->as_int<int64_t>() : -1;

        if (v->get_type().is_convertible(val_t::type_t::DATUM)) {
            datum_t d = v->as_datum();
            if (d->get_type() == datum_t::R_ARRAY) {
                return slice_array(d, env->env->limits(), left_open, fake_l,
                                   right_open, fake_r);
            } else if (d->get_type() == datum_t::R_BINARY) {
                return slice_binary(d, left_open, fake_l, right_open, fake_r);
            } else {
                rfail_target(v, base_exc_t::GENERIC,
                             "Expected ARRAY or BINARY, but found %s.",
                             d->get_type_name().c_str());
            }
        } else if (v->get_type().is_convertible(val_t::type_t::SEQUENCE)) {
            counted_t<table_t> t;
            counted_t<datum_stream_t> seq;
            if (v->get_type().is_convertible(val_t::type_t::SELECTION)) {
                std::pair<counted_t<table_t>, counted_t<datum_stream_t> > t_seq
                    = v->as_selection(env->env);
                t = t_seq.first;
                seq = t_seq.second;
            } else {
                seq = v->as_seq(env->env);
            }

            rcheck(fake_l >= 0, base_exc_t::GENERIC,
                   "Cannot use a negative left index on a stream.");
            uint64_t real_l = fake_l;
            if (left_open) {
                real_l += 1; // This is safe because it was an int64_t before.
            }
            uint64_t real_r = fake_r;
            if (fake_r < -1) {
                rfail(base_exc_t::GENERIC,
                      "Cannot use a right index < -1 on a stream.");
            } else if (fake_r == -1) {
                rcheck(!right_open, base_exc_t::GENERIC,
                       "Cannot slice to an open right index of -1 on a stream.");
                real_r = std::numeric_limits<uint64_t>::max();
            } else if (!right_open) {
                real_r += 1;  // This is safe because it was an int32_t before.
            }
            counted_t<datum_stream_t> new_ds = seq->slice(real_l, real_r);
            return t.has() ? new_val(new_ds, t) : new_val(env->env, new_ds);
        } else {
            rcheck_typed_target(v, false, "Cannot slice non-sequences.");
        }
        unreachable();
    }
    virtual const char *name() const { return "slice"; }
};

class limit_term_t : public op_term_t {
public:
    limit_term_t(compile_env_t *env, const protob_t<const Term> &term)
        : op_term_t(env, term, argspec_t(2)) { }
private:
    virtual counted_t<val_t> eval_impl(scope_env_t *env, args_t *args, eval_flags_t) const {
        counted_t<val_t> v = args->arg(env, 0);
        counted_t<table_t> t;
        if (v->get_type().is_convertible(val_t::type_t::SELECTION)) {
            t = v->as_selection(env->env).first;
        }
        counted_t<datum_stream_t> ds = v->as_seq(env->env);
        int32_t r = args->arg(env, 1)->as_int<int32_t>();
        rcheck(r >= 0, base_exc_t::GENERIC,
               strprintf("LIMIT takes a non-negative argument (got %d)", r));
        counted_t<datum_stream_t> new_ds = ds->slice(0, r);
        return t.has() ? new_val(new_ds, t) : new_val(env->env, new_ds);
    }
    virtual const char *name() const { return "limit"; }
};

class set_insert_term_t : public op_term_t {
public:
    set_insert_term_t(compile_env_t *env, const protob_t<const Term> &term)
        : op_term_t(env, term, argspec_t(2)) { }
private:
    virtual counted_t<val_t> eval_impl(scope_env_t *env, args_t *args, eval_flags_t) const {
        datum_t arr = args->arg(env, 0)->as_datum();
        datum_t new_el = args->arg(env, 1)->as_datum();
        // We only use el_set for equality purposes, so the reql_version doesn't
        // really matter (with respect to datum ordering behavior).  But we play it
        // safe.
        std::set<datum_t, optional_datum_less_t>
            el_set(optional_datum_less_t(env->env->reql_version()));
        datum_array_builder_t out(env->env->limits());
        for (size_t i = 0; i < arr->size(); ++i) {
            if (el_set.insert(arr->get(i)).second) {
                out.add(arr->get(i));
            }
        }
        if (!std_contains(el_set, new_el)) {
            out.add(new_el);
        }

        return new_val(std::move(out).to_datum());
    }

    virtual const char *name() const { return "set_insert"; }
};

class set_union_term_t : public op_term_t {
public:
    set_union_term_t(compile_env_t *env, const protob_t<const Term> &term)
        : op_term_t(env, term, argspec_t(2)) { }
private:
    virtual counted_t<val_t> eval_impl(scope_env_t *env, args_t *args, eval_flags_t) const {
        datum_t arr1 = args->arg(env, 0)->as_datum();
        datum_t arr2 = args->arg(env, 1)->as_datum();
        // The reql_version doesn't actually matter here -- we only use the datum
        // comparisons for equality purposes.
        std::set<datum_t, optional_datum_less_t> el_set(
            optional_datum_less_t(env->env->reql_version()));
        datum_array_builder_t out(env->env->limits());
        for (size_t i = 0; i < arr1->size(); ++i) {
            if (el_set.insert(arr1->get(i)).second) {
                out.add(arr1->get(i));
            }
        }
        for (size_t i = 0; i < arr2->size(); ++i) {
            if (el_set.insert(arr2->get(i)).second) {
                out.add(arr2->get(i));
            }
        }

        return new_val(std::move(out).to_datum());
    }

    virtual const char *name() const { return "set_union"; }
};

class set_intersection_term_t : public op_term_t {
public:
    set_intersection_term_t(compile_env_t *env, const protob_t<const Term> &term)
        : op_term_t(env, term, argspec_t(2)) { }
private:
    virtual counted_t<val_t> eval_impl(scope_env_t *env, args_t *args, eval_flags_t) const {
        datum_t arr1 = args->arg(env, 0)->as_datum();
        datum_t arr2 = args->arg(env, 1)->as_datum();
        // The reql_version here doesn't really matter.  We only use el_set
        // comparison for equality purposes.
        std::set<datum_t, optional_datum_less_t>
            el_set(optional_datum_less_t(env->env->reql_version()));
        datum_array_builder_t out(env->env->limits());
        for (size_t i = 0; i < arr1->size(); ++i) {
            el_set.insert(arr1->get(i));
        }
        for (size_t i = 0; i < arr2->size(); ++i) {
            if (std_contains(el_set, arr2->get(i))) {
                out.add(arr2->get(i));
                el_set.erase(arr2->get(i));
            }
        }

        return new_val(std::move(out).to_datum());
    }

    virtual const char *name() const { return "set_intersection"; }
};

class set_difference_term_t : public op_term_t {
public:
    set_difference_term_t(compile_env_t *env, const protob_t<const Term> &term)
        : op_term_t(env, term, argspec_t(2)) { }
private:
    virtual counted_t<val_t> eval_impl(scope_env_t *env, args_t *args, eval_flags_t) const {
        datum_t arr1 = args->arg(env, 0)->as_datum();
        datum_t arr2 = args->arg(env, 1)->as_datum();
        // The reql_version here doesn't really matter.  We only use el_set
        // comparison for equality purposes.
        std::set<datum_t, optional_datum_less_t>
            el_set(optional_datum_less_t(env->env->reql_version()));
        datum_array_builder_t out(env->env->limits());
        for (size_t i = 0; i < arr2->size(); ++i) {
            el_set.insert(arr2->get(i));
        }
        for (size_t i = 0; i < arr1->size(); ++i) {
            if (!std_contains(el_set, arr1->get(i))) {
                out.add(arr1->get(i));
                el_set.insert(arr1->get(i));
            }
        }

        return new_val(std::move(out).to_datum());
    }

    virtual const char *name() const { return "set_difference"; }
};

class at_term_t : public op_term_t {
public:
    /* This is a bit of a pain here. Some array operations are referencing
     * elements of the array (such as change_at and delete_at) while others are
     * actually referencing the spaces between the elements (such as insert_at
     * and splice_at). This distinction changes how we canonicalize negative
     * indexes so we need to make it here. */
    enum index_method_t { ELEMENTS, SPACES};

    at_term_t(compile_env_t *env, protob_t<const Term> term,
              argspec_t argspec, index_method_t index_method)
        : op_term_t(env, term, argspec), index_method_(index_method) { }

    virtual void modify(scope_env_t *env, args_t *args, size_t index,
                        datum_array_builder_t *array) const = 0;

    counted_t<val_t> eval_impl(scope_env_t *env, args_t *args, eval_flags_t) const {
        auto arg0_array = args->arg(env, 0)->as_datum()->as_array();
        datum_array_builder_t arr(std::move(arg0_array), env->env->limits());
        size_t index;
        if (index_method_ == ELEMENTS) {
            index = canonicalize(this, args->arg(env, 1)->as_datum()->as_int(), arr.size());
        } else if (index_method_ == SPACES) {
            index = canonicalize(this, args->arg(env, 1)->as_datum()->as_int(), arr.size() + 1);
        } else {
            unreachable();
        }

        modify(env, args, index, &arr);
        return new_val(std::move(arr).to_datum());
    }
private:
    index_method_t index_method_;
};

class insert_at_term_t : public at_term_t {
public:
    insert_at_term_t(compile_env_t *env, const protob_t<const Term> &term)
        : at_term_t(env, term, argspec_t(3), SPACES) { }
private:
    void modify(scope_env_t *env, args_t *args, size_t index,
                datum_array_builder_t *array) const {
        datum_t new_el = args->arg(env, 2)->as_datum();
        array->insert(env->env->reql_version(), index, new_el);
    }
    const char *name() const { return "insert_at"; }
};


class splice_at_term_t : public at_term_t {
public:
    splice_at_term_t(compile_env_t *env, const protob_t<const Term> &term)
        : at_term_t(env, term, argspec_t(3), SPACES) { }
private:
    void modify(scope_env_t *env, args_t *args, size_t index,
                datum_array_builder_t *array) const {
        datum_t new_els = args->arg(env, 2)->as_datum();
        array->splice(env->env->reql_version(), index, new_els);
    }
    const char *name() const { return "splice_at"; }
};

class delete_at_term_t : public at_term_t {
public:
    delete_at_term_t(compile_env_t *env, const protob_t<const Term> &term)
        : at_term_t(env, term, argspec_t(2, 3), ELEMENTS) { }
private:
    void modify(scope_env_t *env, args_t *args, size_t index,
                datum_array_builder_t *array) const {
        if (args->num_args() == 2) {
            array->erase(index);
        } else {
            int end_index =
                canonicalize(this, args->arg(env, 2)->as_datum()->as_int(), array->size());
            array->erase_range(env->env->reql_version(), index, end_index);
        }
    }
    const char *name() const { return "delete_at"; }
};

class change_at_term_t : public at_term_t {
public:
    change_at_term_t(compile_env_t *env, const protob_t<const Term> &term)
        : at_term_t(env, term, argspec_t(3), ELEMENTS) { }
private:
    void modify(scope_env_t *env, args_t *args, size_t index,
                datum_array_builder_t *array) const {
        datum_t new_el = args->arg(env, 2)->as_datum();
        array->change(index, new_el);
    }
    const char *name() const { return "change_at"; }
};

class indexes_of_term_t : public op_term_t {
public:
    indexes_of_term_t(compile_env_t *env, const protob_t<const Term> &term) : op_term_t(env, term, argspec_t(2)) { }
private:
    virtual counted_t<val_t> eval_impl(scope_env_t *env, args_t *args, eval_flags_t) const {
        counted_t<val_t> v = args->arg(env, 1);
        counted_t<const func_t> fun;
        if (v->get_type().is_convertible(val_t::type_t::FUNC)) {
            fun = v->as_func();
        } else {
            fun = new_eq_comparison_func(v->as_datum(), backtrace());
        }
        return new_val(env->env, args->arg(env, 0)->as_seq(env->env)->indexes_of(fun));
    }
    virtual const char *name() const { return "indexes_of"; }
};

class contains_term_t : public op_term_t {
public:
    contains_term_t(compile_env_t *env, const protob_t<const Term> &term)
        : op_term_t(env, term, argspec_t(1, -1)) { }
private:
    virtual counted_t<val_t> eval_impl(scope_env_t *env, args_t *args, eval_flags_t) const {
        counted_t<datum_stream_t> seq = args->arg(env, 0)->as_seq(env->env);
        std::vector<datum_t> required_els;
        std::vector<counted_t<const func_t> > required_funcs;
        for (size_t i = 1; i < args->num_args(); ++i) {
            counted_t<val_t> v = args->arg(env, i);
            if (v->get_type().is_convertible(val_t::type_t::FUNC)) {
                required_funcs.push_back(v->as_func());
            } else {
                required_els.push_back(v->as_datum());
            }
        }
        // This needs to be a terminal batch to avoid pathological behavior in
        // the worst case.
        batchspec_t batchspec = batchspec_t::user(batch_type_t::TERMINAL, env->env);
        {
            profile::sampler_t sampler("Evaluating elements in contains.",
                                       env->env->trace);
            while (datum_t el = seq->next(env->env, batchspec)) {
                for (auto it = required_els.begin(); it != required_els.end(); ++it) {
                    if (**it == *el) {
                        std::swap(*it, required_els.back());
                        required_els.pop_back();
                        break; // Bag semantics for contains.
                    }
                }
                for (auto it = required_funcs.begin();
                     it != required_funcs.end();
                     ++it) {
                    if ((*it)->call(env->env, el)->as_bool()) {
                        std::swap(*it, required_funcs.back());
                        required_funcs.pop_back();
                        break; // Bag semantics for contains.
                    }
                }
                if (required_els.size() == 0 && required_funcs.size() == 0) {
                    return new_val_bool(true);
                }
                sampler.new_sample();
            }
        }
        return new_val_bool(false);
    }
    virtual const char *name() const { return "contains"; }
};

class args_term_t : public op_term_t {
public:
    args_term_t(compile_env_t *env, const protob_t<const Term> &term)
        : op_term_t(env, term, argspec_t(1)) { }
    // This just evaluates its argument and returns it as an array.  The actual
    // logic to make `args` splice arguments is in op.cc.
    virtual counted_t<val_t> eval_impl(scope_env_t *env,
                                       args_t *args,
                                       eval_flags_t eval_flags) const {
        counted_t<val_t> v0 = args->arg(env, 0, eval_flags);
        v0->as_datum()->as_array(); // If v0 is not an array, force a type error.
        return v0;
    }
private:
    virtual const char *name() const { return "args"; }
};

counted_t<term_t> make_args_term(
    compile_env_t *env, const protob_t<const Term> &term) {
    return make_counted<args_term_t>(env, term);
}

counted_t<term_t> make_contains_term(
    compile_env_t *env, const protob_t<const Term> &term) {
    return make_counted<contains_term_t>(env, term);
}

counted_t<term_t> make_append_term(
    compile_env_t *env, const protob_t<const Term> &term) {
    return make_counted<append_term_t>(env, term);
}

counted_t<term_t> make_prepend_term(
    compile_env_t *env, const protob_t<const Term> &term) {
    return make_counted<prepend_term_t>(env, term);
}

counted_t<term_t> make_nth_term(
    compile_env_t *env, const protob_t<const Term> &term) {
    return make_counted<nth_term_t>(env, term);
}

counted_t<term_t> make_is_empty_term(
    compile_env_t *env, const protob_t<const Term> &term) {
    return make_counted<is_empty_term_t>(env, term);
}

counted_t<term_t> make_slice_term(
    compile_env_t *env, const protob_t<const Term> &term) {
    return make_counted<slice_term_t>(env, term);
}

counted_t<term_t> make_limit_term(
    compile_env_t *env, const protob_t<const Term> &term) {
    return make_counted<limit_term_t>(env, term);
}

counted_t<term_t> make_set_insert_term(
    compile_env_t *env, const protob_t<const Term> &term) {
    return make_counted<set_insert_term_t>(env, term);
}

counted_t<term_t> make_set_union_term(
    compile_env_t *env, const protob_t<const Term> &term) {
    return make_counted<set_union_term_t>(env, term);
}

counted_t<term_t> make_set_intersection_term(
    compile_env_t *env, const protob_t<const Term> &term) {
    return make_counted<set_intersection_term_t>(env, term);
}

counted_t<term_t> make_set_difference_term(
    compile_env_t *env, const protob_t<const Term> &term) {
    return make_counted<set_difference_term_t>(env, term);
}

counted_t<term_t> make_insert_at_term(
    compile_env_t *env, const protob_t<const Term> &term) {
    return make_counted<insert_at_term_t>(env, term);
}

counted_t<term_t> make_delete_at_term(
    compile_env_t *env, const protob_t<const Term> &term) {
    return make_counted<delete_at_term_t>(env, term);
}

counted_t<term_t> make_change_at_term(
    compile_env_t *env, const protob_t<const Term> &term) {
    return make_counted<change_at_term_t>(env, term);
}

counted_t<term_t> make_splice_at_term(
    compile_env_t *env, const protob_t<const Term> &term) {
    return make_counted<splice_at_term_t>(env, term);
}

counted_t<term_t> make_indexes_of_term(
    compile_env_t *env, const protob_t<const Term> &term) {
    return make_counted<indexes_of_term_t>(env, term);
}


}  // namespace ql<|MERGE_RESOLUTION|>--- conflicted
+++ resolved
@@ -77,29 +77,15 @@
     return uint64_t(size) + index;
 }
 
-<<<<<<< HEAD
-class nth_term_t : public op_term_t {
-public:
-    nth_term_t(compile_env_t *env, const protob_t<const Term> &term)
-        : op_term_t(env, term, argspec_t(2)) { }
-private:
-    virtual counted_t<val_t> eval_impl(scope_env_t *env, args_t *args, eval_flags_t) const {
-        counted_t<val_t> v = args->arg(env, 0);
-        int32_t n = args->arg(env, 1)->as_int<int32_t>();
-        if (v->get_type().is_convertible(val_t::type_t::DATUM)) {
-            datum_t arr = v->as_datum();
-            size_t real_n = canonicalize(this, n, arr->size());
-            return new_val(arr->get(real_n));
-=======
 // needed because nth_term_impl may need to recurse over its contents to deal with
 // e.g. grouped data.
 counted_t<val_t> nth_term_direct_impl(const term_t *term, scope_env_t *env,
                                counted_t<val_t> aggregate, counted_t<val_t> index) {
     int32_t n = index->as_int<int32_t>();
     if (aggregate->get_type().is_convertible(val_t::type_t::DATUM)) {
-        counted_t<const datum_t> arr = aggregate->as_datum();
-        size_t real_n = canonicalize(term, n, arr->size());
-        return term->new_val(arr->get(real_n));
+        datum_t arr = aggregate->as_datum();
+        size_t real_n = canonicalize(term, n, arr.size());
+        return term->new_val(arr.get(real_n));
     } else {
         counted_t<table_t> tbl;
         counted_t<datum_stream_t> s;
@@ -107,7 +93,6 @@
             auto pair = aggregate->as_selection(env->env);
             tbl = pair.first;
             s = pair.second;
->>>>>>> 369c481e
         } else {
             s = aggregate->as_seq(env->env);
         }
@@ -119,30 +104,12 @@
             batchspec = batchspec.with_at_most(int64_t(n)+1);
         }
 
-<<<<<<< HEAD
-            datum_t last_d;
-            {
-                profile::sampler_t sampler("Find nth element.", env->env->trace);
-                for (int32_t i = 0; ; ++i) {
-                    sampler.new_sample();
-                    datum_t d = s->next(env->env, batchspec);
-                    if (!d.has()) {
-                        rcheck(n == -1 && last_d.has(), base_exc_t::NON_EXISTENCE,
-                               strprintf("Index out of bounds: %d", n));
-                        return tbl.has() ? new_val(last_d, tbl) : new_val(last_d);
-                    }
-                    if (i == n) {
-                        return tbl.has() ? new_val(d, tbl) : new_val(d);
-                    }
-                    last_d = d;
-                    r_sanity_check(n == -1 || i < n);
-=======
-        counted_t<const datum_t> last_d;
+        datum_t last_d;
         {
             profile::sampler_t sampler("Find nth element.", env->env->trace);
             for (int32_t i = 0; ; ++i) {
                 sampler.new_sample();
-                counted_t<const datum_t> d = s->next(env->env, batchspec);
+                datum_t d = s->next(env->env, batchspec);
                 if (!d.has()) {
                     rcheck_target(term, base_exc_t::NON_EXISTENCE, n == -1 && last_d.has(),
                            strprintf("Index out of bounds: %d", n));
@@ -150,7 +117,6 @@
                 }
                 if (i == n) {
                     return tbl.has() ? term->new_val(d, tbl) : term->new_val(d);
->>>>>>> 369c481e
                 }
                 last_d = d;
                 r_sanity_check(n == -1 || i < n);
