--- conflicted
+++ resolved
@@ -110,14 +110,9 @@
             comparisons;
     };
 
-<<<<<<< HEAD
     virtual counted_t<val_t>
     eval_impl(scope_env_t *env, args_t *args, eval_flags_t) const {
-        std::vector<std::pair<order_direction_t, counted_t<func_t> > > comparisons;
-=======
-    virtual counted_t<val_t> eval_impl(scope_env_t *env, args_t *args, eval_flags_t) const {
         std::vector<std::pair<order_direction_t, counted_t<const func_t> > > comparisons;
->>>>>>> ea266e08
         for (size_t i = 1; i < args->num_args(); ++i) {
             if (get_src()->args(i).type() == Term::DESC) {
                 comparisons.push_back(
