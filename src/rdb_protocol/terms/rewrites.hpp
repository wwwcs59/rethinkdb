#ifndef RDB_PROTOCOL_TERMS_REWRITES_HPP_
#define RDB_PROTOCOL_TERMS_REWRITES_HPP_

#include <string>

#include "rdb_protocol/op.hpp"
#include "rdb_protocol/error.hpp"
#include "rdb_protocol/pb_utils.hpp"

#pragma GCC diagnostic ignored "-Wshadow"

namespace ql {

// This file implements terms that are rewritten into other terms.  See
// pb_utils.hpp for explanations of the macros.

class rewrite_term_t : public term_t {
public:
    rewrite_term_t(env_t *env, protob_t<const Term> term, argspec_t argspec,
                   protob_t<Term> (*rewrite)(env_t *env,
                                             protob_t<const Term> in,
                                             protob_t<Term> out,
                                             const pb_rcheckable_t *bt_src))
        : term_t(env, term), in(term), out(make_counted_term()) {
        int args_size = in->args_size();
        rcheck(argspec.contains(args_size),
               strprintf("Expected %s but found %d.",
                         argspec.print().c_str(), args_size));
        protob_t<Term> optarg_inheritor = rewrite(env, in, out, this);
        propagate(out.get()); // duplicates `in` backtrace (see `pb_rcheckable_t`)
        for (int i = 0; i < in->optargs_size(); ++i) {
            *optarg_inheritor->add_optargs() = in->optargs(i);
        }
        real = compile_term(env, out);
    }

private:
    virtual bool is_deterministic_impl() const { return real->is_deterministic(); }
    virtual counted_t<val_t> eval_impl() { return real->eval(); }
    protob_t<const Term> in;
    protob_t<Term> out;

    counted_t<term_t> real;
};

class groupby_term_t : public rewrite_term_t {
public:
    groupby_term_t(env_t *env, protob_t<const Term> term)
        : rewrite_term_t(env, term, argspec_t(3), rewrite) { }
<<<<<<< HEAD

    static protob_t<Term> rewrite(env_t *env, protob_t<const Term> in,
                                  const protob_t<Term> out,
                                  const pb_rcheckable_t *bt_src) {
=======
    static Term *rewrite(env_t *env, const Term *in, Term *out,
                          const pb_rcheckable_t *bt_src) {
>>>>>>> 10df7974
        std::string dc;
        Term dc_arg;
        parse_dc(&in->args(2), &dc, &dc_arg, bt_src);
<<<<<<< HEAD
        Term *arg = out.get();
        arg = final_wrap(env, arg, dc, dc_arg);
=======
        Term *arg = out;
        arg = final_wrap(env, arg, dc, &dc_arg);
>>>>>>> 10df7974
        N4(GROUPED_MAP_REDUCE,
           *arg = in->args(0),
           group_fn(env, arg, &in->args(1)),
           map_fn(env, arg, dc, &dc_arg),
           reduce_fn(env, arg, dc, &dc_arg));
        return out;
    }

private:

    // This logic is ugly because we need to handle both MAKE_OBJ and R_OBJECT
    // as syntax rather than just parsing them both into an object (since we're
    // doing this at compile-time rather than runtime).
    static void parse_dc(const Term *t, std::string *dc_out,
                         Term *dc_arg_out, const pb_rcheckable_t *bt_src) {
        std::string errmsg = "Invalid data collector.";
        if (t->type() == Term::MAKE_OBJ) {
            rcheck_target(bt_src, t->optargs_size() == 1, errmsg);
            const Term_AssocPair *ap = &t->optargs(0);
            *dc_out = ap->key();
            rcheck_target(
                bt_src, *dc_out == "SUM" || *dc_out == "AVG" || *dc_out == "COUNT",
                strprintf("Unrecognized data collector `%s`.", dc_out->c_str()));
            *dc_arg_out = ap->val();
        } else if (t->type() == Term::DATUM) {
            rcheck_target(bt_src, t->has_datum(), errmsg);
            const Datum *d = &t->datum();
            rcheck_target(bt_src, d->type() == Datum::R_OBJECT, errmsg);
            rcheck_target(bt_src, d->r_object_size() == 1, errmsg);
            const Datum_AssocPair *ap = &d->r_object(0);
            *dc_out = ap->key();
            rcheck_target(
                bt_src, *dc_out == "SUM" || *dc_out == "AVG" || *dc_out == "COUNT",
                strprintf("Unrecognized data collector `%s`.", dc_out->c_str()));
            dc_arg_out->set_type(Term::DATUM);
            *dc_arg_out->mutable_datum() = ap->val();
        } else {
            rcheck_target(bt_src, t->type() == Term::MAKE_OBJ, errmsg);
            unreachable();
        }
    }

    static void group_fn(env_t *env, Term *arg, const Term *group_attrs) {
        int obj = env->gensym();
        int attr = env->gensym();
        arg = pb::set_func(arg, obj);
        N2(MAP, *arg = *group_attrs, arg = pb::set_func(arg, attr);
           N3(BRANCH,
              N2(CONTAINS, NVAR(obj), NVAR(attr)),
              N2(GETATTR, NVAR(obj), NVAR(attr)),
              NDATUM(datum_t::R_NULL)));
    }
    static void map_fn(env_t *env, Term *arg,
                       const std::string &dc, const Term *dc_arg) {
        int obj = env->gensym(), attr = env->gensym();
        arg = pb::set_func(arg, obj);
        if (dc == "COUNT") {
            NDATUM(1.0);
        } else if (dc == "SUM") {
            N2(FUNCALL, arg = pb::set_func(arg, attr);
               N3(BRANCH,
                  N2(CONTAINS, NVAR(obj), NVAR(attr)),
                  N2(GETATTR, NVAR(obj), NVAR(attr)),
                  NDATUM(0.0)),
               *arg = *dc_arg);
        } else if (dc == "AVG") {
            N2(FUNCALL, arg = pb::set_func(arg, attr);
               N3(BRANCH,
                  N2(CONTAINS, NVAR(obj), NVAR(attr)),
                  N2(MAKE_ARRAY, N2(GETATTR, NVAR(obj), NVAR(attr)), NDATUM(1.0)),
                  N2(MAKE_ARRAY, NDATUM(0.0), NDATUM(0.0))),
               *arg = *dc_arg);
        } else if (dc == "AVG") {
        } else { unreachable(); }
    }
    static void reduce_fn(env_t *env, Term *arg,
                          const std::string &dc, UNUSED const Term *dc_arg) {
        int a = env->gensym(), b = env->gensym();
        arg = pb::set_func(arg, a, b);
        if (dc == "COUNT" || dc == "SUM") {
            N2(ADD, NVAR(a), NVAR(b));
        } else if (dc == "AVG") {
            N2(MAKE_ARRAY,
               N2(ADD, N2(NTH, NVAR(a), NDATUM(0.0)),
                       N2(NTH, NVAR(b), NDATUM(0.0))),
               N2(ADD, N2(NTH, NVAR(a), NDATUM(1.0)),
                       N2(NTH, NVAR(b), NDATUM(1.0))));
        } else { unreachable(); }
    }
    static Term *final_wrap(env_t *env, Term *arg,
                            const std::string &dc, UNUSED const Term *dc_arg) {
        if (dc == "COUNT" || dc == "SUM") return arg;

        int val = env->gensym(), obj = env->gensym();
        Term *argout = 0;
        if (dc == "AVG") {
            N2(MAP, argout = arg, arg = pb::set_func(arg, obj);
               OPT2(MAKE_OBJ,
                    "group", N2(GETATTR, NVAR(obj), NDATUM("group")),
                    "reduction",
                    N2(FUNCALL, arg = pb::set_func(arg, val);
                       N2(DIV, N2(NTH, NVAR(val), NDATUM(0.0)),
                               N2(NTH, NVAR(val), NDATUM(1.0))),
                       N2(GETATTR, NVAR(obj), NDATUM("reduction")))));
        }
        return argout;
    }
    virtual const char *name() const { return "groupby"; }
};

class inner_join_term_t : public rewrite_term_t {
public:
    inner_join_term_t(env_t *env, protob_t<const Term> term)
        : rewrite_term_t(env, term, argspec_t(3), rewrite) { }

    static protob_t<Term> rewrite(env_t *env, protob_t<const Term> in,
                                  const protob_t<Term> out,
                                  UNUSED const pb_rcheckable_t *bt_src) {
        const Term *left = &in->args(0);
        const Term *right = &in->args(1);
        const Term *func = &in->args(2);
        int n = env->gensym();
        int m = env->gensym();

        Term *arg = out.get();
        // `left`.concatmap { |n|
        N2(CONCATMAP, *arg = *left, arg = pb::set_func(arg, n);
           // `right`.concatmap { |m|
           N2(CONCATMAP, *arg = *right, arg = pb::set_func(arg, m);
              // r.branch(
              N3(BRANCH,
                 // r.funcall(`func`, n, m),
                 N3(FUNCALL, *arg = *func, NVAR(n), NVAR(m)),
                 // [{:left => n, :right => m}],
                 N1(MAKE_ARRAY, OPT2(MAKE_OBJ, "left", NVAR(n), "right", NVAR(m))),
                 // [])}}
                 N0(MAKE_ARRAY))));
        return out;
    }

    virtual const char *name() const { return "inner_join"; }
};

class outer_join_term_t : public rewrite_term_t {
public:
    outer_join_term_t(env_t *env, protob_t<const Term> term) :
        rewrite_term_t(env, term, argspec_t(3), rewrite) { }

    static protob_t<Term> rewrite(env_t *env, protob_t<const Term> in,
                                  const protob_t<Term> out,
                                  UNUSED const pb_rcheckable_t *bt_src) {
        const Term *left = &in->args(0);
        const Term *right = &in->args(1);
        const Term *func = &in->args(2);
        int64_t n = env->gensym(), m = env->gensym(), lst = env->gensym();

        Term *arg = out.get();

        // `left`.concatmap { |n|
        N2(CONCATMAP, *arg = *left, arg = pb::set_func(arg, n);
           // r.funcall(lambda { |lst
           N2(FUNCALL, arg = pb::set_func(arg, lst);
              // r.branch(
              N3(BRANCH,
                 // r.gt(r.count(lst), 0),
                 N2(GT, N1(COUNT, NVAR(lst)), NDATUM(0.0)),
                 // lst,
                 NVAR(lst),
                 // [{:left => n}])},
                 N1(MAKE_ARRAY, OPT1(MAKE_OBJ, "left", NVAR(n)))),
              // r.coerce_to(
              N2(COERCE_TO,
                 // `right`.concatmap { |m|
                 N2(CONCATMAP, *arg = *right, arg = pb::set_func(arg, m);
                    // r.branch(
                    N3(BRANCH,
                       // r.funcall(`func`, n, m),
                       N3(FUNCALL, *arg = *func, NVAR(n), NVAR(m)),
                       // [{:left => n, :right => m}],
                       N1(MAKE_ARRAY, OPT2(MAKE_OBJ, "left", NVAR(n), "right", NVAR(m))),
                       // [])},
                       N0(MAKE_ARRAY))),
                 // "ARRAY"))}
                 NDATUM("ARRAY"))));
        return out;
    }

    virtual const char *name() const { return "outer_join"; }
};

class eq_join_term_t : public rewrite_term_t {
public:
    eq_join_term_t(env_t *env, protob_t<const Term> term) :
        rewrite_term_t(env, term, argspec_t(3), rewrite) { }
private:

    static protob_t<Term> rewrite(env_t *env, protob_t<const Term> in,
                                  const protob_t<Term> out,
                                  UNUSED const pb_rcheckable_t *bt_src) {
        const Term *left = &in->args(0);
        const Term *left_attr = &in->args(1);
        const Term *right = &in->args(2);
        int row = env->gensym(), v = env->gensym();

        Term *arg = out.get();
        Term *optarg_inheritor = NULL;
        N2(CONCATMAP, *arg = *left, arg = pb::set_func(arg, row);
           N2(MAP,
              optarg_inheritor = arg;
              N2(GET_ALL, *arg = *right, N2(GETATTR, NVAR(row), *arg = *left_attr)),

              arg = pb::set_func(arg, v);
              OPT2(MAKE_OBJ, "left", NVAR(row), "right", NVAR(v))));
        r_sanity_check(optarg_inheritor != NULL);
        return out.make_child(optarg_inheritor);
    }
    virtual const char *name() const { return "inner_join"; }
};

class delete_term_t : public rewrite_term_t {
public:
    delete_term_t(env_t *env, protob_t<const Term> term)
        : rewrite_term_t(env, term, argspec_t(1), rewrite) { }
private:

    static protob_t<Term> rewrite(env_t *env, protob_t<const Term> in,
                                  const protob_t<Term> out,
                                  UNUSED const pb_rcheckable_t *bt_src) {
        int x = env->gensym();

        Term *arg = out.get();
        N2(REPLACE, *arg = in->args(0), pb::set_null(pb::set_func(arg, x)));
        return out;
     }
     virtual const char *name() const { return "delete"; }
};

class update_term_t : public rewrite_term_t {
public:
    update_term_t(env_t *env, protob_t<const Term> term)
        : rewrite_term_t(env, term, argspec_t(2), rewrite) { }
private:

    static protob_t<Term> rewrite(env_t *env, protob_t<const Term> in,
                                  const protob_t<Term> out,
                                  UNUSED const pb_rcheckable_t *bt_src) {
        // The `false` values below mean that we don't bind the implicit variable.
        int old_row = env->gensym(false);
        int new_row = env->gensym(false);

        Term *arg = out.get();
        N2(REPLACE, *arg = in->args(0), arg = pb::set_func(arg, old_row);
           N3(BRANCH,
              N2(EQ, NVAR(old_row), NDATUM(datum_t::R_NULL)),
              NDATUM(datum_t::R_NULL),
              N2(FUNCALL, arg = pb::set_func(arg, new_row);
                 N3(BRANCH,
                    N2(EQ, NVAR(new_row), NDATUM(datum_t::R_NULL)),
                    NVAR(old_row),
                    N2(MERGE, NVAR(old_row), NVAR(new_row))),
                 N2(FUNCALL, *arg = in->args(1), NVAR(old_row)))));
        return out;
    }
    virtual const char *name() const { return "update"; }
};

class skip_term_t : public rewrite_term_t {
public:
    skip_term_t(env_t *env, protob_t<const Term> term)
        : rewrite_term_t(env, term, argspec_t(2), rewrite) { }
private:

    static protob_t<Term> rewrite(UNUSED env_t *env, protob_t<const Term> in,
                                  const protob_t<Term> out,
                                  UNUSED const pb_rcheckable_t *bt_src) {
        Term *arg = out.get();
        N3(SLICE, *arg = in->args(0), *arg = in->args(1), NDATUM(-1.0));
        return out;
     }
     virtual const char *name() const { return "skip"; }
};

} // namespace ql

#endif // RDB_PROTOCOL_TERMS_REWRITES_HPP_<|MERGE_RESOLUTION|>--- conflicted
+++ resolved
@@ -47,25 +47,15 @@
 public:
     groupby_term_t(env_t *env, protob_t<const Term> term)
         : rewrite_term_t(env, term, argspec_t(3), rewrite) { }
-<<<<<<< HEAD
 
     static protob_t<Term> rewrite(env_t *env, protob_t<const Term> in,
                                   const protob_t<Term> out,
                                   const pb_rcheckable_t *bt_src) {
-=======
-    static Term *rewrite(env_t *env, const Term *in, Term *out,
-                          const pb_rcheckable_t *bt_src) {
->>>>>>> 10df7974
         std::string dc;
         Term dc_arg;
         parse_dc(&in->args(2), &dc, &dc_arg, bt_src);
-<<<<<<< HEAD
-        Term *arg = out.get();
-        arg = final_wrap(env, arg, dc, dc_arg);
-=======
-        Term *arg = out;
+        Term *arg = out.get();
         arg = final_wrap(env, arg, dc, &dc_arg);
->>>>>>> 10df7974
         N4(GROUPED_MAP_REDUCE,
            *arg = in->args(0),
            group_fn(env, arg, &in->args(1)),
