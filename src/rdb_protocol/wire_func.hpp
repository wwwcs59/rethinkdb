// Copyright 2010-2014 RethinkDB, all rights reserved.
#ifndef RDB_PROTOCOL_WIRE_FUNC_HPP_
#define RDB_PROTOCOL_WIRE_FUNC_HPP_

#include <functional>
#include <map>
#include <string>
#include <vector>

#include "containers/uuid.hpp"
#include "rdb_protocol/counted_term.hpp"
#include "rdb_protocol/pb_utils.hpp"
#include "rdb_protocol/sym.hpp"
#include "rdb_protocol/var_types.hpp"
#include "rpc/serialize_macros.hpp"

template <class> class counted_t;
class Datum;
class Term;

namespace ql {
class func_t;
class env_t;

class wire_func_t {
public:
    wire_func_t();
    explicit wire_func_t(const counted_t<func_t> &f);
    ~wire_func_t();
    wire_func_t(const wire_func_t &copyee);
    wire_func_t &operator=(const wire_func_t &assignee);

    // Constructs a wire_func_t with a body and arglist and backtrace, but no scope.  I
    // hope you remembered to propagate the backtrace to body!
    wire_func_t(protob_t<const Term> body, std::vector<sym_t> arg_names,
                protob_t<const Backtrace> backtrace);

    counted_t<func_t> compile_wire_func() const;
    protob_t<const Backtrace> get_bt() const;

    template <cluster_version_t W>
    void rdb_serialize(write_message_t *wm) const;
    template <cluster_version_t W>
    archive_result_t rdb_deserialize(read_stream_t *s);

private:
    friend class maybe_wire_func_t;  // for has().
    bool has() const { return func.has(); }

    counted_t<func_t> func;
};

<<<<<<< HEAD
class maybe_wire_func_t {
=======
RDB_SERIALIZE_OUTSIDE(wire_func_t);

class maybe_wire_func_t : public wire_func_t {
>>>>>>> c7c38baa
protected:
    template<class... Args>
    explicit maybe_wire_func_t(Args... args) : wrapped(args...) { }

public:
    template <cluster_version_t W>
    void rdb_serialize(write_message_t *wm) const;
    template <cluster_version_t W>
    archive_result_t rdb_deserialize(read_stream_t *s);

    counted_t<func_t> compile_wire_func_or_null() const;

private:
    wire_func_t wrapped;
};

class map_wire_func_t : public wire_func_t {
public:
    template <class... Args>
    explicit map_wire_func_t(Args... args) : wire_func_t(args...) { }
};

class filter_wire_func_t {
public:
    filter_wire_func_t() { }
    filter_wire_func_t(const ql::wire_func_t &_filter_func,
                       const boost::optional<ql::wire_func_t> &_default_filter_val)
        : filter_func(_filter_func),
          default_filter_val(_default_filter_val) { }
    filter_wire_func_t(const counted_t<func_t> &_filter_func,
                       const boost::optional<ql::wire_func_t> &_default_filter_val)
        : filter_func(_filter_func),
          default_filter_val(_default_filter_val) { }

    ql::wire_func_t filter_func;
    boost::optional<ql::wire_func_t> default_filter_val;
};
RDB_DECLARE_SERIALIZABLE(filter_wire_func_t);

class reduce_wire_func_t : public wire_func_t {
public:
    template <class... Args>
    explicit reduce_wire_func_t(Args... args) : wire_func_t(args...) { }
};

class concatmap_wire_func_t : public wire_func_t {
public:
    template <class... Args>
    explicit concatmap_wire_func_t(Args... args) : wire_func_t(args...) { }
};

// These are fake functions because we don't need to send anything.
// TODO: make `count` behave like `sum`, `avg`, etc.
struct count_wire_func_t {
};
RDB_DECLARE_SERIALIZABLE(count_wire_func_t);

class bt_wire_func_t {
public:
    bt_wire_func_t() : bt(make_counted_backtrace()) { }
    explicit bt_wire_func_t(const protob_t<const Backtrace> &_bt) : bt(_bt) { }

    protob_t<const Backtrace> get_bt() const { return bt; }

    template <cluster_version_t W>
    void rdb_serialize(write_message_t *wm) const;
    template <cluster_version_t W>
    archive_result_t rdb_deserialize(read_stream_t *s);
private:
    protob_t<const Backtrace> bt;
};

RDB_SERIALIZE_OUTSIDE(bt_wire_func_t);

class group_wire_func_t {
public:
    group_wire_func_t() : bt(make_counted_backtrace()) { }
    group_wire_func_t(std::vector<counted_t<func_t> > &&_funcs,
                      bool _append_index, bool _multi);
    std::vector<counted_t<func_t> > compile_funcs() const;
    bool should_append_index() const;
    bool is_multi() const;
    protob_t<const Backtrace> get_bt() const;
    RDB_DECLARE_ME_SERIALIZABLE;
private:
    std::vector<wire_func_t> funcs;
    bool append_index, multi;
    bt_wire_func_t bt;
};

RDB_SERIALIZE_OUTSIDE(group_wire_func_t);

template <class T>
class skip_terminal_t;

class skip_wire_func_t : public maybe_wire_func_t {
protected:
    skip_wire_func_t() { }
    template <class... Args>
    explicit skip_wire_func_t(const protob_t<const Backtrace> &_bt, Args... args)
        : maybe_wire_func_t(args...), bt(_bt) { }
private:
    template <class T>
    friend class skip_terminal_t;
    bt_wire_func_t bt;
};

class sum_wire_func_t : public skip_wire_func_t {
public:
    template <class... Args>
    explicit sum_wire_func_t(Args... args) : skip_wire_func_t(args...) { }
};
class avg_wire_func_t : public skip_wire_func_t {
public:
    template <class... Args>
    explicit avg_wire_func_t(Args... args) : skip_wire_func_t(args...) { }
};
class min_wire_func_t : public skip_wire_func_t {
public:
    template <class... Args>
    explicit min_wire_func_t(Args... args) : skip_wire_func_t(args...) { }
};
class max_wire_func_t : public skip_wire_func_t {
public:
    template <class... Args>
    explicit max_wire_func_t(Args... args) : skip_wire_func_t(args...) { }
};

}  // namespace ql

#endif  // RDB_PROTOCOL_WIRE_FUNC_HPP_<|MERGE_RESOLUTION|>--- conflicted
+++ resolved
@@ -50,13 +50,9 @@
     counted_t<func_t> func;
 };
 
-<<<<<<< HEAD
-class maybe_wire_func_t {
-=======
 RDB_SERIALIZE_OUTSIDE(wire_func_t);
 
-class maybe_wire_func_t : public wire_func_t {
->>>>>>> c7c38baa
+class maybe_wire_func_t {
 protected:
     template<class... Args>
     explicit maybe_wire_func_t(Args... args) : wrapped(args...) { }
@@ -72,6 +68,8 @@
 private:
     wire_func_t wrapped;
 };
+
+RDB_SERIALIZE_OUTSIDE(maybe_wire_func_t);
 
 class map_wire_func_t : public wire_func_t {
 public:
