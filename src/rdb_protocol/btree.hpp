--- conflicted
+++ resolved
@@ -80,16 +80,13 @@
 struct rdb_modification_report_t;
 class rdb_modification_report_cb_t;
 
-<<<<<<< HEAD
-void rdb_get(const store_key_t &key, btree_slice_t *slice, transaction_t *txn,
-        superblock_t *superblock, point_read_response_t *response, profile::trace_t *trace);
-=======
-void rdb_get(const store_key_t &key,
-             btree_slice_t *slice,
-             transaction_t *txn,
-             superblock_t *superblock,
-             point_read_response_t *response);
->>>>>>> 22f9a863
+void rdb_get(
+    const store_key_t &key,
+    btree_slice_t *slice,
+    transaction_t *txn,
+    superblock_t *superblock,
+    point_read_response_t *response,
+    profile::trace_t *trace);
 
 enum return_vals_t {
     NO_RETURN_VALS = 0,
@@ -145,18 +142,15 @@
     scoped_ptr_t<superblock_t> *superblock,
     const std::vector<store_key_t> &keys,
     const btree_batched_replacer_t *replacer,
-    rdb_modification_report_cb_t *sindex_cb);
+    rdb_modification_report_cb_t *sindex_cb,
+    profile::trace_t *trace);
 
 void rdb_set(const store_key_t &key, counted_t<const ql::datum_t> data, bool overwrite,
              btree_slice_t *slice, repli_timestamp_t timestamp,
-<<<<<<< HEAD
-             transaction_t *txn, superblock_t *superblock, point_write_response_t *response,
-             rdb_modification_info_t *mod_info, profile::trace_t *trace);
-=======
              transaction_t *txn, superblock_t *superblock,
              point_write_response_t *response,
-             rdb_modification_info_t *mod_info);
->>>>>>> 22f9a863
+             rdb_modification_info_t *mod_info,
+             profile::trace_t *trace);
 
 class rdb_backfill_callback_t {
 public:
