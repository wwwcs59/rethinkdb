// Copyright 2010-2013 RethinkDB, all rights reserved.
#include "rdb_protocol/term.hpp"

#include "rdb_protocol/counted_term.hpp"
#include "rdb_protocol/env.hpp"
#include "rdb_protocol/func.hpp"
#include "rdb_protocol/minidriver.hpp"
#include "rdb_protocol/stream_cache.hpp"
#include "rdb_protocol/term_walker.hpp"
#include "rdb_protocol/validate.hpp"

#include "rdb_protocol/terms/terms.hpp"

#pragma GCC diagnostic ignored "-Wshadow"

namespace ql {

counted_t<term_t> compile_term(compile_env_t *env, protob_t<const Term> t) {
    switch (t->type()) {
    case Term::DATUM:              return make_datum_term(t);
    case Term::MAKE_ARRAY:         return make_make_array_term(env, t);
    case Term::MAKE_OBJ:           return make_make_obj_term(env, t);
    case Term::VAR:                return make_var_term(env, t);
    case Term::JAVASCRIPT:         return make_javascript_term(env, t);
    case Term::ERROR:              return make_error_term(env, t);
    case Term::IMPLICIT_VAR:       return make_implicit_var_term(env, t);
    case Term::DB:                 return make_db_term(env, t);
    case Term::TABLE:              return make_table_term(env, t);
    case Term::GET:                return make_get_term(env, t);
    case Term::GET_ALL:            return make_get_all_term(env, t);
    case Term::EQ:                 // fallthru
    case Term::NE:                 // fallthru
    case Term::LT:                 // fallthru
    case Term::LE:                 // fallthru
    case Term::GT:                 // fallthru
    case Term::GE:                 return make_predicate_term(env, t);
    case Term::NOT:                return make_not_term(env, t);
    case Term::ADD:                // fallthru
    case Term::SUB:                // fallthru
    case Term::MUL:                // fallthru
    case Term::DIV:                return make_arith_term(env, t);
    case Term::MOD:                return make_mod_term(env, t);
    case Term::CONTAINS:           return make_contains_term(env, t);
    case Term::APPEND:             return make_append_term(env, t);
    case Term::PREPEND:            return make_prepend_term(env, t);
    case Term::DIFFERENCE:         return make_difference_term(env, t);
    case Term::SET_INSERT:         return make_set_insert_term(env, t);
    case Term::SET_INTERSECTION:   return make_set_intersection_term(env, t);
    case Term::SET_UNION:          return make_set_union_term(env, t);
    case Term::SET_DIFFERENCE:     return make_set_difference_term(env, t);
    case Term::SLICE:              return make_slice_term(env, t);
    case Term::GET_FIELD:          return make_get_field_term(env, t);
    case Term::INDEXES_OF:         return make_indexes_of_term(env, t);
    case Term::KEYS:               return make_keys_term(env, t);
    case Term::HAS_FIELDS:         return make_has_fields_term(env, t);
    case Term::WITH_FIELDS:        return make_with_fields_term(env, t);
    case Term::PLUCK:              return make_pluck_term(env, t);
    case Term::WITHOUT:            return make_without_term(env, t);
    case Term::MERGE:              return make_merge_term(env, t);
    case Term::LITERAL:            return make_literal_term(env, t);
    case Term::BETWEEN:            return make_between_term(env, t);
    case Term::REDUCE:             return make_reduce_term(env, t);
    case Term::MAP:                return make_map_term(env, t);
    case Term::FILTER:             return make_filter_term(env, t);
    case Term::CONCATMAP:          return make_concatmap_term(env, t);
    case Term::ORDERBY:            return make_orderby_term(env, t);
    case Term::DISTINCT:           return make_distinct_term(env, t);
    case Term::COUNT:              return make_count_term(env, t);
    case Term::UNION:              return make_union_term(env, t);
    case Term::NTH:                return make_nth_term(env, t);
    case Term::GROUPED_MAP_REDUCE: return make_gmr_term(env, t);
    case Term::LIMIT:              return make_limit_term(env, t);
    case Term::SKIP:               return make_skip_term(env, t);
    case Term::GROUPBY:            return make_groupby_term(env, t);
    case Term::INNER_JOIN:         return make_inner_join_term(env, t);
    case Term::OUTER_JOIN:         return make_outer_join_term(env, t);
    case Term::EQ_JOIN:            return make_eq_join_term(env, t);
    case Term::ZIP:                return make_zip_term(env, t);
    case Term::INSERT_AT:          return make_insert_at_term(env, t);
    case Term::DELETE_AT:          return make_delete_at_term(env, t);
    case Term::CHANGE_AT:          return make_change_at_term(env, t);
    case Term::SPLICE_AT:          return make_splice_at_term(env, t);
    case Term::COERCE_TO:          return make_coerce_term(env, t);
    case Term::TYPEOF:             return make_typeof_term(env, t);
    case Term::UPDATE:             return make_update_term(env, t);
    case Term::DELETE:             return make_delete_term(env, t);
    case Term::REPLACE:            return make_replace_term(env, t);
    case Term::INSERT:             return make_insert_term(env, t);
    case Term::DB_CREATE:          return make_db_create_term(env, t);
    case Term::DB_DROP:            return make_db_drop_term(env, t);
    case Term::DB_LIST:            return make_db_list_term(env, t);
    case Term::TABLE_CREATE:       return make_table_create_term(env, t);
    case Term::TABLE_DROP:         return make_table_drop_term(env, t);
    case Term::TABLE_LIST:         return make_table_list_term(env, t);
    case Term::SYNC:               return make_sync_term(env, t);
    case Term::INDEX_CREATE:       return make_sindex_create_term(env, t);
    case Term::INDEX_DROP:         return make_sindex_drop_term(env, t);
    case Term::INDEX_LIST:         return make_sindex_list_term(env, t);
    case Term::FUNCALL:            return make_funcall_term(env, t);
    case Term::BRANCH:             return make_branch_term(env, t);
    case Term::ANY:                return make_any_term(env, t);
    case Term::ALL:                return make_all_term(env, t);
    case Term::FOREACH:            return make_foreach_term(env, t);
    case Term::FUNC:               return make_counted<func_term_t>(env, t);
    case Term::ASC:                return make_asc_term(env, t);
    case Term::DESC:               return make_desc_term(env, t);
    case Term::INFO:               return make_info_term(env, t);
    case Term::MATCH:              return make_match_term(env, t);
    case Term::SAMPLE:             return make_sample_term(env, t);
    case Term::IS_EMPTY:           return make_is_empty_term(env, t);
    case Term::DEFAULT:            return make_default_term(env, t);
    case Term::JSON:               return make_json_term(env, t);
    case Term::ISO8601:            return make_iso8601_term(env, t);
    case Term::TO_ISO8601:         return make_to_iso8601_term(env, t);
    case Term::EPOCH_TIME:         return make_epoch_time_term(env, t);
    case Term::TO_EPOCH_TIME:      return make_to_epoch_time_term(env, t);
    case Term::NOW:                return make_now_term(env, t);
    case Term::IN_TIMEZONE:        return make_in_timezone_term(env, t);
    case Term::DURING:             return make_during_term(env, t);
    case Term::DATE:               return make_date_term(env, t);
    case Term::TIME_OF_DAY:        return make_time_of_day_term(env, t);
    case Term::TIMEZONE:           return make_timezone_term(env, t);
    case Term::TIME:               return make_time_term(env, t);

    case Term::YEAR:               return make_portion_term(env, t, pseudo::YEAR);
    case Term::MONTH:              return make_portion_term(env, t, pseudo::MONTH);
    case Term::DAY:                return make_portion_term(env, t, pseudo::DAY);
    case Term::DAY_OF_WEEK:        return make_portion_term(env, t, pseudo::DAY_OF_WEEK);
    case Term::DAY_OF_YEAR:        return make_portion_term(env, t, pseudo::DAY_OF_YEAR);
    case Term::HOURS:              return make_portion_term(env, t, pseudo::HOURS);
    case Term::MINUTES:            return make_portion_term(env, t, pseudo::MINUTES);
    case Term::SECONDS:            return make_portion_term(env, t, pseudo::SECONDS);

    case Term::MONDAY:             return make_constant_term(env, t, 1, "monday");
    case Term::TUESDAY:            return make_constant_term(env, t, 2, "tuesday");
    case Term::WEDNESDAY:          return make_constant_term(env, t, 3, "wednesday");
    case Term::THURSDAY:           return make_constant_term(env, t, 4, "thursday");
    case Term::FRIDAY:             return make_constant_term(env, t, 5, "friday");
    case Term::SATURDAY:           return make_constant_term(env, t, 6, "saturday");
    case Term::SUNDAY:             return make_constant_term(env, t, 7, "sunday");
    case Term::JANUARY:            return make_constant_term(env, t, 1, "january");
    case Term::FEBRUARY:           return make_constant_term(env, t, 2, "february");
    case Term::MARCH:              return make_constant_term(env, t, 3, "march");
    case Term::APRIL:              return make_constant_term(env, t, 4, "april");
    case Term::MAY:                return make_constant_term(env, t, 5, "may");
    case Term::JUNE:               return make_constant_term(env, t, 6, "june");
    case Term::JULY:               return make_constant_term(env, t, 7, "july");
    case Term::AUGUST:             return make_constant_term(env, t, 8, "august");
    case Term::SEPTEMBER:          return make_constant_term(env, t, 9, "september");
    case Term::OCTOBER:            return make_constant_term(env, t, 10, "october");
    case Term::NOVEMBER:           return make_constant_term(env, t, 11, "november");
    case Term::DECEMBER:           return make_constant_term(env, t, 12, "december");
    default: unreachable();
    }
    unreachable();
}

void run(protob_t<Query> q, scoped_ptr_t<env_t> &&env_ptr,
         Response *res, stream_cache2_t *stream_cache2) {
    try {
        validate_pb(*q);
    } catch (const base_exc_t &e) {
        fill_error(res, Response::CLIENT_ERROR, e.what(), backtrace_t());
        return;
    }
#ifdef INSTRUMENT
    debugf("Query: %s\n", q->DebugString().c_str());
#endif // INSTRUMENT
    env_t *env = env_ptr.get();
    int64_t token = q->token();

    switch (q->type()) {
    case Query_QueryType_START: {
        counted_t<term_t> root_term;
        try {
            Term *t = q->mutable_query();
<<<<<<< HEAD
=======
            preprocess_term(t);
            Backtrace *t_bt = t->MutableExtension(ql2::extension::backtrace);


            // We parse out the `noreply` optarg in a special step so that we
            // don't send back an unneeded response in the case where another
            // optional argument throws a compilation error.
            for (int i = 0; i < q->global_optargs_size(); ++i) {
                const Query::AssocPair &ap = q->global_optargs(i);
                if (ap.key() == "noreply") {
                    bool conflict = env->global_optargs.add_optarg(ap.key(), ap.val());
                    r_sanity_check(!conflict);
                    counted_t<val_t> noreply
                        = env->global_optargs.get_optarg(env, "noreply");
                    r_sanity_check(noreply.has());
                    *response_needed_out = !noreply->as_bool();
                    break;
                }
            }

            // Parse global optargs
            for (int i = 0; i < q->global_optargs_size(); ++i) {
                const Query::AssocPair &ap = q->global_optargs(i);
                if (ap.key() != "noreply") {
                    bool conflict = env->global_optargs.add_optarg(ap.key(), ap.val());
                    rcheck_toplevel(
                        !conflict, base_exc_t::GENERIC,
                        strprintf("Duplicate global optarg: %s", ap.key().c_str()));
                }
            }

            Term arg = r::db("test").get();

            propagate_backtrace(&arg, t_bt); // duplicate toplevel backtrace
            UNUSED bool _b = env->global_optargs.add_optarg("db", arg);
            //          ^^ UNUSED because user can override this value safely

            // Parse actual query
>>>>>>> cd818b19
            compile_env_t compile_env((var_visibility_t()));
            root_term = compile_term(&compile_env, q.make_child(t));
            // TODO: handle this properly
        } catch (const exc_t &e) {
            fill_error(res, Response::COMPILE_ERROR, e.what(), e.backtrace());
            return;
        } catch (const datum_exc_t &e) {
            fill_error(res, Response::COMPILE_ERROR, e.what(), backtrace_t());
            return;
        }

        try {
            rcheck_toplevel(!stream_cache2->contains(token),
                            base_exc_t::GENERIC,
                            strprintf("ERROR: duplicate token %" PRIi64, token));
        } catch (const exc_t &e) {
            fill_error(res, Response::CLIENT_ERROR, e.what(), e.backtrace());
            return;
        } catch (const datum_exc_t &e) {
            fill_error(res, Response::CLIENT_ERROR, e.what(), backtrace_t());
            return;
        }

        try {
            scope_env_t scope_env(env, var_scope_t());
            counted_t<val_t> val = root_term->eval(&scope_env);
            if (val->get_type().is_convertible(val_t::type_t::DATUM)) {
                res->set_type(Response_ResponseType_SUCCESS_ATOM);
                counted_t<const datum_t> d = val->as_datum();
                d->write_to_protobuf(res->add_response());
                if (env->trace.has()) {
                    env->trace->as_datum()->write_to_protobuf(res->mutable_profile());
                }
            } else if (val->get_type().is_convertible(val_t::type_t::SEQUENCE)) {
                if (env->trace.has()) {
                    env->trace->as_datum()->write_to_protobuf(res->mutable_profile());
                }
                stream_cache2->insert(token, std::move(env_ptr), val->as_seq(env));
                bool b = stream_cache2->serve(token, res, env->interruptor);
                r_sanity_check(b);
            } else {
                rfail_toplevel(base_exc_t::GENERIC,
                               "Query result must be of type DATUM or STREAM (got %s).",
                               val->get_type().name());
            }
        } catch (const exc_t &e) {
            fill_error(res, Response::RUNTIME_ERROR, e.what(), e.backtrace());
            return;
        } catch (const datum_exc_t &e) {
            fill_error(res, Response::RUNTIME_ERROR, e.what(), backtrace_t());
            return;
        }

    } break;
    case Query_QueryType_CONTINUE: {
        try {
            bool b = stream_cache2->serve(token, res, env->interruptor);
            rcheck_toplevel(b, base_exc_t::GENERIC,
                            strprintf("Token %" PRIi64 " not in stream cache.", token));
        } catch (const exc_t &e) {
            fill_error(res, Response::CLIENT_ERROR, e.what(), e.backtrace());
            return;
        }
    } break;
    case Query_QueryType_STOP: {
        try {
            rcheck_toplevel(stream_cache2->contains(token), base_exc_t::GENERIC,
                            strprintf("Token %" PRIi64 " not in stream cache.", token));
            stream_cache2->erase(token);
        } catch (const exc_t &e) {
            fill_error(res, Response::CLIENT_ERROR, e.what(), e.backtrace());
            return;
        }
    } break;
    case Query_QueryType_NOREPLY_WAIT: {
        try {
            rcheck_toplevel(!stream_cache2->contains(token),
                            base_exc_t::GENERIC,
                            strprintf("ERROR: duplicate token %" PRIi64, token));
        } catch (const exc_t &e) {
            fill_error(res, Response::CLIENT_ERROR, e.what(), e.backtrace());
            return;
        } catch (const datum_exc_t &e) {
            fill_error(res, Response::CLIENT_ERROR, e.what(), backtrace_t());
            return;
        }

        // NOREPLY_WAIT is just a no-op.
        // This works because we only evaluate one Query at a time
        // on the connection level. Once we get to the NOREPLY_WAIT Query
        // we know that all previous Queries have completed processing.

        // Send back a WAIT_COMPLETE response.
        res->set_type(Response_ResponseType_WAIT_COMPLETE);
    } break;
    default: unreachable();
    }
}

term_t::term_t(protob_t<const Term> _src)
    : pb_rcheckable_t(get_backtrace(_src)), src(_src) { }
term_t::~term_t() { }

// Uncomment the define to enable instrumentation (you'll be able to see where
// you are in query execution when something goes wrong).
// #define INSTRUMENT 1

#ifdef INSTRUMENT
__thread int DBG_depth = 0;
#define DBG(s, args...) do {                                            \
        std::string DBG_s = "";                                         \
        for (int DBG_i = 0; DBG_i < DBG_depth; ++DBG_i) DBG_s += " ";   \
        debugf("%s" s, DBG_s.c_str(), ##args);                          \
    } while (0)
#define INC_DEPTH do { ++DBG_depth; } while (0)
#define DEC_DEPTH do { --DBG_depth; } while (0)
#else // INSTRUMENT
#define DBG(s, args...)
#define INC_DEPTH
#define DEC_DEPTH
#endif // INSTRUMENT

protob_t<const Term> term_t::get_src() const {
    return src;
}

void term_t::prop_bt(Term *t) const {
    propagate_backtrace(t, &get_src()->GetExtension(ql2::extension::backtrace));
}

counted_t<val_t> term_t::eval(scope_env_t *env, eval_flags_t eval_flags) {
    // This is basically a hook for unit tests to change things mid-query
    profile::starter_t starter(strprintf("Evaluating %s.", name()), env->env->trace);
    DEBUG_ONLY_CODE(env->env->do_eval_callback());
    DBG("EVALUATING %s (%d):\n", name(), is_deterministic());
    env->env->throw_if_interruptor_pulsed();
    INC_DEPTH;

    try {
        try {
            counted_t<val_t> ret = eval_impl(env, eval_flags);
            DEC_DEPTH;
            DBG("%s returned %s\n", name(), ret->print().c_str());
            return ret;
        } catch (const datum_exc_t &e) {
            DEC_DEPTH;
            DBG("%s THREW\n", name());
            rfail(e.get_type(), "%s", e.what());
        }
    } catch (...) {
        DEC_DEPTH;
        DBG("%s THREW OUTER\n", name());
        throw;
    }
}

counted_t<val_t> term_t::new_val(counted_t<const datum_t> d) {
    return make_counted<val_t>(d, backtrace());
}
counted_t<val_t> term_t::new_val(counted_t<const datum_t> d, counted_t<table_t> t) {
    return make_counted<val_t>(d, t, backtrace());
}

counted_t<val_t> term_t::new_val(env_t *env, counted_t<datum_stream_t> s) {
    return make_counted<val_t>(env, s, backtrace());
}
counted_t<val_t> term_t::new_val(counted_t<datum_stream_t> s, counted_t<table_t> d) {
    return make_counted<val_t>(d, s, backtrace());
}
counted_t<val_t> term_t::new_val(counted_t<const db_t> db) {
    return make_counted<val_t>(db, backtrace());
}
counted_t<val_t> term_t::new_val(counted_t<table_t> t) {
    return make_counted<val_t>(t, backtrace());
}
counted_t<val_t> term_t::new_val(counted_t<func_t> f) {
    return make_counted<val_t>(f, backtrace());
}
counted_t<val_t> term_t::new_val_bool(bool b) {
    return new_val(make_counted<const datum_t>(datum_t::R_BOOL, b));
}

} // namespace ql<|MERGE_RESOLUTION|>--- conflicted
+++ resolved
@@ -174,47 +174,6 @@
         counted_t<term_t> root_term;
         try {
             Term *t = q->mutable_query();
-<<<<<<< HEAD
-=======
-            preprocess_term(t);
-            Backtrace *t_bt = t->MutableExtension(ql2::extension::backtrace);
-
-
-            // We parse out the `noreply` optarg in a special step so that we
-            // don't send back an unneeded response in the case where another
-            // optional argument throws a compilation error.
-            for (int i = 0; i < q->global_optargs_size(); ++i) {
-                const Query::AssocPair &ap = q->global_optargs(i);
-                if (ap.key() == "noreply") {
-                    bool conflict = env->global_optargs.add_optarg(ap.key(), ap.val());
-                    r_sanity_check(!conflict);
-                    counted_t<val_t> noreply
-                        = env->global_optargs.get_optarg(env, "noreply");
-                    r_sanity_check(noreply.has());
-                    *response_needed_out = !noreply->as_bool();
-                    break;
-                }
-            }
-
-            // Parse global optargs
-            for (int i = 0; i < q->global_optargs_size(); ++i) {
-                const Query::AssocPair &ap = q->global_optargs(i);
-                if (ap.key() != "noreply") {
-                    bool conflict = env->global_optargs.add_optarg(ap.key(), ap.val());
-                    rcheck_toplevel(
-                        !conflict, base_exc_t::GENERIC,
-                        strprintf("Duplicate global optarg: %s", ap.key().c_str()));
-                }
-            }
-
-            Term arg = r::db("test").get();
-
-            propagate_backtrace(&arg, t_bt); // duplicate toplevel backtrace
-            UNUSED bool _b = env->global_optargs.add_optarg("db", arg);
-            //          ^^ UNUSED because user can override this value safely
-
-            // Parse actual query
->>>>>>> cd818b19
             compile_env_t compile_env((var_visibility_t()));
             root_term = compile_term(&compile_env, q.make_child(t));
             // TODO: handle this properly
