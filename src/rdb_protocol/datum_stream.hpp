--- conflicted
+++ resolved
@@ -202,26 +202,14 @@
                         const protob_t<const Backtrace> &bt_src);
     lazy_datum_stream_t(env_t *env, bool use_outdated,
                         namespace_repo_t<rdb_protocol_t>::access_t *ns_access,
-                        counted_t<const datum_t> left_bound,
-                        bool left_bound_open,
-                        counted_t<const datum_t> right_bound,
-<<<<<<< HEAD
+                        counted_t<const datum_t> left_bound, bool left_bound_open,
+                        counted_t<const datum_t> right_bound, bool right_bound_open,
                         sorting_t sorting, const protob_t<const Backtrace> &bt_src);
-=======
-                        bool right_bound_open,
-                        const protob_t<const Backtrace> &bt_src);
->>>>>>> 1800dc9a
     lazy_datum_stream_t(env_t *env, bool use_outdated,
                         namespace_repo_t<rdb_protocol_t>::access_t *ns_access,
-                        counted_t<const datum_t> left_bound,
-                        bool left_bound_open,
-                        counted_t<const datum_t> right_bound,
-<<<<<<< HEAD
+                        counted_t<const datum_t> left_bound, bool left_bound_open,
+                        counted_t<const datum_t> right_bound, bool right_bound_open,
                         const std::string &sindex_id, sorting_t sorting,
-=======
-                        bool right_bound_open,
-                        const std::string &sindex_id,
->>>>>>> 1800dc9a
                         const protob_t<const Backtrace> &bt_src);
     virtual counted_t<datum_stream_t> filter(counted_t<func_t> f);
     virtual counted_t<datum_stream_t> map(counted_t<func_t> f);
