// Copyright 2010-2013 RethinkDB, all rights reserved.
#ifndef RDB_PROTOCOL_DATUM_STREAM_HPP_
#define RDB_PROTOCOL_DATUM_STREAM_HPP_

#include <algorithm>
#include <deque>
#include <list>
#include <map>
#include <set>
#include <string>
#include <utility>
#include <vector>

#include "errors.hpp"
#include <boost/optional.hpp>

#include "rdb_protocol/context.hpp"
#include "rdb_protocol/protocol.hpp"
#include "rdb_protocol/real_table.hpp"
#include "rdb_protocol/shards.hpp"

namespace ql {

class env_t;
class scope_env_t;

class datum_stream_t : public single_threaded_countable_t<datum_stream_t>,
                       public pb_rcheckable_t {
public:
    virtual ~datum_stream_t() { }

    virtual void add_transformation(transform_variant_t &&tv,
                                    const protob_t<const Backtrace> &bt) = 0;
    void add_grouping(transform_variant_t &&tv,
                      const protob_t<const Backtrace> &bt);

    counted_t<val_t> run_terminal(env_t *env, const terminal_variant_t &tv);
    counted_t<val_t> to_array(env_t *env);

    // stream -> stream (always eager)
    counted_t<datum_stream_t> slice(size_t l, size_t r);
    counted_t<datum_stream_t> indexes_of(counted_t<func_t> f);
    counted_t<datum_stream_t> ordered_distinct();

    // Returns false or NULL respectively if stream is lazy.
    virtual bool is_array() const = 0;
    virtual counted_t<const datum_t> as_array(env_t *env) = 0;

    bool is_grouped() const { return grouped; }

    // Gets the next elements from the stream.  (Returns zero elements only when
    // the end of the stream has been reached.  Otherwise, returns at least one
    // element.)  (Wrapper around `next_batch_impl`.)
    std::vector<counted_t<const datum_t> >
    next_batch(env_t *env, const batchspec_t &batchspec);
    // Prefer `next_batch`.  Cannot be used in conjunction with `next_batch`.
    virtual counted_t<const datum_t> next(env_t *env, const batchspec_t &batchspec);
    virtual bool is_exhausted() const = 0;
    virtual bool is_cfeed() const = 0;

    virtual void accumulate(
        env_t *env, eager_acc_t *acc, const terminal_variant_t &tv) = 0;
    virtual void accumulate_all(env_t *env, eager_acc_t *acc) = 0;

protected:
    bool batch_cache_exhausted() const;
    void check_not_grouped(const char *msg);
    explicit datum_stream_t(const protob_t<const Backtrace> &bt_src);

private:
    virtual std::vector<counted_t<const datum_t> >
    next_batch_impl(env_t *env, const batchspec_t &batchspec) = 0;

    std::vector<counted_t<const datum_t> > batch_cache;
    size_t batch_cache_index;
    bool grouped;
};

class eager_datum_stream_t : public datum_stream_t {
protected:
    explicit eager_datum_stream_t(const protob_t<const Backtrace> &bt)
        : datum_stream_t(bt) { }
    virtual counted_t<const datum_t> as_array(env_t *env);
    bool ops_to_do() { return ops.size() != 0; }

private:
    enum class done_t { YES, NO };

    virtual void add_transformation(transform_variant_t &&tv,
                                    const protob_t<const Backtrace> &bt);
    virtual void accumulate(env_t *env, eager_acc_t *acc, const terminal_variant_t &tv);
    virtual void accumulate_all(env_t *env, eager_acc_t *acc);

    done_t next_grouped_batch(env_t *env, const batchspec_t &bs, groups_t *out);
    virtual std::vector<counted_t<const datum_t> >
    next_batch_impl(env_t *env, const batchspec_t &bs);
    virtual std::vector<counted_t<const datum_t> >
    next_raw_batch(env_t *env, const batchspec_t &bs) = 0;

    std::vector<scoped_ptr_t<op_t> > ops;
};

class wrapper_datum_stream_t : public eager_datum_stream_t {
protected:
    explicit wrapper_datum_stream_t(counted_t<datum_stream_t> _source)
        : eager_datum_stream_t(_source->backtrace()), source(_source) { }
private:
    virtual bool is_array() const { return source->is_array(); }
    virtual counted_t<const datum_t> as_array(env_t *env) {
        return source->is_array() && !source->is_grouped()
            ? eager_datum_stream_t::as_array(env)
            : counted_t<const datum_t>();
    }
    virtual bool is_exhausted() const {
        return source->is_exhausted() && batch_cache_exhausted();
    }
    virtual bool is_cfeed() const {
        return source->is_cfeed();
    }

protected:
    const counted_t<datum_stream_t> source;
};

class indexes_of_datum_stream_t FINAL : public wrapper_datum_stream_t {
public:
    indexes_of_datum_stream_t(counted_t<func_t> _f, counted_t<datum_stream_t> _source);

private:
    std::vector<counted_t<const datum_t> >
    next_raw_batch(env_t *env, const batchspec_t &batchspec);

    counted_t<func_t> f;
    int64_t index;
};

class ordered_distinct_datum_stream_t FINAL : public wrapper_datum_stream_t {
public:
    explicit ordered_distinct_datum_stream_t(counted_t<datum_stream_t> _source);
private:
    std::vector<counted_t<const datum_t> >
    next_raw_batch(env_t *env, const batchspec_t &batchspec);
    counted_t<const datum_t> last_val;
};

class array_datum_stream_t FINAL : public eager_datum_stream_t {
public:
    array_datum_stream_t(counted_t<const datum_t> _arr,
                         const protob_t<const Backtrace> &bt_src);
    virtual bool is_exhausted() const;
    virtual bool is_cfeed() const;

private:
    virtual bool is_array() const;
    virtual counted_t<const datum_t> as_array(env_t *env) {
        return is_array()
            ? (ops_to_do() ? eager_datum_stream_t::as_array(env) : arr)
            : counted_t<const datum_t>();
    }
    virtual std::vector<counted_t<const datum_t> >
    next_raw_batch(env_t *env, const batchspec_t &batchspec);
    counted_t<const datum_t> next(env_t *env, const batchspec_t &batchspec);
    counted_t<const datum_t> next_arr_el();

    size_t index;
    counted_t<const datum_t> arr;
};

class slice_datum_stream_t FINAL : public wrapper_datum_stream_t {
public:
    slice_datum_stream_t(uint64_t left, uint64_t right, counted_t<datum_stream_t> src);
private:
    virtual std::vector<counted_t<const datum_t> >
    next_raw_batch(env_t *env, const batchspec_t &batchspec);
    virtual bool is_exhausted() const;
    virtual bool is_cfeed() const;
    uint64_t index, left, right;
};

<<<<<<< HEAD
// This could _not_ exist, we could just use a map transform.
class zip_datum_stream_t FINAL : public wrapper_datum_stream_t {
public:
    explicit zip_datum_stream_t(counted_t<datum_stream_t> src);
private:
    virtual std::vector<counted_t<const datum_t> >
    next_raw_batch(env_t *env, const batchspec_t &batchspec);
};

class indexed_sort_datum_stream_t FINAL : public wrapper_datum_stream_t {
=======
class indexed_sort_datum_stream_t : public wrapper_datum_stream_t {
>>>>>>> 11261ab6
public:
    indexed_sort_datum_stream_t(
        counted_t<datum_stream_t> stream, // Must be a table with a sorting applied.
        std::function<bool(env_t *,  // NOLINT(readability/casting)
                           profile::sampler_t *,
                           const counted_t<const datum_t> &,
                           const counted_t<const datum_t> &)> lt_cmp);
private:
    virtual std::vector<counted_t<const datum_t> >
        next_raw_batch(env_t *env, const batchspec_t &batchspec);

    std::function<bool(env_t *,  // NOLINT(readability/casting)
                       profile::sampler_t *,
                       const counted_t<const datum_t> &,
                       const counted_t<const datum_t> &)> lt_cmp;
    size_t index;
    std::vector<counted_t<const datum_t> > data;
};

// RSI: Yes, we could do some parallelization with union_datum_stream_t.
class union_datum_stream_t FINAL : public datum_stream_t {
public:
    union_datum_stream_t(std::vector<counted_t<datum_stream_t> > &&_streams,
                         const protob_t<const Backtrace> &bt_src)
        : datum_stream_t(bt_src), streams(_streams), streams_index(0),
          is_cfeed_union(false) {
        for (auto const &stream : streams) {
            if (stream->is_cfeed()) {
                is_cfeed_union = true;
                break;
            }
        }
    }

    virtual void add_transformation(transform_variant_t &&tv,
                                    const protob_t<const Backtrace> &bt);
    virtual void accumulate(env_t *env, eager_acc_t *acc, const terminal_variant_t &tv);
    virtual void accumulate_all(env_t *env, eager_acc_t *acc);

    virtual bool is_array() const;
    virtual counted_t<const datum_t> as_array(env_t *env);
    virtual bool is_exhausted() const;
    virtual bool is_cfeed() const;

private:
    std::vector<counted_t<const datum_t> >
    next_batch_impl(env_t *env, const batchspec_t &batchspec);

    std::vector<counted_t<datum_stream_t> > streams;
    size_t streams_index;
    bool is_cfeed_union;
};

// This class generates the `read_t`s used in range reads.  It's used by
// `reader_t` below.  Its subclasses are the different types of range reads we
// need to do.
class readgen_t {
public:
    explicit readgen_t(
        const std::map<std::string, wire_func_t> &global_optargs,
        std::string table_name,
        const datum_range_t &original_datum_range,
        profile_bool_t profile,
        sorting_t sorting);
    virtual ~readgen_t() { }
    read_t terminal_read(
        const std::vector<transform_variant_t> &transform,
        const terminal_variant_t &_terminal,
        const batchspec_t &batchspec) const;
    // This has to be on `readgen_t` because we sort differently depending on
    // the kinds of reads we're doing.
    virtual void sindex_sort(std::vector<rget_item_t> *vec) const = 0;

    virtual read_t next_read(
        const key_range_t &active_range,
        const std::vector<transform_variant_t> &transform,
        const batchspec_t &batchspec) const;
    // This generates a read that will read as many rows as we need to be able
    // to do an sindex sort, or nothing if no such read is necessary.  Such a
    // read should only be necessary when we're ordering by a secondary index
    // and the last element read has a truncated value for that secondary index.
    virtual boost::optional<read_t> sindex_sort_read(
        const key_range_t &active_range,
        const std::vector<rget_item_t> &items,
        const std::vector<transform_variant_t> &transform,
        const batchspec_t &batchspec) const = 0;

    virtual key_range_t original_keyrange() const = 0;
    virtual std::string sindex_name() const = 0; // Used for error checking.

    // Returns `true` if there is no more to read.
    bool update_range(key_range_t *active_range,
                      const store_key_t &last_key) const;
protected:
    const std::map<std::string, wire_func_t> global_optargs;
    const std::string table_name;
    const datum_range_t original_datum_range;
    const profile_bool_t profile;
    const sorting_t sorting;

private:
    virtual rget_read_t next_read_impl(
        const key_range_t &active_range,
        const std::vector<transform_variant_t> &transform,
        const batchspec_t &batchspec) const = 0;
};

class primary_readgen_t : public readgen_t {
public:
    static scoped_ptr_t<readgen_t> make(
        env_t *env,
        std::string table_name,
        datum_range_t range = datum_range_t::universe(),
        sorting_t sorting = sorting_t::UNORDERED);
private:
    primary_readgen_t(const std::map<std::string, wire_func_t> &global_optargs,
                      std::string table_name,
                      datum_range_t range,
                      profile_bool_t profile,
                      sorting_t sorting);
    virtual rget_read_t next_read_impl(
        const key_range_t &active_range,
        const std::vector<transform_variant_t> &transform,
        const batchspec_t &batchspec) const;
    virtual boost::optional<read_t> sindex_sort_read(
        const key_range_t &active_range,
        const std::vector<rget_item_t> &items,
        const std::vector<transform_variant_t> &transform,
        const batchspec_t &batchspec) const;
    virtual void sindex_sort(std::vector<rget_item_t> *vec) const;
    virtual key_range_t original_keyrange() const;
    virtual std::string sindex_name() const; // Used for error checking.
};

class sindex_readgen_t : public readgen_t {
public:
    static scoped_ptr_t<readgen_t> make(
        env_t *env,
        std::string table_name,
        const std::string &sindex,
        datum_range_t range = datum_range_t::universe(),
        sorting_t sorting = sorting_t::UNORDERED);
private:
    sindex_readgen_t(
        const std::map<std::string, wire_func_t> &global_optargs,
        std::string table_name,
        const std::string &sindex,
        datum_range_t sindex_range,
        profile_bool_t profile,
        sorting_t sorting);
    virtual rget_read_t next_read_impl(
        const key_range_t &active_range,
        const std::vector<transform_variant_t> &transform,
        const batchspec_t &batchspec) const;
    virtual boost::optional<read_t> sindex_sort_read(
        const key_range_t &active_range,
        const std::vector<rget_item_t> &items,
        const std::vector<transform_variant_t> &transform,
        const batchspec_t &batchspec) const;
    virtual void sindex_sort(std::vector<rget_item_t> *vec) const;
    virtual key_range_t original_keyrange() const;
    virtual std::string sindex_name() const; // Used for error checking.

    const std::string sindex;
};

class reader_t {
public:
    explicit reader_t(
        const real_table_t &_table,
        bool use_outdated,
        scoped_ptr_t<readgen_t> &&readgen);
    void add_transformation(transform_variant_t &&tv);
    void accumulate(env_t *env, eager_acc_t *acc, const terminal_variant_t &tv);
    void accumulate_all(env_t *env, eager_acc_t *acc);
    std::vector<counted_t<const datum_t> >
    next_batch(env_t *env, const batchspec_t &batchspec);
    bool is_finished() const;
private:
    // Returns `true` if there's data in `items`.
    bool load_items(env_t *env, const batchspec_t &batchspec);
    rget_read_response_t do_read(env_t *env, const read_t &read);
    std::vector<rget_item_t> do_range_read(
            env_t *env, const read_t &read);

    real_table_t table;
    const bool use_outdated;
    std::vector<transform_variant_t> transforms;

    bool started, shards_exhausted;
    const scoped_ptr_t<const readgen_t> readgen;
    key_range_t active_range;

    // We need this to handle the SINDEX_CONSTANT case.
    std::vector<rget_item_t> items;
    size_t items_index;
};

class lazy_datum_stream_t FINAL : public datum_stream_t {
public:
    lazy_datum_stream_t(
        const real_table_t &_table,
        bool _use_outdated,
        scoped_ptr_t<readgen_t> &&_readgen,
        const protob_t<const Backtrace> &bt_src);

    virtual bool is_array() const { return false; }
    virtual counted_t<const datum_t> as_array(UNUSED env_t *env) {
        return counted_t<const datum_t>();  // Cannot be converted implicitly.
    }

    bool is_exhausted() const;
    virtual bool is_cfeed() const;
private:
    std::vector<counted_t<const datum_t> >
    next_batch_impl(env_t *env, const batchspec_t &batchspec);

    virtual void add_transformation(transform_variant_t &&tv,
                                    const protob_t<const Backtrace> &bt);
    virtual void accumulate(env_t *env, eager_acc_t *acc, const terminal_variant_t &tv);
    virtual void accumulate_all(env_t *env, eager_acc_t *acc);

    // We use these to cache a batch so that `next` works.  There are a lot of
    // things that are most easily written in terms of `next` that would
    // otherwise have to do this caching themselves.
    size_t current_batch_offset;
    std::vector<counted_t<const datum_t> > current_batch;

    reader_t reader;
};

} // namespace ql

#endif // RDB_PROTOCOL_DATUM_STREAM_HPP_<|MERGE_RESOLUTION|>--- conflicted
+++ resolved
@@ -177,20 +177,7 @@
     uint64_t index, left, right;
 };
 
-<<<<<<< HEAD
-// This could _not_ exist, we could just use a map transform.
-class zip_datum_stream_t FINAL : public wrapper_datum_stream_t {
-public:
-    explicit zip_datum_stream_t(counted_t<datum_stream_t> src);
-private:
-    virtual std::vector<counted_t<const datum_t> >
-    next_raw_batch(env_t *env, const batchspec_t &batchspec);
-};
-
 class indexed_sort_datum_stream_t FINAL : public wrapper_datum_stream_t {
-=======
-class indexed_sort_datum_stream_t : public wrapper_datum_stream_t {
->>>>>>> 11261ab6
 public:
     indexed_sort_datum_stream_t(
         counted_t<datum_stream_t> stream, // Must be a table with a sorting applied.
