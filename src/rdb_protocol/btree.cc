// Copyright 2010-2013 RethinkDB, all rights reserved.
#include "rdb_protocol/btree.hpp"

#include <string>
#include <vector>

#include "errors.hpp"
#include <boost/bind.hpp>
#include <boost/variant.hpp>

#include "btree/backfill.hpp"
#include "btree/concurrent_traversal.hpp"
#include "btree/erase_range.hpp"
#include "btree/get_distribution.hpp"
#include "btree/operations.hpp"
#include "btree/parallel_traversal.hpp"
#include "containers/archive/boost_types.hpp"
#include "containers/archive/buffer_group_stream.hpp"
#include "containers/archive/vector_stream.hpp"
#include "containers/scoped.hpp"
#include "rdb_protocol/blob_wrapper.hpp"

#include "rdb_protocol/func.hpp"
#include "rdb_protocol/lazy_json.hpp"
#include "rdb_protocol/transform_visitors.hpp"

value_sizer_t<rdb_value_t>::value_sizer_t(block_size_t bs) : block_size_(bs) { }

template<class Value>
void find_keyvalue_location_for_write(
    const btree_loc_info_t &info,
    keyvalue_location_t<Value> *kv_loc_out,
    profile::trace_t *trace,
    promise_t<superblock_t *> *pass_back_superblock) {
    find_keyvalue_location_for_write(
        info.btree->txn, info.superblock, info.key->btree_key(), kv_loc_out,
        &info.btree->slice->root_eviction_priority, &info.btree->slice->stats,
        trace, pass_back_superblock);
}

const rdb_value_t *value_sizer_t<rdb_value_t>::as_rdb(const void *p) {
    return reinterpret_cast<const rdb_value_t *>(p);
}

int value_sizer_t<rdb_value_t>::size(const void *value) const {
    return as_rdb(value)->inline_size(block_size_);
}

bool value_sizer_t<rdb_value_t>::fits(const void *value, int length_available) const {
    return btree_value_fits(block_size_, length_available, as_rdb(value));
}

int value_sizer_t<rdb_value_t>::max_possible_size() const {
    return blob::btree_maxreflen;
}

block_magic_t value_sizer_t<rdb_value_t>::leaf_magic() {
    block_magic_t magic = { { 'r', 'd', 'b', 'l' } };
    return magic;
}

block_magic_t value_sizer_t<rdb_value_t>::btree_leaf_magic() const {
    return leaf_magic();
}

block_size_t value_sizer_t<rdb_value_t>::block_size() const { return block_size_; }

bool btree_value_fits(block_size_t bs, int data_length, const rdb_value_t *value) {
    return blob::ref_fits(bs, data_length, value->value_ref(), blob::btree_maxreflen);
}

void rdb_get(const store_key_t &store_key, btree_slice_t *slice, transaction_t *txn,
        superblock_t *superblock, point_read_response_t *response, profile::trace_t *trace) {
    keyvalue_location_t<rdb_value_t> kv_location;
    find_keyvalue_location_for_read(txn, superblock, store_key.btree_key(), &kv_location,
            slice->root_eviction_priority, &slice->stats, trace);

    if (!kv_location.value.has()) {
        response->data.reset(new ql::datum_t(ql::datum_t::R_NULL));
    } else {
        response->data = get_data(kv_location.value.get(), txn);
    }
}

void kv_location_delete(keyvalue_location_t<rdb_value_t> *kv_location,
                        const store_key_t &key,
                        btree_slice_t *slice,
                        repli_timestamp_t timestamp,
                        transaction_t *txn,
                        rdb_modification_info_t *mod_info_out) {
    guarantee(kv_location->value.has());


    if (mod_info_out) {
        guarantee(mod_info_out->deleted.second.empty());

        block_size_t block_size = txn->get_cache()->get_block_size();
        mod_info_out->deleted.second.assign(kv_location->value->value_ref(),
            kv_location->value->value_ref() +
                kv_location->value->inline_size(block_size));
    }

    kv_location->value.reset();
    null_key_modification_callback_t<rdb_value_t> null_cb;
    apply_keyvalue_change(txn, kv_location, key.btree_key(), timestamp,
                          false, &null_cb, &slice->root_eviction_priority);
}

void kv_location_set(keyvalue_location_t<rdb_value_t> *kv_location,
                     const store_key_t &key,
                     counted_t<const ql::datum_t> data,
                     btree_slice_t *slice,
                     repli_timestamp_t timestamp,
                     transaction_t *txn,
                     rdb_modification_info_t *mod_info_out) {
    scoped_malloc_t<rdb_value_t> new_value(blob::btree_maxreflen);
    bzero(new_value.get(), blob::btree_maxreflen);

    // TODO unnecessary copies they must go away.
    write_message_t wm;
    wm << data;
    vector_stream_t stream;
    int res = send_write_message(&stream, &wm);
    guarantee_err(res == 0,
                  "Serialization for json data failed... this shouldn't happen.\n");

    // TODO more copies, good lord
    std::string sered_data(stream.vector().begin(), stream.vector().end());

    rdb_blob_wrapper_t blob(txn->get_cache()->get_block_size(),
                new_value->value_ref(), blob::btree_maxreflen,
                txn, sered_data);

    block_size_t block_size = txn->get_cache()->get_block_size();
    if (mod_info_out) {
        guarantee(mod_info_out->added.second.empty());
        mod_info_out->added.second.assign(new_value->value_ref(),
            new_value->value_ref() + new_value->inline_size(block_size));
    }

    if (kv_location->value.has() && mod_info_out) {
        guarantee(mod_info_out->deleted.second.empty());
        mod_info_out->deleted.second.assign(
            kv_location->value->value_ref(),
            kv_location->value->value_ref()
            + kv_location->value->inline_size(block_size));
    }

    // Actually update the leaf, if needed.
    kv_location->value = std::move(new_value);
    null_key_modification_callback_t<rdb_value_t> null_cb;
    apply_keyvalue_change(txn, kv_location, key.btree_key(), timestamp,
                          false, &null_cb, &slice->root_eviction_priority);
    //                    ^^^^^ That means the key isn't expired.
}

void kv_location_set(keyvalue_location_t<rdb_value_t> *kv_location,
                     const store_key_t &key,
                     const std::vector<char> &value_ref,
                     btree_slice_t *slice,
                     repli_timestamp_t timestamp,
                     transaction_t *txn) {
    scoped_malloc_t<rdb_value_t> new_value(
            value_ref.data(), value_ref.data() + value_ref.size());

    // Update the leaf, if needed.
    kv_location->value = std::move(new_value);
    null_key_modification_callback_t<rdb_value_t> null_cb;
    apply_keyvalue_change(txn, kv_location, key.btree_key(), timestamp,
                          false, &null_cb, &slice->root_eviction_priority);
    //                    ^^^^^ That means the key isn't expired.
}

void kv_location_set(keyvalue_location_t<rdb_value_t> *kv_location,
                     const btree_loc_info_t &info,
                     counted_t<const ql::datum_t> data,
                     rdb_modification_info_t *mod_info_out) {
    kv_location_set(kv_location, *info.key, data, info.btree->slice,
                    info.btree->timestamp, info.btree->txn, mod_info_out);
}
void kv_location_delete(keyvalue_location_t<rdb_value_t> *kv_location,
                        const btree_loc_info_t &info,
                        rdb_modification_info_t *mod_info_out) {
    kv_location_delete(kv_location, *info.key, info.btree->slice,
                       info.btree->timestamp, info.btree->txn, mod_info_out);
}

batched_replace_response_t rdb_replace_and_return_superblock(
    const btree_loc_info_t &info,
    const btree_point_replacer_t *replacer,
    promise_t<superblock_t *> *superblock_promise,
    rdb_modification_info_t *mod_info_out,
    profile::trace_t *trace)
{
    bool return_vals = replacer->should_return_vals();
    const std::string &primary_key = *info.btree->primary_key;
    const store_key_t &key = *info.key;
    ql::datum_ptr_t resp(ql::datum_t::R_OBJECT);
    try {
        keyvalue_location_t<rdb_value_t> kv_location;
        find_keyvalue_location_for_write(info, &kv_location,
            trace, superblock_promise);

        bool started_empty, ended_empty;
        counted_t<const ql::datum_t> old_val;
        if (!kv_location.value.has()) {
            // If there's no entry with this key, pass NULL to the function.
            started_empty = true;
            old_val = make_counted<ql::datum_t>(ql::datum_t::R_NULL);
        } else {
            // Otherwise pass the entry with this key to the function.
            started_empty = false;
            old_val = get_data(kv_location.value.get(), info.btree->txn);
            guarantee(old_val->get(primary_key, ql::NOTHROW).has());
        }
        guarantee(old_val.has());
        if (return_vals == RETURN_VALS) {
            bool conflict = resp.add("old_val", old_val)
                         || resp.add("new_val", old_val); // changed below
            guarantee(!conflict);
        }

        counted_t<const ql::datum_t> new_val = replacer->replace(old_val);
        if (return_vals == RETURN_VALS) {
            bool conflict = resp.add("new_val", new_val, ql::CLOBBER);
            guarantee(conflict); // We set it to `old_val` previously.
        }
        if (new_val->get_type() == ql::datum_t::R_NULL) {
            ended_empty = true;
        } else if (new_val->get_type() == ql::datum_t::R_OBJECT) {
            ended_empty = false;
            new_val->rcheck_valid_replace(old_val, primary_key);
            counted_t<const ql::datum_t> pk = new_val->get(primary_key, ql::NOTHROW);
            rcheck_target(
                new_val, ql::base_exc_t::GENERIC,
                key.compare(store_key_t(pk->print_primary())) == 0,
                (started_empty
                 ? strprintf("Primary key `%s` cannot be changed (null -> %s)",
                             primary_key.c_str(), new_val->print().c_str())
                 : strprintf("Primary key `%s` cannot be changed (%s -> %s)",
                             primary_key.c_str(),
                             old_val->print().c_str(), new_val->print().c_str())));
        } else {
            rfail_typed_target(
                new_val, "Inserted value must be an OBJECT (got %s):\n%s",
                new_val->get_type_name().c_str(), new_val->print().c_str());
        }

        // We use `conflict` below to store whether or not there was a key
        // conflict when constructing the stats object.  It defaults to `true`
        // so that we fail an assertion if we never update the stats object.
        bool conflict = true;

        // Figure out what operation we're doing (based on started_empty,
        // ended_empty, and the result of the function call) and then do it.
        if (started_empty) {
            if (ended_empty) {
                conflict = resp.add("skipped", make_counted<ql::datum_t>(1.0));
            } else {
                conflict = resp.add("inserted", make_counted<ql::datum_t>(1.0));
                r_sanity_check(new_val->get(primary_key, ql::NOTHROW).has());
                kv_location_set(&kv_location, info, new_val, mod_info_out);
                guarantee(mod_info_out->deleted.second.empty());
                guarantee(!mod_info_out->added.second.empty());
                mod_info_out->added.first = new_val;
            }
        } else {
            if (ended_empty) {
                conflict = resp.add("deleted", make_counted<ql::datum_t>(1.0));
                kv_location_delete(&kv_location, info, mod_info_out);
                guarantee(!mod_info_out->deleted.second.empty());
                guarantee(mod_info_out->added.second.empty());
                mod_info_out->deleted.first = old_val;
            } else {
                r_sanity_check(
                    *old_val->get(primary_key) == *new_val->get(primary_key));
                if (*old_val == *new_val) {
                    conflict = resp.add("unchanged",
                                         make_counted<ql::datum_t>(1.0));
                } else {
                    conflict = resp.add("replaced", make_counted<ql::datum_t>(1.0));
                    r_sanity_check(new_val->get(primary_key, ql::NOTHROW).has());
                    kv_location_set(&kv_location, info, new_val, mod_info_out);
                    guarantee(!mod_info_out->deleted.second.empty());
                    guarantee(!mod_info_out->added.second.empty());
                    mod_info_out->added.first = new_val;
                    mod_info_out->deleted.first = old_val;
                }
            }
        }
        guarantee(!conflict); // message never added twice
    } catch (const ql::base_exc_t &e) {
        resp.add_error(e.what());
    } catch (const interrupted_exc_t &e) {
        std::string msg = strprintf("interrupted (%s:%d)", __FILE__, __LINE__);
        resp.add_error(msg.c_str());
        // We don't rethrow because we're in a coroutine.  Theoretically the
        // above message should never make it back to a user because the calling
        // function will also be interrupted, but we document where it comes
        // from to aid in future debugging if that invariant becomes violated.
    }
    return resp.to_counted();
}


class one_replace_t : public btree_point_replacer_t {
public:
    one_replace_t(const btree_batched_replacer_t *_replacer, size_t _index)
        : replacer(_replacer), index(_index) { }

    counted_t<const ql::datum_t> replace(const counted_t<const ql::datum_t> &d) const {
        return replacer->replace(d, index);
    }
    bool should_return_vals() const { return replacer->should_return_vals(); }
private:
    const btree_batched_replacer_t *const replacer;
    const size_t index;
};

void do_a_replace_from_batched_replace(
    auto_drainer_t::lock_t,
    fifo_enforcer_sink_t *batched_replaces_fifo_sink,
    const fifo_enforcer_write_token_t &batched_replaces_fifo_token,
    const btree_loc_info_t &info,
    const one_replace_t one_replace,
    promise_t<superblock_t *> *superblock_promise,
    rdb_modification_report_cb_t *sindex_cb,
    batched_replace_response_t *stats_out,
    profile::trace_t *trace)
{
    fifo_enforcer_sink_t::exit_write_t exiter(
        batched_replaces_fifo_sink, batched_replaces_fifo_token);

    rdb_modification_report_t mod_report(*info.key);
    counted_t<const ql::datum_t> res = rdb_replace_and_return_superblock(
        info, &one_replace, superblock_promise, &mod_report.info, trace);
    *stats_out = (*stats_out)->merge(res, ql::stats_merge);

    exiter.wait();
    sindex_cb->on_mod_report(mod_report);
}

batched_replace_response_t rdb_batched_replace(
    const btree_info_t &info,
    scoped_ptr_t<superblock_t> *superblock,
    const std::vector<store_key_t> &keys,
    const btree_batched_replacer_t *replacer,
    rdb_modification_report_cb_t *sindex_cb,
    profile::trace_t *trace) {

    fifo_enforcer_source_t batched_replaces_fifo_source;
    fifo_enforcer_sink_t batched_replaces_fifo_sink;

    counted_t<const ql::datum_t> stats(new ql::datum_t(ql::datum_t::R_OBJECT));

    // We have to drain write operations before destructing everything above us,
    // because the coroutines being drained use them.
    {
        auto_drainer_t drainer;
        // Note the destructor ordering: We release the superblock before draining
        // on all the write operations.
        scoped_ptr_t<superblock_t> current_superblock(superblock->release());
        for (size_t i = 0; i < keys.size(); ++i) {
            // Pass out the point_replace_response_t.
            promise_t<superblock_t *> superblock_promise;
            coro_t::spawn(
                boost::bind(
                    &do_a_replace_from_batched_replace,
                    auto_drainer_t::lock_t(&drainer),
                    &batched_replaces_fifo_sink,
                    batched_replaces_fifo_source.enter_write(),

                    btree_loc_info_t(&info, current_superblock.release(), &keys[i]),
                    one_replace_t(replacer, i),

                    &superblock_promise,
                    sindex_cb,
                    &stats,
                    trace));

            current_superblock.init(superblock_promise.wait());
        }
    } // Make sure the drainer is destructed before the return statement.
    return stats;
}

void rdb_set(const store_key_t &key,
             counted_t<const ql::datum_t> data,
             bool overwrite,
             btree_slice_t *slice,
             repli_timestamp_t timestamp,
             transaction_t *txn,
             superblock_t *superblock,
             point_write_response_t *response_out,
             rdb_modification_info_t *mod_info,
             profile::trace_t *trace) {
    keyvalue_location_t<rdb_value_t> kv_location;
    find_keyvalue_location_for_write(txn, superblock, key.btree_key(), &kv_location,
                                     &slice->root_eviction_priority, &slice->stats, trace);
    const bool had_value = kv_location.value.has();

    /* update the modification report */
    if (kv_location.value.has()) {
        mod_info->deleted.first = get_data(kv_location.value.get(), txn);
    }

    mod_info->added.first = data;

    if (overwrite || !had_value) {
        kv_location_set(&kv_location, key, data, slice, timestamp, txn, mod_info);
        guarantee(mod_info->deleted.second.empty() == !had_value &&
                  !mod_info->added.second.empty());
    }
    response_out->result =
        (had_value ? point_write_result_t::DUPLICATE : point_write_result_t::STORED);
}

class agnostic_rdb_backfill_callback_t : public agnostic_backfill_callback_t {
public:
    agnostic_rdb_backfill_callback_t(rdb_backfill_callback_t *cb, const key_range_t &kr) : cb_(cb), kr_(kr) { }

    void on_delete_range(const key_range_t &range, signal_t *interruptor) THROWS_ONLY(interrupted_exc_t) {
        rassert(kr_.is_superset(range));
        cb_->on_delete_range(range, interruptor);
    }

    void on_deletion(const btree_key_t *key, repli_timestamp_t recency, signal_t *interruptor) THROWS_ONLY(interrupted_exc_t) {
        rassert(kr_.contains_key(key->contents, key->size));
        cb_->on_deletion(key, recency, interruptor);
    }

    void on_pair(transaction_t *txn, repli_timestamp_t recency, const btree_key_t *key, const void *val, signal_t *interruptor) THROWS_ONLY(interrupted_exc_t) {
        rassert(kr_.contains_key(key->contents, key->size));
        const rdb_value_t *value = static_cast<const rdb_value_t *>(val);

        rdb_protocol_details::backfill_atom_t atom;
        atom.key.assign(key->size, key->contents);
        atom.value = get_data(value, txn);
        atom.recency = recency;
        cb_->on_keyvalue(atom, interruptor);
    }

    void on_sindexes(const std::map<std::string, secondary_index_t> &sindexes, signal_t *interruptor) THROWS_ONLY(interrupted_exc_t) {
        cb_->on_sindexes(sindexes, interruptor);
    }

    rdb_backfill_callback_t *cb_;
    key_range_t kr_;
};

void rdb_backfill(btree_slice_t *slice, const key_range_t& key_range,
        repli_timestamp_t since_when, rdb_backfill_callback_t *callback,
        transaction_t *txn, superblock_t *superblock,
        buf_lock_t *sindex_block,
        parallel_traversal_progress_t *p, signal_t *interruptor)
        THROWS_ONLY(interrupted_exc_t) {
    agnostic_rdb_backfill_callback_t agnostic_cb(callback, key_range);
    value_sizer_t<rdb_value_t> sizer(slice->cache()->get_block_size());
    do_agnostic_btree_backfill(&sizer, slice, key_range, since_when, &agnostic_cb, txn, superblock, sindex_block, p, interruptor);
}

void rdb_delete(const store_key_t &key, btree_slice_t *slice,
                repli_timestamp_t timestamp, transaction_t *txn,
                superblock_t *superblock, point_delete_response_t *response,
                rdb_modification_info_t *mod_info,
                profile::trace_t *trace) {
    keyvalue_location_t<rdb_value_t> kv_location;
    find_keyvalue_location_for_write(txn, superblock, key.btree_key(),
            &kv_location, &slice->root_eviction_priority, &slice->stats, trace);
    bool exists = kv_location.value.has();

    /* Update the modification report. */
    if (exists) {
        mod_info->deleted.first = get_data(kv_location.value.get(), txn);
    }

    if (exists) kv_location_delete(&kv_location, key, slice, timestamp, txn, mod_info);
    guarantee(!mod_info->deleted.second.empty() && mod_info->added.second.empty());
    response->result = (exists ? point_delete_result_t::DELETED : point_delete_result_t::MISSING);
}

void rdb_value_deleter_t::delete_value(transaction_t *_txn, void *_value) {
    rdb_blob_wrapper_t blob(_txn->get_cache()->get_block_size(),
                static_cast<rdb_value_t *>(_value)->value_ref(), blob::btree_maxreflen);
    blob.clear(_txn);
}

void rdb_value_non_deleter_t::delete_value(transaction_t *, void *) { }

class sindex_key_range_tester_t : public key_tester_t {
public:
    explicit sindex_key_range_tester_t(const key_range_t &key_range)
        : key_range_(key_range) { }

    bool key_should_be_erased(const btree_key_t *key) {
        std::string pk = ql::datum_t::extract_primary(
            key_to_unescaped_str(store_key_t(key)));

        return key_range_.contains_key(store_key_t(pk));
    }
private:
    key_range_t key_range_;
};

typedef btree_store_t<rdb_protocol_t>::sindex_access_t sindex_access_t;
typedef btree_store_t<rdb_protocol_t>::sindex_access_vector_t sindex_access_vector_t;

void sindex_erase_range(const key_range_t &key_range,
        transaction_t *txn, const sindex_access_t *sindex_access, auto_drainer_t::lock_t,
        signal_t *interruptor, bool release_superblock) THROWS_NOTHING {

    value_sizer_t<rdb_value_t> rdb_sizer(sindex_access->btree->cache()->get_block_size());
    value_sizer_t<void> *sizer = &rdb_sizer;

    rdb_value_non_deleter_t deleter;

    sindex_key_range_tester_t tester(key_range);

    try {
        btree_erase_range_generic(sizer, sindex_access->btree, &tester,
                &deleter, NULL, NULL, txn, sindex_access->super_block.get(), interruptor, release_superblock);
    } catch (const interrupted_exc_t &) {
        // We were interrupted. That's fine nothing to be done about it.
    }
}

/* Spawns a coro to carry out the erase range for each sindex. */
void spawn_sindex_erase_ranges(
        const sindex_access_vector_t *sindex_access,
        const key_range_t &key_range,
        transaction_t *txn,
        auto_drainer_t *drainer,
        auto_drainer_t::lock_t,
        bool release_superblock,
        signal_t *interruptor) {
    for (auto it = sindex_access->begin(); it != sindex_access->end(); ++it) {
        coro_t::spawn_sometime(boost::bind(
                    &sindex_erase_range, key_range, txn, &*it,
                    auto_drainer_t::lock_t(drainer), interruptor,
                    release_superblock));
    }
}

void rdb_erase_range(btree_slice_t *slice, key_tester_t *tester,
                     const key_range_t &key_range,
                     transaction_t *txn, superblock_t *superblock,
                     btree_store_t<rdb_protocol_t> *store,
                     write_token_pair_t *token_pair,
                     signal_t *interruptor) {
    /* This is guaranteed because the way the keys are calculated below would
     * lead to a single key being deleted even if the range was empty. */
    guarantee(!key_range.is_empty());

    /* Dispatch the erase range to the sindexes. */
    sindex_access_vector_t sindex_superblocks;
    {
        scoped_ptr_t<buf_lock_t> sindex_block;
        store->acquire_sindex_block_for_write(
            token_pair, txn, &sindex_block, superblock->get_sindex_block_id(),
            interruptor);

        store->aquire_post_constructed_sindex_superblocks_for_write(
                sindex_block.get(), txn, &sindex_superblocks);

        mutex_t::acq_t acq;
        store->lock_sindex_queue(sindex_block.get(), &acq);

        write_message_t wm;
        wm << rdb_sindex_change_t(rdb_erase_range_report_t(key_range));
        store->sindex_queue_push(wm, &acq);
    }

    {
        auto_drainer_t sindex_erase_drainer;
        spawn_sindex_erase_ranges(&sindex_superblocks, key_range, txn,
                &sindex_erase_drainer, auto_drainer_t::lock_t(&sindex_erase_drainer),
                true, /* release the superblock */ interruptor);

        /* Notice, when we exit this block we destruct the sindex_erase_drainer
         * which means we'll wait until all of the sindex_erase_ranges finish
         * executing. This is an important detail because the sindexes only
         * store references to their data. They don't actually store a full
         * copy of the data themselves. The call to btree_erase_range_generic
         * is the one that will actually erase the data and if we were to make
         * that call before the indexes were finished erasing we would have
         * reference to data which didn't actually exist and another process
         * could read that data. */
        /* TL;DR it's very important that we make sure all of the coros spawned
         * by spawn_sindex_erase_ranges complete before we proceed past this
         * point. */
    }

    /* Twiddle some keys to get the in the form we want. Notice these are keys
     * which will be made  exclusive and inclusive as their names suggest
     * below. At the point of construction they aren't. */
    store_key_t left_key_exclusive(key_range.left);
    store_key_t right_key_inclusive(key_range.right.key);

    bool left_key_supplied = left_key_exclusive.decrement();
    bool right_key_supplied = !key_range.right.unbounded;
    if (right_key_supplied) {
        right_key_inclusive.decrement();
    }

    /* Now left_key_exclusive and right_key_inclusive accurately reflect their
     * names. */

    /* We need these structures to perform the erase range. */
    value_sizer_t<rdb_value_t> rdb_sizer(slice->cache()->get_block_size());
    value_sizer_t<void> *sizer = &rdb_sizer;

    rdb_value_deleter_t deleter;

    btree_erase_range_generic(sizer, slice, tester, &deleter,
        left_key_supplied ? left_key_exclusive.btree_key() : NULL,
        right_key_supplied ? right_key_inclusive.btree_key() : NULL,
        txn, superblock, interruptor);

    // auto_drainer_t is destructed here so this waits for other coros to finish.
}

// This is actually a kind of misleading name. This function estimates the size of a datum,
// not a whole rget, though it is used for that purpose (by summing up these responses).
size_t estimate_rget_response_size(const counted_t<const ql::datum_t> &datum) {
    return serialized_size(datum);
}

class rdb_rget_depth_first_traversal_callback_t
    : public concurrent_traversal_callback_t {
public:
    /* This constructor does a traversal on the primary btree, it's not to be
     * used with sindexes. The constructor below is for use with sindexes. */
    rdb_rget_depth_first_traversal_callback_t(
        transaction_t *txn,
        ql::env_t *_ql_env,
        const ql::batcher_t &_batcher,
        const rdb_protocol_details::transform_t &_transform,
        boost::optional<rdb_protocol_details::terminal_t> _terminal,
        const key_range_t &range,
        sorting_t _sorting,
        rget_read_response_t *_response)
        : bad_init(false),
          transaction(txn),
          response(_response),
          ql_env(_ql_env),
          batcher(_batcher),
          transform(_transform),
          terminal(_terminal),
          sorting(_sorting)
    {
        init(range);
    }

    /* This constructor is used if you're doing a secondary index get, it takes
     * an extra key_range_t (_primary_key_range) which is used to filter out
     * unwanted results. The reason you can get unwanted results is is
     * oversharding. When we overshard multiple logical shards are stored in
     * the same physical btree_store_t, this is transparent with all other
     * operations but their sindex values get mixed together and you wind up
     * with multiple copies of each. This constructor will filter out the
     * duplicates. This was issue #606. */
    rdb_rget_depth_first_traversal_callback_t(
        transaction_t *txn,
        ql::env_t *_ql_env,
        const ql::batcher_t &_batcher,
        const rdb_protocol_details::transform_t &_transform,
        boost::optional<rdb_protocol_details::terminal_t> _terminal,
        const key_range_t &range,
        const key_range_t &_primary_key_range,
        sorting_t _sorting,
        ql::map_wire_func_t _sindex_function,
        sindex_multi_bool_t _sindex_multi,
        datum_range_t _sindex_range,
        rget_read_response_t *_response)
        : bad_init(false),
          transaction(txn),
          response(_response),
          ql_env(_ql_env),
          batcher(_batcher),
          transform(_transform),
          terminal(_terminal),
          sorting(_sorting),
          primary_key_range(_primary_key_range),
          sindex_range(_sindex_range),
          sindex_multi(_sindex_multi)
    {
        sindex_function = _sindex_function.compile_wire_func();
        init(range);
    }

    void init(const key_range_t &range) {
        try {
            if (sorting != sorting_t::DESCENDING) {
                response->last_considered_key = range.left;
            } else {
                if (!range.right.unbounded) {
                    response->last_considered_key = range.right.key;
                } else {
                    response->last_considered_key = store_key_t::max();
                }
            }

            if (terminal) {
                query_language::terminal_initialize(&*terminal, &response->result);
            }

            disabler.init(new profile::disabler_t(ql_env->trace));
            sampler.init(new profile::sampler_t("Range traversal doc evaluation.", ql_env->trace));
        } catch (const ql::exc_t &e2) {
            /* Evaluation threw so we're not going to be accepting any more requests. */
            response->result = e2;
            bad_init = true;
        } catch (const ql::datum_exc_t &e2) {
            /* Evaluation threw so we're not going to be accepting any more requests. */
            terminal_exception(e2, *terminal, &response->result);
            bad_init = true;
        }
    }

    virtual bool handle_pair(scoped_key_value_t &&keyvalue,
                     concurrent_traversal_fifo_enforcer_signal_t waiter)
        THROWS_ONLY(interrupted_exc_t) {
        sampler->new_sample();
        store_key_t store_key(keyvalue.key());
        if (bad_init) {
            return false;
        }
        if (primary_key_range) {
            std::string pk = ql::datum_t::extract_primary(
                    key_to_unescaped_str(store_key));
            if (!primary_key_range->contains_key(store_key_t(pk))) {
                return true;
            }
        }
        try {
            lazy_json_t first_value(static_cast<const rdb_value_t *>(keyvalue.value()),
                                    transaction);
            first_value.get();

            keyvalue.reset();

            waiter.wait_interruptible();

            if ((response->last_considered_key < store_key
                 && sorting != sorting_t::DESCENDING) ||
                (response->last_considered_key > store_key
                 && sorting == sorting_t::DESCENDING)) {
                response->last_considered_key = store_key;
            }

            std::vector<lazy_json_t> data;
            data.push_back(first_value);

            counted_t<const ql::datum_t> sindex_value;
            if (sindex_function) {
                sindex_value =
                    sindex_function->call(ql_env, first_value.get())->as_datum();
                guarantee(sindex_range);
                guarantee(sindex_multi);

                if (sindex_multi == sindex_multi_bool_t::MULTI &&
                    sindex_value->get_type() == ql::datum_t::R_ARRAY) {
                        boost::optional<uint64_t> tag =
                            ql::datum_t::extract_tag(key_to_unescaped_str(store_key));
                        guarantee(tag);
                        guarantee(sindex_value->size() > *tag);
                        sindex_value = sindex_value->get(*tag);
                }
                if (!sindex_range->contains(sindex_value)) {
                    return true;
                }
            }

            // Apply transforms to the data
            {
                rdb_protocol_details::transform_t::iterator it;
                for (it = transform.begin(); it != transform.end(); ++it) {
                    try {
                        std::vector<counted_t<const ql::datum_t> > tmp;

                        for (auto jt = data.begin(); jt != data.end(); ++jt) {
                            query_language::transform_apply(
                                ql_env, jt->get(), &*it, &tmp);
                        }
                        data.clear();
                        for (auto jt = tmp.begin(); jt != tmp.end(); ++jt) {
                            data.push_back(lazy_json_t(*jt));
                        }
                    } catch (const ql::datum_exc_t &e2) {
                        /* Evaluation threw so we're not going to be accepting any
                           more requests. */
                        transform_exception(e2, *it, &response->result);
                        return false;
                    }
                }
            }

            if (!terminal) {
                typedef rget_read_response_t::stream_t stream_t;
                stream_t *stream = boost::get<stream_t>(&response->result);
                guarantee(stream);
                for (auto it = data.begin(); it != data.end(); ++it) {
                    counted_t<const ql::datum_t> datum = it->get();
                    if (sorting != sorting_t::UNORDERED && sindex_value) {
                        stream->push_back(rdb_protocol_details::rget_item_t(
                                    store_key, sindex_value, datum));
                    } else {
                        stream->push_back(rdb_protocol_details::rget_item_t(
                                              store_key, datum));
                    }

                    batcher.note_el(datum);
                }
                return !batcher.should_send_batch();
            } else {
                try {
                    for (auto jt = data.begin(); jt != data.end(); ++jt) {
                        query_language::terminal_apply(
                            ql_env, *jt, &*terminal, &response->result);
                    }
                    return true;
                } catch (const ql::datum_exc_t &e2) {
                    /* Evaluation threw so we're not going to be accepting any
                       more requests. */
                    terminal_exception(e2, *terminal, &response->result);
                    return false;
                }
            }
        } catch (const ql::exc_t &e2) {
            /* Evaluation threw so we're not going to be accepting any more requests. */
            response->result = e2;
            return false;
        }

    }

    virtual profile::trace_t *get_trace() THROWS_NOTHING {
        return ql_env->trace.get_or_null();
    }


    bool bad_init;
    transaction_t *transaction;
    rget_read_response_t *response;
    ql::env_t *ql_env;
    ql::batcher_t batcher;
    rdb_protocol_details::transform_t transform;
    boost::optional<rdb_protocol_details::terminal_t> terminal;
    sorting_t sorting;

    /* Only present if we're doing a sindex read.*/
    boost::optional<key_range_t> primary_key_range;
    boost::optional<datum_range_t> sindex_range;
    counted_t<ql::func_t> sindex_function;
    boost::optional<sindex_multi_bool_t> sindex_multi;

    scoped_ptr_t<profile::disabler_t> disabler;
    scoped_ptr_t<profile::sampler_t> sampler;
};

class result_finalizer_visitor_t : public boost::static_visitor<void> {
public:
    void operator()(const rget_read_response_t::stream_t &) const { }
    void operator()(const ql::exc_t &) const { }
    void operator()(const ql::datum_exc_t &) const { }
    void operator()(const std::vector<ql::wire_datum_map_t> &) const { }
    void operator()(const rget_read_response_t::empty_t &) const { }
    void operator()(const counted_t<const ql::datum_t> &) const { }

    void operator()(ql::wire_datum_map_t &dm) const {  // NOLINT(runtime/references)
        dm.finalize();
    }
};

void rdb_rget_slice(btree_slice_t *slice, const key_range_t &range,
                    transaction_t *txn, superblock_t *superblock,
                    ql::env_t *ql_env, const ql::batcher_t &batcher,
                    const rdb_protocol_details::transform_t &transform,
                    const boost::optional<rdb_protocol_details::terminal_t> &terminal,
                    sorting_t sorting,
                    rget_read_response_t *response) {
    profile::starter_t starter("Do range scan on primary index.", ql_env->trace);
    rdb_rget_depth_first_traversal_callback_t callback(
        txn, ql_env, batcher, transform, terminal, range, sorting, response);
    btree_concurrent_traversal(slice, txn, superblock, range, &callback,
                               (sorting != sorting_t::DESCENDING ? FORWARD : BACKWARD));

    response->truncated = callback.batcher.should_send_batch();

    boost::apply_visitor(result_finalizer_visitor_t(), response->result);
}

void rdb_rget_secondary_slice(
    btree_slice_t *slice,
<<<<<<< HEAD
    const datum_range_t &sindex_range,
=======
    const sindex_range_t &sindex_range,
>>>>>>> 21cefbe0
    const rdb_protocol_t::region_t &sindex_region,
    transaction_t *txn,
    superblock_t *superblock,
    ql::env_t *ql_env,
<<<<<<< HEAD
    const ql::batcher_t &batcher,
=======
>>>>>>> 21cefbe0
    const rdb_protocol_details::transform_t &transform,
    const boost::optional<rdb_protocol_details::terminal_t> &terminal,
    const key_range_t &pk_range,
    sorting_t sorting,
    const ql::map_wire_func_t &sindex_func,
    sindex_multi_bool_t sindex_multi,
<<<<<<< HEAD
    rget_read_response_t *response) {
    profile::starter_t starter("Do range scan on secondary index.", ql_env->trace);
    rdb_rget_depth_first_traversal_callback_t callback(
        txn, ql_env, batcher, transform, terminal, sindex_region.inner, pk_range,
        sorting, sindex_func, sindex_multi, sindex_range, response);
    btree_concurrent_traversal(
        slice, txn, superblock, sindex_region.inner, &callback,
        (sorting != sorting_t::DESCENDING ? FORWARD : BACKWARD));
=======
    rget_read_response_t *response)
{
    profile::starter_t starter("Do range scan on secondary index.", ql_env->trace);
    rdb_rget_depth_first_traversal_callback_t callback(
        txn, ql_env, transform, terminal, sindex_region.inner, pk_range,
        sorting, sindex_func, sindex_multi, sindex_range, response);

    btree_concurrent_traversal(
        slice, txn, superblock, sindex_region.inner, &callback,
        (forward(sorting) ? FORWARD : BACKWARD));
>>>>>>> 21cefbe0

    response->truncated = callback.batcher.should_send_batch();

    boost::apply_visitor(result_finalizer_visitor_t(), response->result);
}

void rdb_distribution_get(btree_slice_t *slice, int max_depth, const store_key_t &left_key,
                          transaction_t *txn, superblock_t *superblock, distribution_read_response_t *response) {
    int64_t key_count_out;
    std::vector<store_key_t> key_splits;
    get_btree_key_distribution(slice, txn, superblock, max_depth, &key_count_out, &key_splits);

    int64_t keys_per_bucket;
    if (key_splits.size() == 0) {
        keys_per_bucket = key_count_out;
    } else  {
        keys_per_bucket = std::max<int64_t>(key_count_out / key_splits.size(), 1);
    }
    response->key_counts[left_key] = keys_per_bucket;

    for (std::vector<store_key_t>::iterator it  = key_splits.begin();
                                            it != key_splits.end();
                                            ++it) {
        response->key_counts[*it] = keys_per_bucket;
    }
}

static const int8_t HAS_VALUE = 0;
static const int8_t HAS_NO_VALUE = 1;

void rdb_modification_info_t::rdb_serialize(write_message_t &msg) const {  // NOLINT(runtime/references)
    if (!deleted.first.get()) {
        guarantee(deleted.second.empty());
        msg << HAS_NO_VALUE;
    } else {
        msg << HAS_VALUE;
        msg << deleted;
    }

    if (!added.first.get()) {
        guarantee(added.second.empty());
        msg << HAS_NO_VALUE;
    } else {
        msg << HAS_VALUE;
        msg << added;
    }
}

archive_result_t rdb_modification_info_t::rdb_deserialize(read_stream_t *s) {
    archive_result_t res;

    int8_t has_value;
    res = deserialize(s, &has_value);
    if (res) { return res; }

    if (has_value == HAS_VALUE) {
        res = deserialize(s, &deleted);
        if (res) { return res; }
    }

    res = deserialize(s, &has_value);
    if (res) { return res; }

    if (has_value == HAS_VALUE) {
        res = deserialize(s, &added);
        if (res) { return res; }
    }

    return ARCHIVE_SUCCESS;
}

RDB_IMPL_ME_SERIALIZABLE_2(rdb_modification_report_t, primary_key, info);
RDB_IMPL_ME_SERIALIZABLE_1(rdb_erase_range_report_t, range_to_erase);

rdb_modification_report_cb_t::rdb_modification_report_cb_t(
        btree_store_t<rdb_protocol_t> *store,
        write_token_pair_t *token_pair,
        transaction_t *txn, block_id_t sindex_block_id,
        auto_drainer_t::lock_t lock)
    : store_(store), token_pair_(token_pair),
      txn_(txn), sindex_block_id_(sindex_block_id),
      lock_(lock)
{ }

rdb_modification_report_cb_t::~rdb_modification_report_cb_t() {
    if (token_pair_->sindex_write_token.has()) {
        token_pair_->sindex_write_token.reset();
    }
}

void rdb_modification_report_cb_t::on_mod_report(
        const rdb_modification_report_t &mod_report) {
    if (!sindex_block_.has()) {
        // Don't allow interruption here, or we may end up with inconsistent data
        cond_t dummy_interruptor;
        store_->acquire_sindex_block_for_write(
            token_pair_, txn_, &sindex_block_,
            sindex_block_id_, &dummy_interruptor);

        store_->aquire_post_constructed_sindex_superblocks_for_write(
                sindex_block_.get(), txn_, &sindexes_);
    }

    mutex_t::acq_t acq;
    store_->lock_sindex_queue(sindex_block_.get(), &acq);

    write_message_t wm;
    wm << rdb_sindex_change_t(mod_report);
    store_->sindex_queue_push(wm, &acq);

    rdb_update_sindexes(sindexes_, &mod_report, txn_);
}

typedef btree_store_t<rdb_protocol_t>::sindex_access_vector_t sindex_access_vector_t;

void compute_keys(const store_key_t &primary_key, counted_t<const ql::datum_t> doc,
                  ql::map_wire_func_t *mapping, sindex_multi_bool_t multi, ql::env_t *env,
                  std::vector<store_key_t> *keys_out) {
    guarantee(keys_out->empty());
    counted_t<const ql::datum_t> index =
        mapping->compile_wire_func()->call(env, doc)->as_datum();

    if (multi == sindex_multi_bool_t::MULTI && index->get_type() == ql::datum_t::R_ARRAY) {
        for (uint64_t i = 0; i < index->size(); ++i) {
            keys_out->push_back(
                store_key_t(index->get(i, ql::THROW)->print_secondary(primary_key, i)));
        }
    } else {
        keys_out->push_back(store_key_t(index->print_secondary(primary_key)));
    }
}

/* Used below by rdb_update_sindexes. */
void rdb_update_single_sindex(
        const btree_store_t<rdb_protocol_t>::sindex_access_t *sindex,
        const rdb_modification_report_t *modification,
        transaction_t *txn,
        auto_drainer_t::lock_t) {
    // Note if you get this error it's likely that you've passed in a default
    // constructed mod_report. Don't do that.  Mod reports should always be passed
    // to a function as an output parameter before they're passed to this
    // function.
    guarantee(modification->primary_key.size() != 0);

    ql::map_wire_func_t mapping;
    sindex_multi_bool_t multi = sindex_multi_bool_t::MULTI;
    vector_read_stream_t read_stream(&sindex->sindex.opaque_definition);
    int success = deserialize(&read_stream, &mapping);
    guarantee(success == ARCHIVE_SUCCESS, "Corrupted sindex description.");
    success = deserialize(&read_stream, &multi);
    guarantee(success == ARCHIVE_SUCCESS, "Corrupted sindex description.");

    // TODO we just use a NULL environment here. People should not be able
    // to do anything that requires an environment like gets from other
    // tables etc. but we don't have a nice way to disallow those things so
    // for now we pass null and it will segfault if an illegal sindex
    // mapping is passed.
    cond_t non_interruptor;
    ql::env_t env(&non_interruptor);

    superblock_t *super_block = sindex->super_block.get();

    if (modification->info.deleted.first) {
        guarantee(!modification->info.deleted.second.empty());
        try {
            counted_t<const ql::datum_t> deleted = modification->info.deleted.first;

            std::vector<store_key_t> keys;

            compute_keys(modification->primary_key, deleted, &mapping, multi, &env, &keys);

            for (auto it = keys.begin(); it != keys.end(); ++it) {
                promise_t<superblock_t *> return_superblock_local;
                {
                    keyvalue_location_t<rdb_value_t> kv_location;

                    find_keyvalue_location_for_write(txn, super_block,
                                                     it->btree_key(),
                                                     &kv_location,
                                                     &sindex->btree->root_eviction_priority,
                                                     &sindex->btree->stats,
                                                     env.trace.get_or_null(),
                                                     &return_superblock_local);

                    if (kv_location.value.has()) {
                        kv_location_delete(&kv_location, *it,
                            sindex->btree, repli_timestamp_t::distant_past, txn, NULL);
                    }
                    // The keyvalue location gets destroyed here.
                }
                super_block = return_superblock_local.wait();
            }
        } catch (const ql::base_exc_t &) {
            // Do nothing (it wasn't actually in the index).
        }
    }

    if (modification->info.added.first) {
        try {
            counted_t<const ql::datum_t> added = modification->info.added.first;

            std::vector<store_key_t> keys;

            compute_keys(modification->primary_key, added, &mapping, multi, &env, &keys);

            for (auto it = keys.begin(); it != keys.end(); ++it) {
                promise_t<superblock_t *> return_superblock_local;
                {
                    keyvalue_location_t<rdb_value_t> kv_location;

                    find_keyvalue_location_for_write(txn, super_block,
                                                     it->btree_key(),
                                                     &kv_location,
                                                     &sindex->btree->root_eviction_priority,
                                                     &sindex->btree->stats,
                                                     env.trace.get_or_null(),
                                                     &return_superblock_local);

                    kv_location_set(&kv_location, *it,
                                    modification->info.added.second, sindex->btree,
                                    repli_timestamp_t::distant_past, txn);
                    // The keyvalue location gets destroyed here.
                }
                super_block = return_superblock_local.wait();
            }
        } catch (const ql::base_exc_t &) {
            // Do nothing (we just drop the row from the index).
        }
    }
}

void rdb_update_sindexes(const sindex_access_vector_t &sindexes,
        const rdb_modification_report_t *modification,
        transaction_t *txn) {
    {
        auto_drainer_t drainer;

        for (sindex_access_vector_t::const_iterator it  = sindexes.begin();
                                                    it != sindexes.end();
                                                    ++it) {
            coro_t::spawn_sometime(boost::bind(
                        &rdb_update_single_sindex, &*it,
                        modification, txn, auto_drainer_t::lock_t(&drainer)));
        }
    }

    /* All of the sindex have been updated now it's time to actually clear the
     * deleted blob if it exists. */
    std::vector<char> ref_cpy(modification->info.deleted.second);
    if (modification->info.deleted.first) {
        ref_cpy.insert(ref_cpy.end(), blob::btree_maxreflen - ref_cpy.size(), 0);
        guarantee(ref_cpy.size() == static_cast<size_t>(blob::btree_maxreflen));

        rdb_value_deleter_t deleter;
        deleter.delete_value(txn, ref_cpy.data());
    }
}

void rdb_erase_range_sindexes(const sindex_access_vector_t &sindexes,
        const rdb_erase_range_report_t *erase_range,
        transaction_t *txn, signal_t *interruptor) {
    auto_drainer_t drainer;

    spawn_sindex_erase_ranges(&sindexes, erase_range->range_to_erase,
            txn, &drainer, auto_drainer_t::lock_t(&drainer),
            false, /* don't release the superblock */ interruptor);
}

class post_construct_traversal_helper_t : public btree_traversal_helper_t {
public:
    post_construct_traversal_helper_t(
            btree_store_t<rdb_protocol_t> *store,
            const std::set<uuid_u> &sindexes_to_post_construct,
            cond_t *interrupt_myself,
            signal_t *interruptor
            )
        : store_(store),
          sindexes_to_post_construct_(sindexes_to_post_construct),
          interrupt_myself_(interrupt_myself), interruptor_(interruptor)
    { }

    void process_a_leaf(transaction_t *txn, buf_lock_t *leaf_node_buf,
                        const btree_key_t *, const btree_key_t *,
                        signal_t *, int *) THROWS_ONLY(interrupted_exc_t) {
        write_token_pair_t token_pair;
        store_->new_write_token_pair(&token_pair);

        scoped_ptr_t<transaction_t> wtxn;
        btree_store_t<rdb_protocol_t>::sindex_access_vector_t sindexes;

        // If we get interrupted, post-construction will happen later, no need to
        //  guarantee that we touch the sindex tree now
        object_buffer_t<fifo_enforcer_sink_t::exit_write_t>::destruction_sentinel_t
            destroyer(&token_pair.sindex_write_token);

        try {
            scoped_ptr_t<real_superblock_t> superblock;

            // We want soft durability because having a partially constructed secondary index is
            // okay -- we wipe it and rebuild it, if it has not been marked completely
            // constructed.
            // While we need wtxn to be a write transaction (thus calling
            // `acquire_superblock_for_write`), we only need a read lock
            // on the superblock (which is why we pass in `rwi_read`).
            // Usually in btree code, we are supposed to acquire the superblock
            // in write mode if we are going to do writes further down the tree,
            // in order to guarantee that no other read can bypass the write on
            // the way down. However in this special case this is already
            // guaranteed by the token_pair that all secondary index operations
            // use, so we can safely acquire it with `rwi_read` instead.
            store_->acquire_superblock_for_write(
                rwi_write,
                rwi_read,
                repli_timestamp_t::distant_past,
                2,
                WRITE_DURABILITY_SOFT,
                &token_pair,
                &wtxn,
                &superblock,
                interruptor_);

            // Synchronization is guaranteed through the token_pair.
            // Let's get the information we need from the superblock and then
            // release it immediately.
            block_id_t sindex_block_id = superblock->get_sindex_block_id();
            superblock->release();

            scoped_ptr_t<buf_lock_t> sindex_block;
            store_->acquire_sindex_block_for_write(
                &token_pair,
                wtxn.get(),
                &sindex_block,
                sindex_block_id,
                interruptor_);

            store_->acquire_sindex_superblocks_for_write(
                    sindexes_to_post_construct_,
                    sindex_block.get(),
                    wtxn.get(),
                    &sindexes);

            if (sindexes.empty()) {
                interrupt_myself_->pulse_if_not_already_pulsed();
                return;
            }
        } catch (const interrupted_exc_t &e) {
            return;
        }

        const leaf_node_t *leaf_node = static_cast<const leaf_node_t *>(leaf_node_buf->get_data_read());

        for (auto it = leaf::begin(*leaf_node); it != leaf::end(*leaf_node); ++it) {
            /* Grab relevant values from the leaf node. */
            const btree_key_t *key = (*it).first;
            const void *value = (*it).second;
            guarantee(key);

            store_key_t pk(key);
            rdb_modification_report_t mod_report(pk);
            const rdb_value_t *rdb_value = static_cast<const rdb_value_t *>(value);
            block_size_t block_size = txn->get_cache()->get_block_size();
            mod_report.info.added = std::make_pair(get_data(rdb_value, txn),
                    std::vector<char>(rdb_value->value_ref(),
                        rdb_value->value_ref() + rdb_value->inline_size(block_size)));

            rdb_update_sindexes(sindexes, &mod_report, wtxn.get());
            coro_t::yield();
        }
    }

    void postprocess_internal_node(buf_lock_t *) { }

    void filter_interesting_children(UNUSED transaction_t *txn, ranged_block_ids_t *ids_source, interesting_children_callback_t *cb) {
        for (int i = 0, e = ids_source->num_block_ids(); i < e; ++i) {
            cb->receive_interesting_child(i);
        }
        cb->no_more_interesting_children();
    }

    access_t btree_superblock_mode() { return rwi_read; }
    access_t btree_node_mode() { return rwi_read; }

    btree_store_t<rdb_protocol_t> *store_;
    const std::set<uuid_u> &sindexes_to_post_construct_;
    cond_t *interrupt_myself_;
    signal_t *interruptor_;
};

void post_construct_secondary_indexes(
        btree_store_t<rdb_protocol_t> *store,
        const std::set<uuid_u> &sindexes_to_post_construct,
        signal_t *interruptor)
    THROWS_ONLY(interrupted_exc_t) {
    cond_t local_interruptor;

    wait_any_t wait_any(&local_interruptor, interruptor);

    post_construct_traversal_helper_t helper(store,
            sindexes_to_post_construct, &local_interruptor, interruptor);

    object_buffer_t<fifo_enforcer_sink_t::exit_read_t> read_token;
    store->new_read_token(&read_token);

    // Mind the destructor ordering.
    // The superblock must be released before txn (`btree_parallel_traversal`
    // usually already takes care of that).
    // The txn must be destructed before the cache_account.
    scoped_ptr_t<cache_account_t> cache_account;
    scoped_ptr_t<transaction_t> txn;
    scoped_ptr_t<real_superblock_t> superblock;

    store->acquire_superblock_for_read(
        rwi_read,
        &read_token,
        &txn,
        &superblock,
        interruptor,
        true /* USE_SNAPSHOT */);

    txn->get_cache()->create_cache_account(SINDEX_POST_CONSTRUCTION_CACHE_PRIORITY, &cache_account);
    txn->set_account(cache_account.get());

    btree_parallel_traversal(txn.get(), superblock.get(),
            store->btree.get(), &helper, &wait_any);
}<|MERGE_RESOLUTION|>--- conflicted
+++ resolved
@@ -892,26 +892,18 @@
 
 void rdb_rget_secondary_slice(
     btree_slice_t *slice,
-<<<<<<< HEAD
     const datum_range_t &sindex_range,
-=======
-    const sindex_range_t &sindex_range,
->>>>>>> 21cefbe0
     const rdb_protocol_t::region_t &sindex_region,
     transaction_t *txn,
     superblock_t *superblock,
     ql::env_t *ql_env,
-<<<<<<< HEAD
     const ql::batcher_t &batcher,
-=======
->>>>>>> 21cefbe0
     const rdb_protocol_details::transform_t &transform,
     const boost::optional<rdb_protocol_details::terminal_t> &terminal,
     const key_range_t &pk_range,
     sorting_t sorting,
     const ql::map_wire_func_t &sindex_func,
     sindex_multi_bool_t sindex_multi,
-<<<<<<< HEAD
     rget_read_response_t *response) {
     profile::starter_t starter("Do range scan on secondary index.", ql_env->trace);
     rdb_rget_depth_first_traversal_callback_t callback(
@@ -920,18 +912,6 @@
     btree_concurrent_traversal(
         slice, txn, superblock, sindex_region.inner, &callback,
         (sorting != sorting_t::DESCENDING ? FORWARD : BACKWARD));
-=======
-    rget_read_response_t *response)
-{
-    profile::starter_t starter("Do range scan on secondary index.", ql_env->trace);
-    rdb_rget_depth_first_traversal_callback_t callback(
-        txn, ql_env, transform, terminal, sindex_region.inner, pk_range,
-        sorting, sindex_func, sindex_multi, sindex_range, response);
-
-    btree_concurrent_traversal(
-        slice, txn, superblock, sindex_region.inner, &callback,
-        (forward(sorting) ? FORWARD : BACKWARD));
->>>>>>> 21cefbe0
 
     response->truncated = callback.batcher.should_send_batch();
 
