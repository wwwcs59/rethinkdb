--- conflicted
+++ resolved
@@ -16,11 +16,8 @@
 #include "containers/archive/buffer_group_stream.hpp"
 #include "containers/archive/vector_stream.hpp"
 #include "containers/scoped.hpp"
-<<<<<<< HEAD
-=======
 #include "rdb_protocol/blob_wrapper.hpp"
-#include "rdb_protocol/btree.hpp"
->>>>>>> f6509ad9
+
 #include "rdb_protocol/func.hpp"
 #include "rdb_protocol/lazy_json.hpp"
 #include "rdb_protocol/transform_visitors.hpp"
@@ -99,19 +96,11 @@
 }
 
 void kv_location_set(keyvalue_location_t<rdb_value_t> *kv_location, const store_key_t &key,
-<<<<<<< HEAD
                      counted_t<const ql::datum_t> data,
-                     btree_slice_t *slice, repli_timestamp_t timestamp, transaction_t *txn) {
-
-    scoped_malloc_t<rdb_value_t> new_value(MAX_RDB_VALUE_SIZE);
-    bzero(new_value.get(), MAX_RDB_VALUE_SIZE);
-=======
-                     boost::shared_ptr<scoped_cJSON_t> data,
                      btree_slice_t *slice, repli_timestamp_t timestamp, transaction_t *txn,
                      rdb_modification_info_t *mod_info_out) {
     scoped_malloc_t<rdb_value_t> new_value(blob::btree_maxreflen);
     bzero(new_value.get(), blob::btree_maxreflen);
->>>>>>> f6509ad9
 
     // TODO unnecessary copies they must go away.
     write_message_t wm;
@@ -252,32 +241,20 @@
             } else {
                 conflict = resp.add("inserted", make_counted<ql::datum_t>(1.0));
                 r_sanity_check(new_val->get(primary_key, ql::NOTHROW).has());
-<<<<<<< HEAD
                 kv_location_set(&kv_location, key, new_val,
-                                slice, timestamp, txn);
-                mod_info->added = new_val;
-=======
-                boost::shared_ptr<scoped_cJSON_t> new_val_as_json = new_val->as_json();
-                kv_location_set(&kv_location, key, new_val_as_json,
                                 slice, timestamp, txn,
                                 mod_info);
                 guarantee(mod_info->deleted.second.empty());
                 guarantee(!mod_info->added.second.empty());
-                mod_info->added.first = new_val_as_json;
->>>>>>> f6509ad9
+                mod_info->added.first = new_val;
             }
         } else {
             if (ended_empty) {
                 conflict = resp.add("deleted", make_counted<ql::datum_t>(1.0));
-<<<<<<< HEAD
-                kv_location_delete(&kv_location, key, slice, timestamp, txn);
-                mod_info->deleted = old_val;
-=======
                 kv_location_delete(&kv_location, key, slice, timestamp, txn, mod_info);
                 guarantee(!mod_info->deleted.second.empty());
                 guarantee(mod_info->added.second.empty());
-                mod_info->deleted.first = old_val->as_json();
->>>>>>> f6509ad9
+                mod_info->deleted.first = old_val;
             } else {
                 r_sanity_check(*old_val->get(primary_key) == *new_val->get(primary_key));
                 if (*old_val == *new_val) {
@@ -286,21 +263,12 @@
                 } else {
                     conflict = resp.add("replaced", make_counted<ql::datum_t>(1.0));
                     r_sanity_check(new_val->get(primary_key, ql::NOTHROW).has());
-<<<<<<< HEAD
                     kv_location_set(&kv_location, key, new_val,
-                                    slice, timestamp, txn);
-                    mod_info->added = new_val;
-                    mod_info->deleted = old_val;
-=======
-                    boost::shared_ptr<scoped_cJSON_t> new_val_as_json
-                        = new_val->as_json();
-                    kv_location_set(&kv_location, key, new_val_as_json,
                                     slice, timestamp, txn, mod_info);
                     guarantee(!mod_info->deleted.second.empty());
                     guarantee(!mod_info->added.second.empty());
-                    mod_info->added.first = new_val_as_json;
-                    mod_info->deleted.first = old_val->as_json();
->>>>>>> f6509ad9
+                    mod_info->added.first = new_val;
+                    mod_info->deleted.first = old_val;
                 }
             }
         }
@@ -989,36 +957,6 @@
       lock_(lock)
 { }
 
-<<<<<<< HEAD
-=======
-void rdb_modification_report_cb_t::add_row(const store_key_t &primary_key,
-        boost::shared_ptr<scoped_cJSON_t> added,
-        const std::vector<char> &value_ref) {
-    rdb_modification_report_t report(primary_key);
-    report.info.added = std::make_pair(added, value_ref);
-    on_mod_report(report);
-}
-
-void rdb_modification_report_cb_t::delete_row(const store_key_t &primary_key,
-        boost::shared_ptr<scoped_cJSON_t> deleted,
-        const std::vector<char> &value_ref) {
-    rdb_modification_report_t report(primary_key);
-    report.info.deleted = std::make_pair(deleted, value_ref);
-    on_mod_report(report);
-}
-
-void rdb_modification_report_cb_t::replace_row(const store_key_t &primary_key,
-        boost::shared_ptr<scoped_cJSON_t> added,
-        const std::vector<char> &added_value_ref,
-        boost::shared_ptr<scoped_cJSON_t> deleted,
-        const std::vector<char> &deleted_value_ref) {
-    rdb_modification_report_t report(primary_key);
-    report.info.added = std::make_pair(added, added_value_ref);
-    report.info.deleted = std::make_pair(deleted, deleted_value_ref);
-    on_mod_report(report);
-}
-
->>>>>>> f6509ad9
 rdb_modification_report_cb_t::~rdb_modification_report_cb_t() {
     if (token_pair_->sindex_write_token.has()) {
         token_pair_->sindex_write_token.reset();
@@ -1082,12 +1020,7 @@
         try {
             promise_t<superblock_t *> return_superblock_local;
             {
-<<<<<<< HEAD
-                counted_t<const ql::datum_t> deleted = modification->info.deleted;
-=======
-                counted_t<const ql::datum_t> deleted =
-                    make_counted<ql::datum_t>(modification->info.deleted.first);
->>>>>>> f6509ad9
+                counted_t<const ql::datum_t> deleted = modification->info.deleted.first;
 
                 counted_t<const ql::datum_t> index =
                     mapping.compile(&env)->call(deleted)->as_datum();
@@ -1118,12 +1051,7 @@
 
     if (modification->info.added.first) {
         try {
-<<<<<<< HEAD
-            counted_t<const ql::datum_t> added = modification->info.added;
-=======
-            counted_t<const ql::datum_t> added =
-                make_counted<ql::datum_t>(modification->info.added.first);
->>>>>>> f6509ad9
+            counted_t<const ql::datum_t> added = modification->info.added.first;
 
             counted_t<const ql::datum_t> index
                 = mapping.compile(&env)->call(added)->as_datum();
