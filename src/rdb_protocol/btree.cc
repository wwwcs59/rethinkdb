--- conflicted
+++ resolved
@@ -642,7 +642,6 @@
 void rdb_erase_small_range(key_tester_t *tester,
                            const key_range_t &key_range,
                            superblock_t *superblock,
-<<<<<<< HEAD
                            const deletion_context_t *deletion_context,
                            signal_t *interruptor,
                            std::vector<rdb_modification_report_t> *mod_reports_out) {
@@ -650,62 +649,6 @@
                                               deletion_context, interruptor, 0, NULL,
                                               mod_reports_out);
     guarantee(fully_erased);
-=======
-                           store_t *store,
-                           signal_t *interruptor) {
-
-    /* Dispatch the erase range to the sindexes. */
-    store_t::sindex_access_vector_t sindex_superblocks;
-    {
-        store->acquire_post_constructed_sindex_superblocks_for_write(
-                sindex_block, &sindex_superblocks);
-
-        scoped_ptr_t<new_mutex_in_line_t> acq =
-            store->get_in_line_for_sindex_queue(sindex_block);
-        sindex_block->reset_buf_lock();
-
-        write_message_t wm;
-        serialize(&wm, rdb_sindex_change_t(rdb_erase_major_range_report_t(key_range)));
-        store->sindex_queue_push(wm, acq.get());
-    }
-
-    {
-        rdb_value_detacher_t detacher;
-        auto_drainer_t sindex_erase_drainer;
-        spawn_sindex_erase_ranges(&sindex_superblocks, key_range,
-                &sindex_erase_drainer, auto_drainer_t::lock_t(&sindex_erase_drainer),
-                true /* release the superblock */, interruptor, &detacher);
-
-        /* Notice, when we exit this block we destruct the sindex_erase_drainer
-         * which means we'll wait until all of the sindex_erase_ranges finish
-         * executing. This is an important detail because the sindexes only
-         * store references to their data. They don't actually store a full
-         * copy of the data themselves. The call to btree_erase_range_generic
-         * is the one that will actually erase the data and if we were to make
-         * that call before the indexes were finished erasing we would have
-         * reference to data which didn't actually exist and another process
-         * could read that data. */
-        /* TL;DR it's very important that we make sure all of the coros spawned
-         * by spawn_sindex_erase_ranges complete before we proceed past this
-         * point. */
-    }
-
-    bool left_key_supplied, right_key_supplied;
-    store_key_t left_key_exclusive, right_key_inclusive;
-    rdb_erase_range_convert_keys(key_range, &left_key_supplied, &right_key_supplied,
-            &left_key_exclusive, &right_key_inclusive);
-
-    /* We need these structures to perform the erase range. */
-    rdb_value_sizer_t sizer(superblock->cache()->max_block_size());
-
-    /* Actually delete the values */
-    rdb_value_deleter_t deleter;
-
-    btree_erase_range_generic(&sizer, tester, &deleter,
-        left_key_supplied ? left_key_exclusive.btree_key() : NULL,
-        right_key_supplied ? right_key_inclusive.btree_key() : NULL,
-        superblock, interruptor);
->>>>>>> 84d29c6f
 }
 
 bool rdb_erase_small_range(key_tester_t *tester,
@@ -1112,11 +1055,7 @@
         store_->get_in_line_for_sindex_queue(sindex_block_);
 
     write_message_t wm;
-<<<<<<< HEAD
-    wm << mod_report;
-=======
-    serialize(&wm, rdb_sindex_change_t(mod_report));
->>>>>>> 84d29c6f
+    serialize(&wm, mod_report);
     store_->sindex_queue_push(wm, acq.get());
 
     rdb_live_deletion_context_t deletion_context;
