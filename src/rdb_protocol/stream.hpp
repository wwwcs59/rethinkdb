// Copyright 2010-2012 RethinkDB, all rights reserved.
#ifndef RDB_PROTOCOL_STREAM_HPP_
#define RDB_PROTOCOL_STREAM_HPP_

#include <algorithm>
#include <list>
#include <set>
#include <string>
#include <vector>

#include "errors.hpp"
#include <boost/enable_shared_from_this.hpp>
#include <boost/function.hpp>
#include <boost/scoped_ptr.hpp>
#include <boost/shared_ptr.hpp>
#include <boost/variant/get.hpp>

#include "clustering/administration/namespace_interface_repository.hpp"
#include "rdb_protocol/exceptions.hpp"
#include "rdb_protocol/protocol.hpp"
#include "rdb_protocol/stream_cache.hpp"
#include "rdb_protocol/proto_utils.hpp"


namespace query_language {

class runtime_environment_t;

typedef std::list<boost::shared_ptr<scoped_cJSON_t> > json_list_t;
typedef rdb_protocol_t::rget_read_response_t::result_t result_t;

class json_stream_t : public boost::enable_shared_from_this<json_stream_t> {
public:
    json_stream_t() { }
    virtual boost::shared_ptr<scoped_cJSON_t> next() = 0; //MAY THROW
    virtual MUST_USE boost::shared_ptr<json_stream_t> add_transformation(const rdb_protocol_details::transform_variant_t &, runtime_environment_t *env, const scopes_t &scopes, const backtrace_t &backtrace);
    virtual result_t apply_terminal(const rdb_protocol_details::terminal_variant_t &, runtime_environment_t *env, const scopes_t &scopes, const backtrace_t &backtrace);

    virtual ~json_stream_t() { }

    virtual void reset_interruptor(UNUSED signal_t *new_interruptor) { }

private:
    DISABLE_COPYING(json_stream_t);
};

class in_memory_stream_t : public json_stream_t {
public:
    explicit in_memory_stream_t(json_array_iterator_t it);
    explicit in_memory_stream_t(boost::shared_ptr<json_stream_t> stream);

    template <class Ordering>
    void sort(const Ordering &o) {
        if (data.size() == 1) {
            // We want to do this so that we trigger exceptions consistently.
            o(*data.begin(), *data.begin());
        } else {
            data.sort(o);
        }
    }

    boost::shared_ptr<scoped_cJSON_t> next();

    /* Use default implementation of `add_transformation()` and `apply_terminal()` */

private:
    json_list_t data;
};

class transform_stream_t : public json_stream_t {
public:
    transform_stream_t(boost::shared_ptr<json_stream_t> stream, runtime_environment_t *env, const rdb_protocol_details::transform_t &tr);

    boost::shared_ptr<scoped_cJSON_t> next();
    boost::shared_ptr<json_stream_t> add_transformation(const rdb_protocol_details::transform_variant_t &, runtime_environment_t *env, const scopes_t &scopes, const backtrace_t &backtrace);

private:
    boost::shared_ptr<json_stream_t> stream;
    runtime_environment_t *env;
    rdb_protocol_details::transform_t transform;
    json_list_t data;
};

class batched_rget_stream_t : public json_stream_t {
public:
<<<<<<< HEAD
    /* Primary key rget. */
    batched_rget_stream_t(const namespace_repo_t<rdb_protocol_t>::access_t &_ns_access, 
                          signal_t *_interruptor, key_range_t _range, 
                          int _batch_size, const backtrace_t &_table_scan_backtrace,
=======
    batched_rget_stream_t(const namespace_repo_t<rdb_protocol_t>::access_t &_ns_access,
                          signal_t *_interruptor, key_range_t _range,
                          const backtrace_t &_table_scan_backtrace,
>>>>>>> d75e1487
                          bool _use_outdated);

    /* Sindex rget. */
    batched_rget_stream_t(const namespace_repo_t<rdb_protocol_t>::access_t &_ns_access, 
                          signal_t *_interruptor, key_range_t _range, uuid_u _sindex_id,
                          int _batch_size, const backtrace_t &_table_scan_backtrace,
                          bool _use_outdated);

    boost::shared_ptr<scoped_cJSON_t> next();

    boost::shared_ptr<json_stream_t> add_transformation(const rdb_protocol_details::transform_variant_t &t, runtime_environment_t *env, const scopes_t &scopes, const backtrace_t &backtrace);
    result_t apply_terminal(const rdb_protocol_details::terminal_variant_t &t, runtime_environment_t *env, const scopes_t &scopes, const backtrace_t &backtrace);

    virtual void reset_interruptor(signal_t *new_interruptor) {
        interruptor = new_interruptor;
    };

private:
    rdb_protocol_t::rget_read_t get_rget();
    void read_more();

    rdb_protocol_details::transform_t transform;
    namespace_repo_t<rdb_protocol_t>::access_t ns_access;
    signal_t *interruptor;
    key_range_t range;
<<<<<<< HEAD
    boost::optional<uuid_u> sindex_id;
    int batch_size;
=======
    // TODO(jdoliner) What were batch_size and index doing being unused?  Does this type actually do
    // batching?  (This code might be removed in the ql-refactor branch, so it might not matter.)
    // int batch_size;
>>>>>>> d75e1487

    json_list_t data;
    // See the TODO(jdoliner) above.
    // int index;
    bool finished, started;
    bool use_outdated;

    backtrace_t table_scan_backtrace;
};

class union_stream_t : public json_stream_t {
public:
    typedef std::list<boost::shared_ptr<json_stream_t> > stream_list_t;

    explicit union_stream_t(const stream_list_t &_streams);

    boost::shared_ptr<scoped_cJSON_t> next();

    boost::shared_ptr<json_stream_t> add_transformation(const rdb_protocol_details::transform_variant_t &, runtime_environment_t *env, const scopes_t &scopes, const backtrace_t &backtrace);

    /* TODO: Maybe we can optimize `apply_terminal()`. */

private:
    stream_list_t streams;
    stream_list_t::iterator hd;
};

template <class C>
class distinct_stream_t : public json_stream_t {
public:
    typedef boost::function<bool(boost::shared_ptr<scoped_cJSON_t>)> predicate;  // NOLINT
    distinct_stream_t(boost::shared_ptr<json_stream_t> _stream, const C &_c)
        : stream(_stream), seen(_c)
    { }

    boost::shared_ptr<scoped_cJSON_t> next() {
        while (boost::shared_ptr<scoped_cJSON_t> json = stream->next()) {
            if (seen.insert(json).second) { // was this not already present?
                return json;
            }
        }
        return boost::shared_ptr<scoped_cJSON_t>();
    }

private:
    boost::shared_ptr<json_stream_t> stream;
    std::set<boost::shared_ptr<scoped_cJSON_t>, C> seen;
};

class slice_stream_t : public json_stream_t {
public:
    slice_stream_t(boost::shared_ptr<json_stream_t> _stream, int _start, bool _unbounded, int _stop)
        : stream(_stream), start(_start), unbounded(_unbounded), stop(_stop)
    {
        guarantee(start >= 0);
        guarantee(stop >= 0);
        guarantee(unbounded || stop >= start);
        stop -= start;
    }

    boost::shared_ptr<scoped_cJSON_t> next() {
        while (start) {
            start--;
            stream->next();
        }
        if (unbounded || stop != 0) {
            stop--;
            return stream->next();
        }
        return boost::shared_ptr<scoped_cJSON_t>();
    }

private:
    boost::shared_ptr<json_stream_t> stream;
    int start;
    bool unbounded;
    int stop;
};

class skip_stream_t : public json_stream_t {
public:
    skip_stream_t(boost::shared_ptr<json_stream_t> _stream, int _offset)
        : stream(_stream), offset(_offset)
    {
        guarantee(offset >= 0);
    }

    boost::shared_ptr<scoped_cJSON_t> next() {
        return stream->next();
    }

private:
    boost::shared_ptr<json_stream_t> stream;
    int offset;
};

class range_stream_t : public json_stream_t {
public:
    range_stream_t(boost::shared_ptr<json_stream_t> _stream, const key_range_t &_range,
                   const std::string &_attrname, const backtrace_t &_backtrace)
        : stream(_stream), range(_range), attrname(_attrname), backtrace(_backtrace)
    { }

    boost::shared_ptr<scoped_cJSON_t> next() {
        // TODO: ***use an index***
        // TODO: more error handling
        // TODO reevaluate this when we better understand what we're doing for ordering
        while (boost::shared_ptr<scoped_cJSON_t> json = stream->next()) {
            guarantee(json);
            guarantee(json->get());
            if (json->type() != cJSON_Object) {
                throw runtime_exc_t(strprintf("Got non-object in RANGE query: %s.", json->Print().c_str()), backtrace);
            }
            scoped_cJSON_t val(cJSON_DeepCopy(json->GetObjectItem(attrname.c_str())));
            if (!val.get()) {
                throw runtime_exc_t(strprintf("Object %s has no attribute %s.", json->Print().c_str(), attrname.c_str()), backtrace);
            } else if (val.type() != cJSON_Number && val.type() != cJSON_String) {
                throw runtime_exc_t(strprintf("Primary key must be a number or string, not %s.", val.Print().c_str()), backtrace);
            } else if (range.contains_key(store_key_t(cJSON_print_primary(val.get(), backtrace)))) {
                return json;
            }
        }
        return boost::shared_ptr<scoped_cJSON_t>();
    }

private:
    boost::shared_ptr<json_stream_t> stream;
    key_range_t range;
    std::string attrname;
    backtrace_t backtrace;
};

} //namespace query_language

#endif  // RDB_PROTOCOL_STREAM_HPP_<|MERGE_RESOLUTION|>--- conflicted
+++ resolved
@@ -83,22 +83,16 @@
 
 class batched_rget_stream_t : public json_stream_t {
 public:
-<<<<<<< HEAD
     /* Primary key rget. */
-    batched_rget_stream_t(const namespace_repo_t<rdb_protocol_t>::access_t &_ns_access, 
-                          signal_t *_interruptor, key_range_t _range, 
-                          int _batch_size, const backtrace_t &_table_scan_backtrace,
-=======
     batched_rget_stream_t(const namespace_repo_t<rdb_protocol_t>::access_t &_ns_access,
                           signal_t *_interruptor, key_range_t _range,
                           const backtrace_t &_table_scan_backtrace,
->>>>>>> d75e1487
                           bool _use_outdated);
 
     /* Sindex rget. */
     batched_rget_stream_t(const namespace_repo_t<rdb_protocol_t>::access_t &_ns_access, 
                           signal_t *_interruptor, key_range_t _range, uuid_u _sindex_id,
-                          int _batch_size, const backtrace_t &_table_scan_backtrace,
+                          const backtrace_t &_table_scan_backtrace,
                           bool _use_outdated);
 
     boost::shared_ptr<scoped_cJSON_t> next();
@@ -118,14 +112,8 @@
     namespace_repo_t<rdb_protocol_t>::access_t ns_access;
     signal_t *interruptor;
     key_range_t range;
-<<<<<<< HEAD
     boost::optional<uuid_u> sindex_id;
     int batch_size;
-=======
-    // TODO(jdoliner) What were batch_size and index doing being unused?  Does this type actually do
-    // batching?  (This code might be removed in the ql-refactor branch, so it might not matter.)
-    // int batch_size;
->>>>>>> d75e1487
 
     json_list_t data;
     // See the TODO(jdoliner) above.
