--- conflicted
+++ resolved
@@ -36,13 +36,10 @@
         signal_t *interruptor;
     };
 private:
-<<<<<<< HEAD
-    Response handle(ql::protob_t<Query> q, context_t *query2_context);
+    MUST_USE bool handle(ql::protob_t<Query> q,
+                         Response *response_out,
+                         context_t *query2_context);
     protob_server_t<ql::protob_t<Query>, Response, context_t> server;
-=======
-    MUST_USE bool handle(Query *q, Response *response_out, context_t *query2_context);
-    protob_server_t<Query, Response, context_t> server;
->>>>>>> fe5ad77c
     rdb_protocol_t::context_t *ctx;
     uuid_u parser_id;
     one_per_thread_t<int> thread_counters;
