--- conflicted
+++ resolved
@@ -22,13 +22,8 @@
     Response handle(Query *q, stream_cache_t *stream_cache);
 
     extproc::pool_group_t *pool_group;
-<<<<<<< HEAD
-    protob_server_t<Query, Response> server;
+    protob_server_t<Query, Response, stream_cache_t> server;
     boost::shared_ptr<semilattice_read_view_t<namespaces_semilattice_metadata_t<rdb_protocol_t> > > semilattice_metadata;
-=======
-    protob_server_t<Query, Response, stream_cache_t> server;
-    boost::shared_ptr<semilattice_read_view_t<cluster_semilattice_metadata_t> > semilattice_metadata;
->>>>>>> f4121a2b
     namespace_repo_t<rdb_protocol_t> *ns_repo;
 };
 
