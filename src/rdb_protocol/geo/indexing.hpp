// Copyright 2010-2014 RethinkDB, all rights reserved.
#ifndef RDB_PROTOCOL_GEO_INDEXING_HPP_
#define RDB_PROTOCOL_GEO_INDEXING_HPP_

#include <string>
#include <vector>

#include "btree/concurrent_traversal.hpp"
#include "containers/counted.hpp"
#include "rdb_protocol/geo/s2/s2cellid.h"

namespace ql {
class datum_t;
}
class signal_t;


/* Polygons and lines are inserted into an index by computing a coverage of them
consisting of cells on a pre-defined multi-level grid.
This constant determines how many grid cells should be used to cover the polygon/line.
If the number is small, index insertion becomes more efficient, but querying the
index becomes less efficient. High values make geo indexes larger and inserting
into them slower, while usually improving query efficiency.
See the comments in s2regioncoverer.h for further explanation and for statistics
on the effects of different choices of this parameter.*/
extern const int GEO_INDEX_GOAL_GRID_CELLS;

std::vector<std::string> compute_index_grid_keys(
        const ql::datum_t &key,
        int goal_cells);

// TODO (daniel): Support compound indexes somehow.
class geo_index_traversal_helper_t : public concurrent_traversal_callback_t {
public:
    explicit geo_index_traversal_helper_t(const signal_t *interruptor);
    explicit geo_index_traversal_helper_t(
            const std::vector<std::string> &query_grid_keys,
            const signal_t *interruptor);

    void init_query(const std::vector<std::string> &query_grid_keys);

    /* Called for every pair that could potentially intersect with query_grid_keys.
    Note that this might be called multiple times for the same value.
    Correct ordering of the call is not guaranteed. Implementations are expected
    to call waiter.wait_interruptible() before performing ordering-sensitive
    operations. */
    virtual done_traversing_t on_candidate(
            const btree_key_t *key,
            const void *value,
            buf_parent_t parent,
            concurrent_traversal_fifo_enforcer_signal_t waiter)
            THROWS_ONLY(interrupted_exc_t) = 0;

    /* concurrent_traversal_callback_t interface */
    done_traversing_t handle_pair(
            scoped_key_value_t &&keyvalue,
            concurrent_traversal_fifo_enforcer_signal_t waiter)
            THROWS_ONLY(interrupted_exc_t);
    bool is_range_interesting(
            const btree_key_t *left_excl_or_null,
            const btree_key_t *right_incl_or_null);

private:
    static bool cell_intersects_with_range(
<<<<<<< HEAD
            const S2CellId c, const S2CellId left_min, const S2CellId right_max);
    bool any_query_cell_intersects(const btree_key_t *left_incl_or_null,
                                   const btree_key_t *right_incl_or_null);
    bool any_query_cell_intersects(const S2CellId left_min,
                                   const S2CellId right_max);

    std::vector<S2CellId> query_cells_;
=======
            const geo::S2CellId c,
            const geo::S2CellId left_min,
            const geo::S2CellId right_max);
    bool any_query_cell_intersects(const btree_key_t *left_excl,
                                   const btree_key_t *right_incl);
    bool any_query_cell_intersects(const geo::S2CellId left_min,
                                   const geo::S2CellId right_max);

    std::vector<geo::S2CellId> query_cells_;
    bool abort_;
>>>>>>> ea266e08
    bool is_initialized_;
    const signal_t *interruptor_;
};

#endif  // RDB_PROTOCOL_GEO_INDEXING_HPP_<|MERGE_RESOLUTION|>--- conflicted
+++ resolved
@@ -61,27 +61,15 @@
             const btree_key_t *right_incl_or_null);
 
 private:
-    static bool cell_intersects_with_range(
-<<<<<<< HEAD
-            const S2CellId c, const S2CellId left_min, const S2CellId right_max);
+    static bool cell_intersects_with_range(const geo::S2CellId c,
+                                           const geo::S2CellId left_min,
+                                           const geo::S2CellId right_max);
     bool any_query_cell_intersects(const btree_key_t *left_incl_or_null,
                                    const btree_key_t *right_incl_or_null);
-    bool any_query_cell_intersects(const S2CellId left_min,
-                                   const S2CellId right_max);
-
-    std::vector<S2CellId> query_cells_;
-=======
-            const geo::S2CellId c,
-            const geo::S2CellId left_min,
-            const geo::S2CellId right_max);
-    bool any_query_cell_intersects(const btree_key_t *left_excl,
-                                   const btree_key_t *right_incl);
     bool any_query_cell_intersects(const geo::S2CellId left_min,
                                    const geo::S2CellId right_max);
 
     std::vector<geo::S2CellId> query_cells_;
-    bool abort_;
->>>>>>> ea266e08
     bool is_initialized_;
     const signal_t *interruptor_;
 };
