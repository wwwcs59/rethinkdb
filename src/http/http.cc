--- conflicted
+++ resolved
@@ -1,59 +1,12 @@
 #include "http/http.hpp"
+
 #include <iostream>
+
 #include "errors.hpp"
 #include <boost/bind.hpp>
+
 #include "arch/arch.hpp"
 #include "logger.hpp"
-
-std::string human_readable_status(int code) {
-    switch(code) {
-    case 200:
-        return "OK";
-    case 204:
-        return "No Content";
-    case 206:
-        return "Partial Content";
-    case 400:
-        return "Bad Request";
-    case 403:
-        return "Forbidden";
-    case 404:
-        return "Not Found";
-    case 412:
-        return "Precondition Failed";
-    case 500:
-        return "Internal Server Error";
-    case 503:
-        return "Service Unavailable";
-    default:
-        unreachable();
-    }
-}
-
-//TODO there are multiple http date formats that are accepted we need to parse
-//all of them 
-#define HTTP_DATE_FORMAT "%a, %d %b %Y %X %Z"
-
-std::string secs_to_http_date(time_t secs) {
-    struct tm *time = gmtime(&secs);
-    char buffer[100]; 
-
-    size_t res = strftime(buffer, 100, HTTP_DATE_FORMAT, time);
-    rassert(res != 0, "Not enough space for the date time");
-
-    return std::string(buffer);
-    free(time);
-}
-
-time_t http_date_to_secs(std::string date) {
-    struct tm _tm;
-    strptime(date.c_str(), 
-             HTTP_DATE_FORMAT, 
-             &_tm);
-
-    return mktime(&_tm);
-}
-
 
 std::string http_req_t::find_query_param(std::string key) const {
     //TODO this is inefficient we should actually load it all into a map
@@ -71,18 +24,12 @@
     return std::string("");
 }
 
-bool http_req_t::has_query_param(std::string key) const {
-    //TODO this is inefficient we should actually load it all into a map
-    for (std::vector<query_parameter_t>::const_iterator it = query_params.begin(); it != query_params.end(); it++) {
-        if (it->key == key) return true;
-    }
-    return false;
-}
-
 bool http_req_t::has_header_line(std::string key) const {
     //TODO this is inefficient we should actually load it all into a map
     for (std::vector<header_line_t>::const_iterator it = header_lines.begin(); it != header_lines.end(); it++) {
-        if (it->key == key) return true;
+        if (it->key == key) {
+            return true;
+        }
     }
     return false;
 }
@@ -95,95 +42,38 @@
     return 0;
 }
 
-void http_res_header_t::add_header_line(std::string const &key, std::string const &val) {
-    header_lines[key] = val;
-}
-
-void http_res_header_t::add_last_modified(time_t secs) {
-    last_modified = secs;
-    add_header_line("Last-Modified", secs_to_http_date(secs));
-}
-
-//http_res_simple_body_t
-std::string http_res_simple_body_t::content_type() const { return _content_type; }
-size_t http_res_simple_body_t::content_length() const { return _content.size(); }
-std::string http_res_simple_body_t::content() const { return _content; }
-
-http_res_simple_body_t::http_res_simple_body_t(const std::string &_content_type, const std::string &_content) 
-    : _content_type(_content_type), _content(_content)
+http_res_t::http_res_t() 
 { }
 
-//http_res_simple_efficient_copy_body_t
-std::string http_res_simple_efficient_copy_body_t::content_type() const { return _content_type; }
-size_t http_res_simple_efficient_copy_body_t::content_length() const { return size; }
-std::string http_res_simple_efficient_copy_body_t::content() const { return std::string(_content.get(), size); }
-
-http_res_simple_efficient_copy_body_t::http_res_simple_efficient_copy_body_t(const std::string &_content_type, const boost::shared_array<char> &_content, size_t size) 
-    : _content_type(_content_type), _content(_content), size(size)
+http_res_t::http_res_t(int rescode) 
+    : code(rescode)
 { }
 
-std::string http_res_multipart_body_t::content_type() const {
-    return "multipart/x-mixed-replace; boundary=\"" + sep_string + "\"";
-}
-
-size_t http_res_multipart_body_t::content_length() const {
-    size_t res = 0;
-    for (body_ptr_vec_t::const_iterator it = _content.begin(); it != _content.end(); it++) {
-        res += strlen("--") + sep_string.size() + strlen("\nContent-Type: ") + it->content_type().size() + strlen("\n") + it->content_length();
-    }
-    res += strlen("--") + sep_string.size() + strlen("--");
-
-    return res;
-}
-
-std::string http_res_multipart_body_t::content() const {
-    std::string res;
-    for (body_ptr_vec_t::const_iterator it = _content.begin(); it != _content.end(); it++) {
-        res += std::string("--") + sep_string + "\nContent-Type: " + it->content_type() + "\n" + it->content();
-    }
-
-    res += "--" + sep_string + "--";
-
-    return res;
-}
-
-
-http_res_multipart_body_t::http_res_multipart_body_t()
-    : sep_string(rand_string(30))
-{ }
-
-void http_res_multipart_body_t::add_content(http_res_body_t *content) {
-    _content.push_back(content);
-}
-
-void http_res_t::write_conn(boost::scoped_ptr<tcp_conn_t> &conn) {
-    rassert(header_lines.find("Content-Length") == header_lines.end());
-    rassert(header_lines.find("Content-Type") == header_lines.end());
-
-    if (body) {
-        std::ostringstream cont_len;
-        cont_len << body->content_length();
-        header_lines["Content-Length"] = cont_len.str();
-
-        header_lines["Content-Type"] = body->content_type();
-    }
-
-    conn->writef("HTTP/%s %d %s\r\n", version.c_str(), code, human_readable_status(code).c_str());
-    for (std::map<std::string, std::string>::const_iterator it = header_lines.begin(); it != header_lines.end(); it++) {
-        conn->writef("%s: %s\r\n", it->first.c_str(), it->second.c_str());
-    }
-    conn->writef("\r\n");
-    if (body) {
-        conn->write(body->content().data(), body->content().size());
-    }
+void http_res_t::add_last_modified(int) {
+    not_implemented();
+}
+
+void http_res_t::add_header_line(std::string const &key, std::string const &val) {
+    header_line_t hdr_ln;
+    hdr_ln.key = key;
+    hdr_ln.val = val;
+    header_lines.push_back(hdr_ln);
 }
 
 void http_res_t::set_body(std::string const &content_type, std::string const &content) {
-    body.reset(new http_res_simple_body_t(content_type, content));
-}
-
-void http_res_t::set_body(std::string const &content_type, boost::shared_array<char> &content, size_t size) {
-    body.reset(new http_res_simple_efficient_copy_body_t(content_type, content, size));
+    for (std::vector<header_line_t>::iterator it = header_lines.begin(); it != header_lines.end(); it++) {
+        rassert(it->key != "Content-Type");
+        rassert(it->key != "Content-Length");
+    }
+    rassert(body.size() == 0);
+
+    add_header_line("Content-Type", content_type);
+
+    std::ostringstream res;
+    res << content.size();
+    add_header_line("Content-Length", res.str());
+
+    body = content;
 }
 
 void test_header_parser() {
@@ -194,21 +84,12 @@
         "Date: Fri, 31 Dec 1999 23:59:59 GMT\r\n"
         "Content-Type: text/html\r\n"
         "Content-Length: 0\r\n"
-<<<<<<< HEAD
         "\r\n";
     //std::string::const_iterator iter = header.begin();
     //std::string::const_iterator end = header.end();
     //UNUSED bool success = parse(iter, end, http_msg_parser, res);
     BREAKPOINT;
     UNUSED bool success = true;
-=======
-        "\r\n"
-        ;
-    std::string::const_iterator iter = header.begin();
-    std::string::const_iterator end = header.end();
-    bool success = parse(iter, end, http_msg_parser, res);
-    success = true;
->>>>>>> 72f95678
 }
 
 http_server_t::http_server_t(int port) {
@@ -217,7 +98,6 @@
 
 http_server_t::~http_server_t() { }
 
-<<<<<<< HEAD
 std::string human_readable_status(int code) {
     switch(code) {
     case 200:
@@ -230,6 +110,8 @@
         return "Forbidden";
     case 404:
         return "Not Found";
+    case 501:
+        return "Not Implemented";
     default:
         unreachable();
     }
@@ -248,10 +130,6 @@
     boost::scoped_ptr<tcp_conn_t> conn;
     nconn->ennervate(conn);
 
-=======
-void http_server_t::handle_conn(boost::scoped_ptr<tcp_conn_t> &conn) {
-    //BREAKPOINT;
->>>>>>> 72f95678
     http_req_t req;
     tcp_http_msg_parser_t http_msg_parser;
 
@@ -329,7 +207,6 @@
         req->header_lines.push_back(final_line);
     }
 
-<<<<<<< HEAD
     // Parse body
     size_t body_length = content_length(*req);
     const_charslice body = conn->peek(body_length);
@@ -345,25 +222,6 @@
     if(strncmp(HTTP_VERSION_PREFIX, src.c_str(), strlen(HTTP_VERSION_PREFIX)) == 0) {
         version = std::string(src.begin() + strlen(HTTP_VERSION_PREFIX), src.end());
         return true;
-=======
-        http_res_t res = handle(req);
-
-        if ((req.has_header_line("If-Unmodified-Since") && res.get_last_modified() != -1 && 
-                    http_date_to_secs(req.find_header_line("If-Unmodified-Since")) < res.get_last_modified()) ||
-            (req.has_header_line("If-Modified-Since") &&  res.get_last_modified() != -1 && 
-                    http_date_to_secs(req.find_header_line("If-Modified-Since")) > res.get_last_modified()))
-        {
-            //a precondition has failed, construct an appropriate response
-            res = http_res_t();
-            res.code = 412;
-        }
-
-        res.version = req.version; //TODO this isn't really correct handle versioning
-
-        res.write_conn(conn);
-    } else {
-        goto PARSE_ERROR;
->>>>>>> 72f95678
     }
     return false;
 }
@@ -374,7 +232,6 @@
         ++iter;
     }
 
-<<<<<<< HEAD
     resource = std::string(src.begin(), iter);
 
     if(iter == src.end()) {
@@ -433,12 +290,6 @@
     val = std::string(iter + 1, src.end());
 
     return true;
-=======
-PARSE_ERROR:
-    http_res_t res;
-    res.code = 400;
-    res.write_conn(conn);
->>>>>>> 72f95678
 }
 
 test_server_t::test_server_t(int port) 
