// Copyright 2010-2014 RethinkDB, all rights reserved.
#include "unittest/gtest.hpp"

#include "clustering/administration/metadata.hpp"
#include "clustering/immediate_consistency/branch/backfill_throttler.hpp"
#include "clustering/immediate_consistency/branch/broadcaster.hpp"
#include "clustering/immediate_consistency/branch/listener.hpp"
#include "clustering/immediate_consistency/branch/replier.hpp"
#include "extproc/extproc_pool.hpp"
#include "extproc/extproc_spawner.hpp"
#include "rdb_protocol/minidriver.hpp"
#include "rdb_protocol/pb_utils.hpp"
#include "rdb_protocol/env.hpp"
#include "rdb_protocol/protocol.hpp"
#include "rdb_protocol/store.hpp"
#include "rdb_protocol/sym.hpp"
#include "rpc/directory/read_manager.hpp"
#include "rpc/semilattice/semilattice_manager.hpp"
#include "stl_utils.hpp"
#include "unittest/branch_history_manager.hpp"
#include "unittest/clustering_utils.hpp"
#include "unittest/dummy_metadata_controller.hpp"
#include "unittest/unittest_utils.hpp"

namespace unittest {

void run_with_broadcaster(
    boost::function< void(
        std::pair<io_backender_t *, simple_mailbox_cluster_t *>,
        branch_history_manager_t *,
        clone_ptr_t< watchable_t< boost::optional< boost::optional<
            broadcaster_business_card_t> > > >,
        scoped_ptr_t<broadcaster_t> *,
        test_store_t *,
        scoped_ptr_t<listener_t> *,
        rdb_context_t *ctx,
        order_source_t *)> fun) {
    order_source_t order_source;

    /* Set up a cluster so mailboxes can be created */
    simple_mailbox_cluster_t cluster;

    /* Set up branch history manager */
    in_memory_branch_history_manager_t branch_history_manager;

    // io backender
    io_backender_t io_backender(file_direct_io_mode_t::buffered_desired);

    /* Create some structures for the rdb_context_t, warning some
     * boilerplate is about to follow, avert your eyes if you have a weak
     * stomach for such things. */
    extproc_pool_t extproc_pool(2);

    connectivity_cluster_t c;
    semilattice_manager_t<cluster_semilattice_metadata_t> slm(&c, cluster_semilattice_metadata_t());
    connectivity_cluster_t::run_t cr(&c, get_unittest_addresses(), peer_address_t(), ANY_PORT, &slm, 0, NULL);

    connectivity_cluster_t c2;
    directory_read_manager_t<cluster_directory_metadata_t> read_manager(&c2);
    connectivity_cluster_t::run_t cr2(&c2, get_unittest_addresses(), peer_address_t(), ANY_PORT, &read_manager, 0, NULL);

    boost::shared_ptr<semilattice_readwrite_view_t<auth_semilattice_metadata_t> > dummy_auth;
<<<<<<< HEAD
    rdb_protocol_t::context_t ctx(&extproc_pool,
                                  cluster.get_mailbox_manager(),
                                  NULL,
                                  slm.get_root_view(),
                                  dummy_auth,
                                  &read_manager,
                                  generate_uuid(),
                                  &get_global_perfmon_collection());
=======
    rdb_context_t ctx(&extproc_pool, NULL, slm.get_root_view(),
                      dummy_auth, &read_manager, generate_uuid(),
                      &get_global_perfmon_collection());
>>>>>>> bbfb01f2

    /* Set up a broadcaster and initial listener */
    test_store_t initial_store(&io_backender, &order_source, &ctx);
    cond_t interruptor;

    scoped_ptr_t<broadcaster_t> broadcaster(
        new broadcaster_t(
            cluster.get_mailbox_manager(),
            &branch_history_manager,
            &initial_store.store,
            &get_global_perfmon_collection(),
            &order_source,
            &interruptor));

    watchable_variable_t<boost::optional<boost::optional<broadcaster_business_card_t> > > broadcaster_business_card_watchable_variable(boost::optional<boost::optional<broadcaster_business_card_t> >(boost::optional<broadcaster_business_card_t>(broadcaster->get_business_card())));

    scoped_ptr_t<listener_t> initial_listener(
        new listener_t(base_path_t("."), //TODO is it bad that this isn't configurable?
                                       &io_backender,
                                       cluster.get_mailbox_manager(),
                                       broadcaster_business_card_watchable_variable.get_watchable(),
                                       &branch_history_manager,
                                       broadcaster.get(),
                                       &get_global_perfmon_collection(),
                                       &interruptor,
                                       &order_source));

    fun(std::make_pair(&io_backender, &cluster),
        &branch_history_manager,
        broadcaster_business_card_watchable_variable.get_watchable(),
        &broadcaster,
        &initial_store,
        &initial_listener,
        &ctx,
        &order_source);
}

void run_in_thread_pool_with_broadcaster(
        boost::function< void(std::pair<io_backender_t *, simple_mailbox_cluster_t *>,
                              branch_history_manager_t *,
                              clone_ptr_t<watchable_t<boost::optional<boost::optional<broadcaster_business_card_t> > > >,
                              scoped_ptr_t<broadcaster_t> *,
                              test_store_t *,
                              scoped_ptr_t<listener_t> *,
                              rdb_context_t *,
                              order_source_t *)> fun)
{
    extproc_spawner_t extproc_spawner;
    run_in_thread_pool(std::bind(&run_with_broadcaster, fun));
}


/* `PartialBackfill` backfills only in a specific sub-region. */

counted_t<const ql::datum_t> generate_document(size_t value_padding_length, const std::string &value) {
    // This is a kind of hacky way to add an object to a map but I'm not sure
    // anyone really cares.
    return make_counted<ql::datum_t>(scoped_cJSON_t(cJSON_Parse(strprintf("{\"id\" : %s, \"padding\" : \"%s\"}",
                                                                          value.c_str(),
                                                                          std::string(value_padding_length, 'a').c_str()).c_str())));
}

void write_to_broadcaster(size_t value_padding_length,
                          broadcaster_t *broadcaster,
                          const std::string &key,
                          const std::string &value,
                          order_token_t otok,
                          signal_t *) {
    write_t write(
            point_write_t(
                store_key_t(key),
                generate_document(value_padding_length, value),
                true),
            DURABILITY_REQUIREMENT_DEFAULT,
            profile_bool_t::PROFILE);

    fake_fifo_enforcement_t enforce;
    fifo_enforcer_sink_t::exit_write_t exiter(&enforce.sink, enforce.source.enter_write());
    class : public broadcaster_t::write_callback_t, public cond_t {
    public:
        void on_response(peer_id_t, const write_response_t &) {
            /* ignore */
        }
        void on_done() {
            pulse();
        }
    } write_callback;
    cond_t non_interruptor;
    spawn_write_fake_ack_checker_t ack_checker;
    broadcaster->spawn_write(write, &exiter, otok, &write_callback, &non_interruptor, &ack_checker);
    write_callback.wait_lazily_unordered();
}

void run_backfill_test(size_t value_padding_length,
                       std::pair<io_backender_t *, simple_mailbox_cluster_t *> io_backender_and_cluster,
                       branch_history_manager_t *branch_history_manager,
                       clone_ptr_t<watchable_t<boost::optional<boost::optional<broadcaster_business_card_t> > > > broadcaster_metadata_view,
                       scoped_ptr_t<broadcaster_t> *broadcaster,
                       test_store_t *,
                       scoped_ptr_t<listener_t> *initial_listener,
                       rdb_context_t *ctx,
                       order_source_t *order_source) {
    io_backender_t *const io_backender = io_backender_and_cluster.first;
    simple_mailbox_cluster_t *const cluster = io_backender_and_cluster.second;

    recreate_temporary_directory(base_path_t("."));
    /* Set up a replier so the broadcaster can handle operations */
    EXPECT_FALSE((*initial_listener)->get_broadcaster_lost_signal()->is_pulsed());
    replier_t replier(initial_listener->get(), cluster->get_mailbox_manager(), branch_history_manager);

    watchable_variable_t<boost::optional<boost::optional<replier_business_card_t> > >
        replier_business_card_variable(boost::optional<boost::optional<replier_business_card_t> >(boost::optional<replier_business_card_t>(replier.get_business_card())));

    /* Start sending operations to the broadcaster */
    std::map<std::string, std::string> inserter_state;
    test_inserter_t inserter(
        std::bind(&write_to_broadcaster, value_padding_length, broadcaster->get(),
                  ph::_1, ph::_2, ph::_3, ph::_4),
        NULL,
        &mc_key_gen,
        order_source,
        "rdb_backfill run_partial_backfill_test inserter",
        &inserter_state);
    nap(10000);

    backfill_throttler_t backfill_throttler;

    /* Set up a second mirror */
    test_store_t store2(io_backender, order_source, ctx);
    cond_t interruptor;
    listener_t listener2(
        base_path_t("."),
        io_backender,
        cluster->get_mailbox_manager(),
        &backfill_throttler,
        broadcaster_metadata_view,
        branch_history_manager,
        &store2.store,
        replier_business_card_variable.get_watchable(),
        generate_uuid(),
        &get_global_perfmon_collection(),
        &interruptor,
        order_source);

    EXPECT_FALSE((*initial_listener)->get_broadcaster_lost_signal()->is_pulsed());
    EXPECT_FALSE(listener2.get_broadcaster_lost_signal()->is_pulsed());

    nap(10000);

    /* Stop the inserter, then let any lingering writes finish */
    inserter.stop();
    /* Let any lingering writes finish */
    // TODO: 100 seconds?
    nap(100000);

    for (std::map<std::string, std::string>::iterator it = inserter_state.begin();
            it != inserter_state.end(); it++) {
        read_t read(point_read_t(store_key_t(it->first)), profile_bool_t::PROFILE);
        fake_fifo_enforcement_t enforce;
        fifo_enforcer_sink_t::exit_read_t exiter(&enforce.sink, enforce.source.enter_read());
        cond_t non_interruptor;
        read_response_t response;
        broadcaster->get()->read(read, &response, &exiter, order_source->check_in("unittest::(rdb)run_partial_backfill_test").with_read_mode(), &non_interruptor);
        point_read_response_t get_result = boost::get<point_read_response_t>(response.response);
        EXPECT_TRUE(get_result.data.get() != NULL);
        EXPECT_EQ(*generate_document(value_padding_length,
                                     it->second),
                  *get_result.data);
    }
}

TEST(RDBProtocolBackfill, Backfill) {
     run_in_thread_pool_with_broadcaster(
             std::bind(&run_backfill_test, 0, ph::_1, ph::_2, ph::_3,
                       ph::_4, ph::_5, ph::_6, ph::_7, ph::_8));
}

TEST(RDBProtocolBackfill, BackfillLargeValues) {
     run_in_thread_pool_with_broadcaster(
             std::bind(&run_backfill_test, 300, ph::_1, ph::_2, ph::_3, ph::_4,
                       ph::_5, ph::_6, ph::_7, ph::_8));
}

void run_sindex_backfill_test(std::pair<io_backender_t *, simple_mailbox_cluster_t *> io_backender_and_cluster,
                              branch_history_manager_t *branch_history_manager,
                              clone_ptr_t<watchable_t<boost::optional<boost::optional<broadcaster_business_card_t> > > > broadcaster_metadata_view,
                              scoped_ptr_t<broadcaster_t> *broadcaster,
                              test_store_t *,
                              scoped_ptr_t<listener_t> *initial_listener,
                              rdb_context_t *ctx,
                              order_source_t *order_source) {
    io_backender_t *const io_backender = io_backender_and_cluster.first;
    backfill_throttler_t backfill_throttler;
    simple_mailbox_cluster_t *const cluster = io_backender_and_cluster.second;

    recreate_temporary_directory(base_path_t("."));
    /* Set up a replier so the broadcaster can handle operations */
    EXPECT_FALSE((*initial_listener)->get_broadcaster_lost_signal()->is_pulsed());
    replier_t replier(initial_listener->get(), cluster->get_mailbox_manager(), branch_history_manager);

    watchable_variable_t<boost::optional<boost::optional<replier_business_card_t> > >
        replier_business_card_variable(boost::optional<boost::optional<replier_business_card_t> >(boost::optional<replier_business_card_t>(replier.get_business_card())));

    std::string id("sid");
    {
        /* Create a secondary index object. */
        const ql::sym_t one(1);
        ql::protob_t<const Term> mapping = ql::r::var(one)["id"].release_counted();
        ql::map_wire_func_t m(mapping, make_vector(one), get_backtrace(mapping));

        write_t write(sindex_create_t(id, m, sindex_multi_bool_t::SINGLE),
                      profile_bool_t::PROFILE);

        fake_fifo_enforcement_t enforce;
        fifo_enforcer_sink_t::exit_write_t exiter(
            &enforce.sink, enforce.source.enter_write());
        class : public broadcaster_t::write_callback_t, public cond_t {
        public:
            void on_response(peer_id_t, const write_response_t &) {
                /* ignore */
            }
            void on_done() {
                pulse();
            }
        } write_callback;
        cond_t non_interruptor;
        spawn_write_fake_ack_checker_t ack_checker;
        broadcaster->get()->spawn_write(write, &exiter, order_token_t::ignore,
                                        &write_callback, &non_interruptor, &ack_checker);
        write_callback.wait_lazily_unordered();
    }

    /* Start sending operations to the broadcaster */
    std::map<std::string, std::string> inserter_state;
    test_inserter_t inserter(
        std::bind(&write_to_broadcaster, 0, broadcaster->get(),
                  ph::_1, ph::_2, ph::_3, ph::_4),
        NULL,
        &mc_key_gen,
        order_source,
        "rdb_backfill run_partial_backfill_test inserter",
        &inserter_state);
    nap(10000);

    /* Set up a second mirror */
    test_store_t store2(io_backender, order_source, ctx);
    cond_t interruptor;
    listener_t listener2(
        base_path_t("."),
        io_backender,
        cluster->get_mailbox_manager(),
        &backfill_throttler,
        broadcaster_metadata_view,
        branch_history_manager,
        &store2.store,
        replier_business_card_variable.get_watchable(),
        generate_uuid(),
        &get_global_perfmon_collection(),
        &interruptor,
        order_source);

    EXPECT_FALSE((*initial_listener)->get_broadcaster_lost_signal()->is_pulsed());
    EXPECT_FALSE(listener2.get_broadcaster_lost_signal()->is_pulsed());

    nap(10000);

    /* Stop the inserter, then let any lingering writes finish */
    inserter.stop();
    /* Let any lingering writes finish */
    // TODO: 100 seconds?
    nap(100000);

    cond_t dummy_interruptor;
    ql::env_t dummy_env(NULL, &dummy_interruptor);

    for (std::map<std::string, std::string>::iterator it = inserter_state.begin();
            it != inserter_state.end(); it++) {
        scoped_cJSON_t sindex_key_json(cJSON_Parse(it->second.c_str()));
        auto sindex_key_literal = make_counted<const ql::datum_t>(sindex_key_json);
        read_t read = make_sindex_read(sindex_key_literal, id);
        fake_fifo_enforcement_t enforce;
        fifo_enforcer_sink_t::exit_read_t exiter(&enforce.sink, enforce.source.enter_read());
        cond_t non_interruptor;
        read_response_t response;
        broadcaster->get()->read(read, &response, &exiter, order_source->check_in("unittest::(rdb)run_partial_backfill_test").with_read_mode(), &non_interruptor);
        rget_read_response_t get_result = boost::get<rget_read_response_t>(response.response);
        auto groups = boost::get<ql::grouped_t<ql::stream_t> >(&get_result.result);
        ASSERT_TRUE(groups != NULL);
        ASSERT_EQ(1, groups->size());
        auto result_stream = &groups->begin()->second;
        ASSERT_EQ(1u, result_stream->size());
        EXPECT_EQ(*generate_document(0, it->second), *result_stream->at(0).data);
    }
}

TEST(RDBProtocolBackfill, SindexBackfill) {
     run_in_thread_pool_with_broadcaster(&run_sindex_backfill_test);
}

}   /* namespace unittest */
<|MERGE_RESOLUTION|>--- conflicted
+++ resolved
@@ -60,20 +60,14 @@
     connectivity_cluster_t::run_t cr2(&c2, get_unittest_addresses(), peer_address_t(), ANY_PORT, &read_manager, 0, NULL);
 
     boost::shared_ptr<semilattice_readwrite_view_t<auth_semilattice_metadata_t> > dummy_auth;
-<<<<<<< HEAD
-    rdb_protocol_t::context_t ctx(&extproc_pool,
-                                  cluster.get_mailbox_manager(),
-                                  NULL,
-                                  slm.get_root_view(),
-                                  dummy_auth,
-                                  &read_manager,
-                                  generate_uuid(),
-                                  &get_global_perfmon_collection());
-=======
-    rdb_context_t ctx(&extproc_pool, NULL, slm.get_root_view(),
-                      dummy_auth, &read_manager, generate_uuid(),
+    rdb_context_t ctx(&extproc_pool,
+                      cluster.get_mailbox_manager(),
+                      NULL,
+                      slm.get_root_view(),
+                      dummy_auth,
+                      &read_manager,
+                      generate_uuid(),
                       &get_global_perfmon_collection());
->>>>>>> bbfb01f2
 
     /* Set up a broadcaster and initial listener */
     test_store_t initial_store(&io_backender, &order_source, &ctx);
