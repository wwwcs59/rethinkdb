--- conflicted
+++ resolved
@@ -109,12 +109,8 @@
         buffer(expected.size())
     {
         action.is_read = true;
-<<<<<<< HEAD
         action.fd = 0;
-        action.buf = buffer.get();
-=======
         action.buf = buffer.data();
->>>>>>> c128095d
         action.count = expected.size();
         action.offset = offset;
         driver->submit(&action);
