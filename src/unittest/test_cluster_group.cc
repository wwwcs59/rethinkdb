// Copyright 2010-2013 RethinkDB, all rights reserved.
#include "unittest/test_cluster_group.hpp"

#include <map>
#include <string>
#include <set>

#include "errors.hpp"
#include <boost/tokenizer.hpp>

#include "arch/io/io_utils.hpp"
#include "clustering/administration/main/watchable_fields.hpp"
#include "clustering/immediate_consistency/branch/multistore.hpp"
#include "clustering/reactor/blueprint.hpp"
#include "clustering/reactor/directory_echo.hpp"
#include "clustering/reactor/metadata.hpp"
#include "clustering/reactor/namespace_interface.hpp"
#include "clustering/reactor/reactor.hpp"
#include "containers/archive/boost_types.hpp"
#include "containers/archive/cow_ptr_type.hpp"
#include "concurrency/watchable.hpp"
#include "unittest/branch_history_manager.hpp"
#include "unittest/clustering_utils.hpp"
#include "mock/dummy_protocol.hpp"
#include "unittest/unittest_utils.hpp"
#include "rpc/connectivity/multiplexer.hpp"
#include "rpc/semilattice/semilattice_manager.hpp"

#include "rpc/directory/read_manager.tcc"
#include "rpc/directory/write_manager.tcc"

namespace unittest {


void generate_sample_region(int i, int n, mock::dummy_protocol_t::region_t *out) {
    *out = mock::dummy_protocol_t::region_t('a' + ((i * 26)/n), 'a' + (((i + 1) * 26)/n) - 1);
}

template<class protocol_t>
bool is_blueprint_satisfied(const blueprint_t<protocol_t> &bp,
                            const std::map<peer_id_t, boost::optional<cow_ptr_t<reactor_business_card_t<protocol_t> > > > &reactor_directory) {
    for (typename blueprint_t<protocol_t>::role_map_t::const_iterator it  = bp.peers_roles.begin();
                                                                      it != bp.peers_roles.end();
                                                                      it++) {

        if (reactor_directory.find(it->first) == reactor_directory.end() ||
            !reactor_directory.find(it->first)->second) {
            return false;
        }
        reactor_business_card_t<protocol_t> bcard = *reactor_directory.find(it->first)->second.get();

        for (typename blueprint_t<protocol_t>::region_to_role_map_t::const_iterator jt = it->second.begin();
             jt != it->second.end();
             ++jt) {
            bool found = false;
            for (typename reactor_business_card_t<protocol_t>::activity_map_t::const_iterator kt = bcard.activities.begin();
                 kt != bcard.activities.end();
                 ++kt) {
                if (jt->first == kt->second.region) {
                    if (jt->second == blueprint_role_primary &&
                        boost::get<typename reactor_business_card_t<protocol_t>::primary_t>(&kt->second.activity) &&
                        boost::get<typename reactor_business_card_t<protocol_t>::primary_t>(kt->second.activity).replier.is_initialized()) {
                        found = true;
                        break;
                    } else if (jt->second == blueprint_role_secondary &&
                               boost::get<typename reactor_business_card_t<protocol_t>::secondary_up_to_date_t>(&kt->second.activity)) {
                        found = true;
                        break;
                    } else if (jt->second == blueprint_role_nothing &&
                               boost::get<typename reactor_business_card_t<protocol_t>::nothing_t>(&kt->second.activity)) {
                        found = true;
                        break;
                    } else {
                        return false;
                    }
                }
            }

            if (!found) {
                return false;
            }
        }
    }
    return true;
}

/* This is a cluster that is useful for reactor testing... but doesn't actually
 * have a reactor due to the annoyance of needing the peer ids to create a
 * correct blueprint. */
template<class protocol_t>
class reactor_test_cluster_t {
public:
    explicit reactor_test_cluster_t(portno_t port);
    ~reactor_test_cluster_t();

    peer_id_t get_me();

    connectivity_cluster_t connectivity_cluster;
    message_multiplexer_t message_multiplexer;

    message_multiplexer_t::client_t heartbeat_manager_client;
    heartbeat_manager_t heartbeat_manager;
    message_multiplexer_t::client_t::run_t heartbeat_manager_client_run;

    message_multiplexer_t::client_t mailbox_manager_client;
    mailbox_manager_t mailbox_manager;
    message_multiplexer_t::client_t::run_t mailbox_manager_client_run;

    watchable_variable_t<test_cluster_directory_t<protocol_t> > our_directory_variable;
    message_multiplexer_t::client_t directory_manager_client;
    directory_read_manager_t<test_cluster_directory_t<protocol_t> > directory_read_manager;
    directory_write_manager_t<test_cluster_directory_t<protocol_t> > directory_write_manager;
    message_multiplexer_t::client_t::run_t directory_manager_client_run;

    message_multiplexer_t::run_t message_multiplexer_run;
    connectivity_cluster_t::run_t connectivity_cluster_run;

    in_memory_branch_history_manager_t<protocol_t> branch_history_manager;
};


template<class protocol_t>
class test_reactor_t : private master_t<protocol_t>::ack_checker_t {
public:
    test_reactor_t(const base_path_t &base_path, io_backender_t *io_backender, reactor_test_cluster_t<protocol_t> *r, const blueprint_t<protocol_t> &initial_blueprint, multistore_ptr_t<protocol_t> *svs);
    ~test_reactor_t();
    bool is_acceptable_ack_set(const std::map<peer_id_t, ack_state_t> &acks);

    watchable_variable_t<blueprint_t<protocol_t> > blueprint_watchable;
    reactor_t<protocol_t> reactor;
    field_copier_t<boost::optional<directory_echo_wrapper_t<cow_ptr_t<reactor_business_card_t<protocol_t> > > >, test_cluster_directory_t<protocol_t> > reactor_directory_copier;

private:
    typename protocol_t::context_t ctx;
    static boost::optional<directory_echo_wrapper_t<cow_ptr_t<reactor_business_card_t<protocol_t> > > > wrap_in_optional(const directory_echo_wrapper_t<cow_ptr_t<reactor_business_card_t<protocol_t> > > &input);

    static std::map<peer_id_t, boost::optional<directory_echo_wrapper_t<cow_ptr_t<reactor_business_card_t<protocol_t> > > > > extract_reactor_directory(const std::map<peer_id_t, test_cluster_directory_t<protocol_t> > &bcards);
};



/* This is a cluster that is useful for reactor testing... but doesn't actually
 * have a reactor due to the annoyance of needing the peer ids to create a
 * correct blueprint. */
template<class protocol_t>
reactor_test_cluster_t<protocol_t>::reactor_test_cluster_t(portno_t port) :
    connectivity_cluster(),
    message_multiplexer(&connectivity_cluster),

    heartbeat_manager_client(&message_multiplexer, 'H'),
    heartbeat_manager(&heartbeat_manager_client),
    heartbeat_manager_client_run(&heartbeat_manager_client, &heartbeat_manager),

    mailbox_manager_client(&message_multiplexer, 'M'),
    mailbox_manager(&mailbox_manager_client),
    mailbox_manager_client_run(&mailbox_manager_client, &mailbox_manager),

    our_directory_variable(test_cluster_directory_t<protocol_t>()),
    directory_manager_client(&message_multiplexer, 'D'),
    directory_read_manager(&connectivity_cluster),
    directory_write_manager(&directory_manager_client, our_directory_variable.get_watchable()),
    directory_manager_client_run(&directory_manager_client, &directory_read_manager),

    message_multiplexer_run(&message_multiplexer),
    connectivity_cluster_run(&connectivity_cluster,
                             get_unittest_addresses(),
                             port,
                             &message_multiplexer_run,
                             portno_t::zero(),
                             &heartbeat_manager) { }

template <class protocol_t>
reactor_test_cluster_t<protocol_t>::~reactor_test_cluster_t() { }

template <class protocol_t>
peer_id_t reactor_test_cluster_t<protocol_t>::get_me() {
    return connectivity_cluster.get_me();
}

template <class protocol_t>
test_reactor_t<protocol_t>::test_reactor_t(const base_path_t &base_path, io_backender_t *io_backender, reactor_test_cluster_t<protocol_t> *r, const blueprint_t<protocol_t> &initial_blueprint, multistore_ptr_t<protocol_t> *svs) :
    blueprint_watchable(initial_blueprint),
    reactor(base_path, io_backender, &r->mailbox_manager, this,
            r->directory_read_manager.get_root_view()->subview(&test_reactor_t<protocol_t>::extract_reactor_directory),
            &r->branch_history_manager, blueprint_watchable.get_watchable(), svs, &get_global_perfmon_collection(), &ctx),
    reactor_directory_copier(&test_cluster_directory_t<protocol_t>::reactor_directory, reactor.get_reactor_directory()->subview(&test_reactor_t<protocol_t>::wrap_in_optional), &r->our_directory_variable) {
    rassert(svs->get_region() == mock::a_thru_z_region());
}

template <class protocol_t>
test_reactor_t<protocol_t>::~test_reactor_t() { }

template <class protocol_t>
bool test_reactor_t<protocol_t>::is_acceptable_ack_set(const std::map<peer_id_t, ack_state_t> &acks) {
    return acks.size() >= 1;
}

template <class protocol_t>
boost::optional<directory_echo_wrapper_t<cow_ptr_t<reactor_business_card_t<protocol_t> > > > test_reactor_t<protocol_t>::wrap_in_optional(const directory_echo_wrapper_t<cow_ptr_t<reactor_business_card_t<protocol_t> > > &input) {
    return boost::optional<directory_echo_wrapper_t<cow_ptr_t<reactor_business_card_t<protocol_t> > > >(input);
}

template <class protocol_t>
std::map<peer_id_t, boost::optional<directory_echo_wrapper_t<cow_ptr_t<reactor_business_card_t<protocol_t> > > > > test_reactor_t<protocol_t>::extract_reactor_directory(const std::map<peer_id_t, test_cluster_directory_t<protocol_t> > &bcards) {
    std::map<peer_id_t, boost::optional<directory_echo_wrapper_t<cow_ptr_t<reactor_business_card_t<protocol_t> > > > > out;
    for (typename std::map<peer_id_t, test_cluster_directory_t<protocol_t> >::const_iterator it = bcards.begin(); it != bcards.end(); it++) {
        out.insert(std::make_pair(it->first, it->second.reactor_directory));
    }
    return out;
}


template <class protocol_t>
<<<<<<< HEAD
test_cluster_group_t<protocol_t>::test_cluster_group_t(int n_machines) {
    portno_t port = randport();
=======
test_cluster_group_t<protocol_t>::test_cluster_group_t(int n_machines) : base_path("/tmp") {
    int port = randport();
>>>>>>> 0b501451
    make_io_backender(aio_default, &io_backender);

    for (int i = 0; i < n_machines; i++) {
        files.push_back(new temp_file_t);
        filepath_file_opener_t file_opener(files[i].name(), io_backender.get());
        standard_serializer_t::create(&file_opener,
                                      standard_serializer_t::static_config_t());
        serializers.push_back(new standard_serializer_t(standard_serializer_t::dynamic_config_t(),
                                                        &file_opener,
                                                        &get_global_perfmon_collection()));
        stores.push_back(new typename protocol_t::store_t(&serializers[i], files[i].name().permanent_path(), GIGABYTE, true, NULL, &ctx));
        store_view_t<protocol_t> *store_ptr = &stores[i];
        svses.push_back(new multistore_ptr_t<protocol_t>(&store_ptr, 1));
        stores.back().metainfo.set(mock::a_thru_z_region(), binary_blob_t(version_range_t(version_t::zero())));

        test_clusters.push_back(new reactor_test_cluster_t<protocol_t>(port.with_offset(i)));
        if (i > 0) {
            test_clusters[0].connectivity_cluster_run.join(test_clusters[i].connectivity_cluster.get_peer_address(test_clusters[i].connectivity_cluster.get_me()));
        }
    }
}

template <class protocol_t>
test_cluster_group_t<protocol_t>::~test_cluster_group_t() { }

template <class protocol_t>
void test_cluster_group_t<protocol_t>::construct_all_reactors(const blueprint_t<protocol_t> &bp) {
    for (unsigned i = 0; i < test_clusters.size(); i++) {
        test_reactors.push_back(new test_reactor_t<protocol_t>(base_path, io_backender.get(), &test_clusters[i], bp, &svses[i]));
    }
}

template <class protocol_t>
peer_id_t test_cluster_group_t<protocol_t>::get_peer_id(unsigned i) {
    rassert(i < test_clusters.size());
    return test_clusters[i].get_me();
}

template <class protocol_t>
blueprint_t<protocol_t> test_cluster_group_t<protocol_t>::compile_blueprint(const std::string& bp) {
    blueprint_t<protocol_t> blueprint;

    typedef boost::tokenizer<boost::char_separator<char> > tokenizer;
    typedef tokenizer::iterator tok_iterator;

    boost::char_separator<char> sep(",");
    tokenizer tokens(bp, sep);

    unsigned peer = 0;
    for (tok_iterator it =  tokens.begin();
         it != tokens.end();
         it++) {

        blueprint.add_peer(get_peer_id(peer));
        for (unsigned i = 0; i < it->size(); i++) {
            typename protocol_t::region_t region;
            generate_sample_region(i, it->size(), &region);

            switch (it->at(i)) {
            case 'p':
                blueprint.add_role(get_peer_id(peer), region, blueprint_role_primary);
                break;
            case 's':
                blueprint.add_role(get_peer_id(peer), region, blueprint_role_secondary);
                break;
            case 'n':
                blueprint.add_role(get_peer_id(peer), region, blueprint_role_nothing);
                break;
            default:
                crash("Bad blueprint string\n");
                break;
            }
        }
        peer++;
    }
    return blueprint;
}

template <class protocol_t>
void test_cluster_group_t<protocol_t>::set_all_blueprints(const blueprint_t<protocol_t> &bp) {
    for (unsigned i = 0; i < test_clusters.size(); i++) {
        test_reactors[i].blueprint_watchable.set_value(bp);
    }
}

template <class protocol_t>
std::map<peer_id_t, cow_ptr_t<reactor_business_card_t<protocol_t> > > test_cluster_group_t<protocol_t>::extract_reactor_business_cards_no_optional(
        const std::map<peer_id_t, test_cluster_directory_t<protocol_t> > &input) {
    std::map<peer_id_t, cow_ptr_t<reactor_business_card_t<protocol_t> > > out;
    for (typename std::map<peer_id_t, test_cluster_directory_t<protocol_t> >::const_iterator it = input.begin(); it != input.end(); it++) {
        if (it->second.reactor_directory) {
            out.insert(std::make_pair(it->first, it->second.reactor_directory->internal));
        } else {
            out.insert(std::make_pair(it->first, cow_ptr_t<reactor_business_card_t<protocol_t> >()));
        }
    }
    return out;
}

template <class protocol_t>
void test_cluster_group_t<protocol_t>::make_namespace_interface(int i, scoped_ptr_t<cluster_namespace_interface_t<protocol_t> > *out) {
    out->init(new cluster_namespace_interface_t<protocol_t>(
                                                            &test_clusters[i].mailbox_manager,
                                                            (&test_clusters[i])->directory_read_manager.get_root_view()
                                                            ->subview(&test_cluster_group_t::extract_reactor_business_cards_no_optional),
                                                            &ctx));
    (*out)->get_initial_ready_signal()->wait_lazily_unordered();
}

template <class protocol_t>
void test_cluster_group_t<protocol_t>::run_queries() {
    nap(200);
    for (unsigned i = 0; i < test_clusters.size(); i++) {
        scoped_ptr_t<cluster_namespace_interface_t<protocol_t> > namespace_if;
        make_namespace_interface(i, &namespace_if);

        order_source_t order_source;

        test_inserter_t inserter(namespace_if.get(), &key_gen<protocol_t>, &order_source, "test_cluster_group_t::run_queries/inserter", &inserter_state);
        let_stuff_happen();
        inserter.stop();
        inserter.validate();
    }
}

template <class protocol_t>
std::map<peer_id_t, boost::optional<cow_ptr_t<reactor_business_card_t<protocol_t> > > > test_cluster_group_t<protocol_t>::extract_reactor_business_cards(
        const std::map<peer_id_t, test_cluster_directory_t<protocol_t> > &input) {
    std::map<peer_id_t, boost::optional<cow_ptr_t<reactor_business_card_t<protocol_t> > > > out;
    for (typename std::map<peer_id_t, test_cluster_directory_t<protocol_t> >::const_iterator it = input.begin(); it != input.end(); it++) {
        if (it->second.reactor_directory) {
            out.insert(std::make_pair(it->first, boost::optional<cow_ptr_t<reactor_business_card_t<protocol_t> > >(it->second.reactor_directory->internal)));
        } else {
            out.insert(std::make_pair(it->first, boost::optional<cow_ptr_t<reactor_business_card_t<protocol_t> > >()));
        }
    }
    return out;
}

template <class protocol_t>
void test_cluster_group_t<protocol_t>::wait_until_blueprint_is_satisfied(const blueprint_t<protocol_t> &bp) {
    try {
        const int timeout_ms = 60000;
        signal_timer_t timer(timeout_ms);
        test_clusters[0].directory_read_manager.get_root_view()
            ->subview(&test_cluster_group_t<protocol_t>::extract_reactor_business_cards)
            ->run_until_satisfied(boost::bind(&is_blueprint_satisfied<protocol_t>, bp, _1), &timer);
    } catch (interrupted_exc_t) {
        crash("The blueprint took too long to be satisfied, this is probably an error but you could try increasing the timeout.");
    }

    nap(100);
}

template <class protocol_t>
void test_cluster_group_t<protocol_t>::wait_until_blueprint_is_satisfied(const std::string& bp) {
    wait_until_blueprint_is_satisfied(compile_blueprint(bp));
}


template class test_cluster_group_t<mock::dummy_protocol_t>;

}  // namespace unittest

template class directory_read_manager_t<unittest::test_cluster_directory_t<mock::dummy_protocol_t> >;
template class directory_write_manager_t<unittest::test_cluster_directory_t<mock::dummy_protocol_t> >;<|MERGE_RESOLUTION|>--- conflicted
+++ resolved
@@ -211,13 +211,8 @@
 
 
 template <class protocol_t>
-<<<<<<< HEAD
-test_cluster_group_t<protocol_t>::test_cluster_group_t(int n_machines) {
+test_cluster_group_t<protocol_t>::test_cluster_group_t(int n_machines) : base_path("/tmp") {
     portno_t port = randport();
-=======
-test_cluster_group_t<protocol_t>::test_cluster_group_t(int n_machines) : base_path("/tmp") {
-    int port = randport();
->>>>>>> 0b501451
     make_io_backender(aio_default, &io_backender);
 
     for (int i = 0; i < n_machines; i++) {
