#include "mock/dummy_protocol.hpp"

// TODO: Move version_range_t out of clustering/immediate_consistency/branch/metadata.hpp.
#include "clustering/immediate_consistency/branch/metadata.hpp"
#include "arch/timing.hpp"
#include "concurrency/rwi_lock.hpp"
#include "concurrency/signal.hpp"
#include "concurrency/wait_any.hpp"
#include "containers/archive/file_stream.hpp"
#include "containers/printf_buffer.hpp"

namespace mock {

dummy_protocol_t::region_t dummy_protocol_t::region_t::empty() THROWS_NOTHING {
    return region_t();
}

dummy_protocol_t::region_t dummy_protocol_t::region_t::universe() THROWS_NOTHING {
    return a_thru_z_region();
}

bool dummy_protocol_t::region_t::operator<(const region_t &other) const {
    std::set<std::string>::iterator it_us = keys.begin();
    std::set<std::string>::iterator it_other = other.keys.begin();

    while (true) {
        if (it_us == keys.end() && it_other == other.keys.end()) {
            return false;
        } else if (it_us == keys.end()) {
            return true;
        } else if (it_other == other.keys.end()) {
            return false;
        } else if (*it_us == *it_other) {
            it_us++;
            it_other++;
            continue;
        } else {
            return *it_us < *it_other;
        }
    }
}

dummy_protocol_t::region_t::region_t() THROWS_NOTHING {
}

dummy_protocol_t::region_t::region_t(char x, char y) THROWS_NOTHING {
    rassert(y >= x);
    for (char c = x; c <= y; c++) {
        keys.insert(std::string(1, c));
    }
}

dummy_protocol_t::region_t dummy_protocol_t::read_t::get_region() const {
    return keys;
}

dummy_protocol_t::read_t dummy_protocol_t::read_t::shard(region_t region) const {
    rassert(region_is_superset(get_region(), region),
        "Parameter to `shard()` should be a subset of read's region.");
    read_t r;
    r.keys = region_intersection(region, keys);
    return r;
}

<<<<<<< HEAD
void dummy_protocol_t::read_t::unshard(std::vector<read_response_t> resps, dummy_protocol_t::read_response_t *response, UNUSED context_t *ctx) const {
    rassert(ctx != NULL);
=======
void dummy_protocol_t::read_t::unshard(std::vector<read_response_t> resps, dummy_protocol_t::read_response_t *response, DEBUG_VAR temporary_cache_t *cache) const {
    rassert(cache != NULL);
>>>>>>> 0ed18e36
    for (size_t i = 0; i < resps.size(); ++i) {
        for (std::map<std::string, std::string>::const_iterator it = resps[i].values.begin();
                it != resps[i].values.end(); it++) {
            rassert(keys.keys.count((*it).first) != 0,
                "We got a response that doesn't match our request");
            rassert(response->values.count((*it).first) == 0,
                "Part of the query was run multiple times, or a response was "
                "duplicated.");
            response->values[(*it).first] = (*it).second;
        }
    }
}

<<<<<<< HEAD
void dummy_protocol_t::read_t::multistore_unshard(const std::vector<read_response_t>& resps, read_response_t *response, UNUSED context_t *ctx) const {
    unshard(resps, response, ctx);
=======
void dummy_protocol_t::read_t::multistore_unshard(const std::vector<read_response_t>& resps, read_response_t *response, temporary_cache_t *cache) const {
    unshard(resps, response, cache);
>>>>>>> 0ed18e36
}

dummy_protocol_t::region_t dummy_protocol_t::write_t::get_region() const {
    region_t region;
    for (std::map<std::string, std::string>::const_iterator it = values.begin();
            it != values.end(); it++) {
        region.keys.insert((*it).first);
    }
    return region;
}

dummy_protocol_t::write_t dummy_protocol_t::write_t::shard(region_t region) const {
    rassert(region_is_superset(get_region(), region),
        "Parameter to `shard()` should be a subset of the write's region.");
    write_t w;
    for (std::map<std::string, std::string>::const_iterator it = values.begin();
            it != values.end(); it++) {
        if (region.keys.count((*it).first) != 0) {
            w.values[(*it).first] = (*it).second;
        }
    }
    return w;
}

<<<<<<< HEAD
void dummy_protocol_t::write_t::unshard(std::vector<write_response_t> resps, write_response_t *response, UNUSED context_t *ctx) const {
    rassert(ctx != NULL);
=======
void dummy_protocol_t::write_t::unshard(std::vector<write_response_t> resps, write_response_t *response, DEBUG_VAR temporary_cache_t *cache) const {
    rassert(cache != NULL);
>>>>>>> 0ed18e36
    for (size_t i = 0; i < resps.size(); ++i) {
        for (std::map<std::string, std::string>::const_iterator it = resps[i].old_values.begin();
                it != resps[i].old_values.end(); it++) {
            rassert(values.find((*it).first) != values.end(),
                "We got a response that doesn't match our request.");
            rassert(response->old_values.count((*it).first) == 0,
                "Part of the query was run multiple times, or a response was "
                "duplicated.");
            response->old_values[(*it).first] = (*it).second;
        }
    }
}

<<<<<<< HEAD
void dummy_protocol_t::write_t::multistore_unshard(const std::vector<write_response_t>& resps, write_response_t *response, UNUSED context_t *ctx) const {
    return unshard(resps, response, ctx);
=======
void dummy_protocol_t::write_t::multistore_unshard(const std::vector<write_response_t>& resps, write_response_t *response, temporary_cache_t *cache) const {
    return unshard(resps, response, cache);
>>>>>>> 0ed18e36
}

bool region_is_superset(dummy_protocol_t::region_t a, dummy_protocol_t::region_t b) {
    for (std::set<std::string>::const_iterator it = b.keys.begin(); it != b.keys.end(); it++) {
        if (a.keys.count(*it) == 0) {
            return false;
        }
    }
    return true;
}

dummy_protocol_t::region_t region_intersection(dummy_protocol_t::region_t a, dummy_protocol_t::region_t b) {
    dummy_protocol_t::region_t i;
    for (std::set<std::string>::const_iterator it = a.keys.begin(); it != a.keys.end(); it++) {
        if (b.keys.count(*it) != 0) {
            i.keys.insert(*it);
        }
    }
    return i;
}

region_join_result_t region_join(const std::vector<dummy_protocol_t::region_t>& vec, dummy_protocol_t::region_t *out) THROWS_NOTHING {
    dummy_protocol_t::region_t u;
    for (std::vector<dummy_protocol_t::region_t>::const_iterator it = vec.begin(); it != vec.end(); it++) {
        for (std::set<std::string>::iterator it2 = it->keys.begin(); it2 != it->keys.end(); it2++) {
            if (u.keys.count(*it2) != 0) {
                return REGION_JOIN_BAD_JOIN;
            }
            u.keys.insert(*it2);
        }
    }
    *out = u;
    return REGION_JOIN_OK;
}

std::vector<dummy_protocol_t::region_t> region_subtract_many(const dummy_protocol_t::region_t &a, const std::vector<dummy_protocol_t::region_t>& b) {
    std::vector<dummy_protocol_t::region_t> result(1, a);

    for (size_t i = 0; i < b.size(); i++) {
        for (std::set<std::string>::const_iterator j = b[i].keys.begin(); j != b[i].keys.end(); ++j) {
            result[0].keys.erase(*j);
        }
    }
    if (region_is_empty(result[0])) {
        result.clear();
    }
    return result;
}

bool operator==(dummy_protocol_t::region_t a, dummy_protocol_t::region_t b) {
    return a.keys == b.keys;
}

bool operator!=(dummy_protocol_t::region_t a, dummy_protocol_t::region_t b) {
    return !(a == b);
}

dummy_protocol_t::region_t dummy_protocol_t::cpu_sharding_subspace(int subregion_number, DEBUG_VAR int num_cpu_shards) {
    rassert(subregion_number >= 0);
    rassert(subregion_number < num_cpu_shards);

    // We have a fairly worthless sharding scheme for the dummy protocol, for now.
    if (subregion_number == 0) {
        return region_t::universe();
    } else {
        return region_t::empty();
    }
}


dummy_protocol_t::store_t::store_t() : store_view_t<dummy_protocol_t>(dummy_protocol_t::region_t('a', 'z')), filename("") {
    initialize_empty();
}

dummy_protocol_t::store_t::store_t(UNUSED io_backender_t *io_backend, const std::string& fn, bool create, perfmon_collection_t *, UNUSED context_t *) : store_view_t<dummy_protocol_t>(dummy_protocol_t::region_t('a', 'z')), filename(fn) {
    if (create) {
        initialize_empty();
    } else {
        blocking_read_file_stream_t stream;
        DEBUG_VAR bool success = stream.init(filename.c_str());
        rassert(success);
        archive_result_t res = deserialize(&stream, &metainfo);
        if (res) { throw fake_archive_exc_t(); }
        res = deserialize(&stream, &values);
        if (res) { throw fake_archive_exc_t(); }
        res = deserialize(&stream, &timestamps);
        if (res) { throw fake_archive_exc_t(); }
    }
}

dummy_protocol_t::store_t::~store_t() {
    if (filename != "") {
        blocking_write_file_stream_t stream;
        DEBUG_VAR bool success = stream.init(filename.c_str());
        rassert(success);
        write_message_t msg;
        msg << metainfo;
        msg << values;
        msg << timestamps;
        int res = send_write_message(&stream, &msg);
        if (res) { throw fake_archive_exc_t(); }
    }
}

void dummy_protocol_t::store_t::new_read_token(scoped_ptr_t<fifo_enforcer_sink_t::exit_read_t> *token_out) THROWS_NOTHING {
    fifo_enforcer_read_token_t token = token_source.enter_read();
    token_out->init(new fifo_enforcer_sink_t::exit_read_t(&token_sink, token));
}

void dummy_protocol_t::store_t::new_write_token(scoped_ptr_t<fifo_enforcer_sink_t::exit_write_t> *token_out) THROWS_NOTHING {
    fifo_enforcer_write_token_t token = token_source.enter_write();
    token_out->init(new fifo_enforcer_sink_t::exit_write_t(&token_sink, token));
}

void dummy_protocol_t::store_t::do_get_metainfo(order_token_t order_token,
                                                scoped_ptr_t<fifo_enforcer_sink_t::exit_read_t> *token,
                                                signal_t *interruptor,
                                                metainfo_t *out) THROWS_ONLY(interrupted_exc_t) {
    scoped_ptr_t<fifo_enforcer_sink_t::exit_read_t> local_token(token->release());

    wait_interruptible(local_token.get(), interruptor);

    order_sink.check_out(order_token);

    if (rng.randint(2) == 0) {
        nap(rng.randint(10), interruptor);
    }
    metainfo_t res = metainfo.mask(get_region());
    *out = res;
}

void dummy_protocol_t::store_t::set_metainfo(const metainfo_t &new_metainfo,
                                             order_token_t order_token,
                                             scoped_ptr_t<fifo_enforcer_sink_t::exit_write_t> *token,
                                             signal_t *interruptor) THROWS_ONLY(interrupted_exc_t) {
    rassert(region_is_superset(get_region(), new_metainfo.get_domain()));

    scoped_ptr_t<fifo_enforcer_sink_t::exit_write_t> local_token(token->release());

    wait_interruptible(local_token.get(), interruptor);

    order_sink.check_out(order_token);

    if (rng.randint(2) == 0) {
        nap(rng.randint(10), interruptor);
    }

    metainfo.update(new_metainfo);
}

void dummy_protocol_t::store_t::read(DEBUG_ONLY(const metainfo_checker_t<dummy_protocol_t>& metainfo_checker, )
                                     const dummy_protocol_t::read_t &read,
                                     dummy_protocol_t::read_response_t *response,
                                     order_token_t order_token,
                                     scoped_ptr_t<fifo_enforcer_sink_t::exit_read_t> *token,
                                     signal_t *interruptor) THROWS_ONLY(interrupted_exc_t) {
    rassert(region_is_superset(get_region(), metainfo_checker.get_domain()));
    rassert(region_is_superset(get_region(), read.get_region()));

    {
        scoped_ptr_t<fifo_enforcer_sink_t::exit_read_t> local_token(token->release());

        wait_interruptible(local_token.get(), interruptor);
        order_sink.check_out(order_token);

        // We allow upper_metainfo domain to be smaller than the metainfo domain
#ifndef NDEBUG
        metainfo_checker.check_metainfo(metainfo.mask(metainfo_checker.get_domain()));
#endif

        if (rng.randint(2) == 0) nap(rng.randint(10), interruptor);
        for (std::set<std::string>::iterator it = read.keys.keys.begin();
                it != read.keys.keys.end(); it++) {
            rassert(get_region().keys.count(*it) != 0);
            response->values[*it] = values[*it];
        }
    }
    if (rng.randint(2) == 0) nap(rng.randint(10), interruptor);
}

void print_region(append_only_printf_buffer_t *buf, const dummy_protocol_t::region_t &region) {
    std::set<std::string>::const_iterator it = region.keys.begin(), e = region.keys.end();
    buf->appendf("{ ");
    for (; it != e; ++it) {
        buf->appendf("%s ", it->c_str());
    }
    buf->appendf("}");
}

void print_dummy_protocol_thing(append_only_printf_buffer_t *buf, const binary_blob_t &blob) {
    const uint8_t *data = static_cast<const uint8_t *>(blob.data());
    buf->appendf("'");
    for (size_t i = 0, e = blob.size(); i < e; ++i) {
        buf->appendf("%s%02x", i == 0 ? "" : " ", data[i]);
    }
    buf->appendf("'");
}

void print_metainfo(append_only_printf_buffer_t *buf, const region_map_t<dummy_protocol_t, binary_blob_t> &m) {
    region_map_t<dummy_protocol_t, binary_blob_t>::const_iterator it = m.begin(), e = m.end();
    buf->appendf("region_map_t(");
    for (; it != e; ++it) {
        print_region(buf, it->first);
        buf->appendf(" => ");
        print_dummy_protocol_thing(buf, it->second);
        buf->appendf(", ");
    }
    buf->appendf(")");
}

void debugf_metainfo(DEBUG_VAR const char *msg, const region_map_t<dummy_protocol_t, binary_blob_t> &m) {
    printf_buffer_t<2048> buf;
    print_metainfo(&buf, m);
    debugf("%s: %s\n", msg, buf.c_str());
}


void dummy_protocol_t::store_t::write(DEBUG_ONLY(const metainfo_checker_t<dummy_protocol_t>& metainfo_checker, )
                                      const metainfo_t& new_metainfo,
                                      const dummy_protocol_t::write_t &write,
                                      dummy_protocol_t::write_response_t *response,
                                      transition_timestamp_t timestamp,
                                      order_token_t order_token,
                                      scoped_ptr_t<fifo_enforcer_sink_t::exit_write_t> *token,
                                      signal_t *interruptor) THROWS_ONLY(interrupted_exc_t) {

    rassert(region_is_superset(get_region(), metainfo_checker.get_domain()));
    rassert(region_is_superset(get_region(), new_metainfo.get_domain()));
    rassert(region_is_superset(get_region(), write.get_region()));

    {
        scoped_ptr_t<fifo_enforcer_sink_t::exit_write_t> local_token(token->release());

        wait_interruptible(local_token.get(), interruptor);

        order_sink.check_out(order_token);

        // We allow upper_metainfo domain to be smaller than the metainfo domain
        rassert(metainfo_checker.get_domain() == metainfo.mask(metainfo_checker.get_domain()).get_domain());
#ifndef NDEBUG
        metainfo_checker.check_metainfo(metainfo.mask(metainfo_checker.get_domain()));
#endif

        if (rng.randint(2) == 0) nap(rng.randint(10));
        for (std::map<std::string, std::string>::const_iterator it = write.values.begin();
                it != write.values.end(); it++) {
            response->old_values[(*it).first] = values[(*it).first];
            values[(*it).first] = (*it).second;
            timestamps[(*it).first] = timestamp.timestamp_after();
        }

        metainfo.update(new_metainfo);
    }
    if (rng.randint(2) == 0) nap(rng.randint(10));
}

bool dummy_protocol_t::store_t::send_backfill(const region_map_t<dummy_protocol_t, state_timestamp_t> &start_point,
                                              send_backfill_callback_t<dummy_protocol_t> *send_backfill_cb,
                                              backfill_progress_t *,
                                              scoped_ptr_t<fifo_enforcer_sink_t::exit_read_t> *token,
                                              signal_t *interruptor) THROWS_ONLY(interrupted_exc_t) {
    rassert(region_is_superset(get_region(), start_point.get_domain()));

    scoped_ptr_t<fifo_enforcer_sink_t::exit_read_t> local_token(token->release());

    wait_interruptible(local_token.get(), interruptor);

    metainfo_t masked_metainfo = metainfo.mask(start_point.get_domain());
    if (send_backfill_cb->should_backfill(masked_metainfo)) {
        /* Make a copy so we can sleep and still have the correct semantics */
        std::map<std::string, std::string> values_snapshot = values;
        std::map<std::string, state_timestamp_t> timestamps_snapshot = timestamps;

        if (rng.randint(2) == 0) nap(rng.randint(10), interruptor);

        local_token.reset();

        if (rng.randint(2) == 0) nap(rng.randint(10), interruptor);
        for (region_map_t<dummy_protocol_t, state_timestamp_t>::const_iterator r_it  = start_point.begin();
                                                                               r_it != start_point.end();
                                                                               r_it++) {
            for (std::set<std::string>::iterator it = r_it->first.keys.begin();
                    it != r_it->first.keys.end(); it++) {
                if (timestamps_snapshot[*it] > r_it->second) {
                    dummy_protocol_t::backfill_chunk_t chunk;
                    chunk.key = *it;
                    chunk.value = values_snapshot[*it];
                    chunk.timestamp = timestamps_snapshot[*it];
                    send_backfill_cb->send_chunk(chunk);
                }
                if (rng.randint(2) == 0) nap(rng.randint(10), interruptor);
            }
        }
        return true;
    } else {
        return false;
    }
}

void dummy_protocol_t::store_t::receive_backfill(const dummy_protocol_t::backfill_chunk_t &chunk, scoped_ptr_t<fifo_enforcer_sink_t::exit_write_t> *token, signal_t *interruptor) THROWS_ONLY(interrupted_exc_t) {
    scoped_ptr_t<fifo_enforcer_sink_t::exit_write_t> local_token(token->release());

    rassert(get_region().keys.count(chunk.key) != 0);

    if (rng.randint(2) == 0) nap(rng.randint(10), interruptor);
    values[chunk.key] = chunk.value;
    timestamps[chunk.key] = chunk.timestamp;
    if (rng.randint(2) == 0) nap(rng.randint(10), interruptor);
}

void dummy_protocol_t::store_t::reset_data(const dummy_protocol_t::region_t &subregion,
                                           const metainfo_t &new_metainfo,
                                           scoped_ptr_t<fifo_enforcer_sink_t::exit_write_t> *token,
                                           signal_t *interruptor) THROWS_ONLY(interrupted_exc_t) {
    rassert(region_is_superset(get_region(), subregion));
    rassert(region_is_superset(get_region(), new_metainfo.get_domain()));

    scoped_ptr_t<fifo_enforcer_sink_t::exit_write_t> local_token(token->release());

    wait_interruptible(local_token.get(), interruptor);

    rassert(region_is_superset(get_region(), subregion));
    for (std::set<std::string>::iterator it = subregion.keys.begin(); it != subregion.keys.end(); it++) {
        values[*it] = "";
        timestamps[*it] = state_timestamp_t::zero();
    }
    metainfo.update(new_metainfo);
}

void dummy_protocol_t::store_t::initialize_empty() {
    dummy_protocol_t::region_t region = get_region();
    for (std::set<std::string>::iterator it = region.keys.begin();
            it != region.keys.end(); it++) {
        values[*it] = "";
        timestamps[*it] = state_timestamp_t::zero();
    }
    metainfo = metainfo_t(region, binary_blob_t());
}

dummy_protocol_t::region_t a_thru_z_region() {
    dummy_protocol_t::region_t r;
    for (char c = 'a'; c <= 'z'; c++) {
        r.keys.insert(std::string(&c, 1));
    }
    return r;
}

std::string region_to_debug_str(dummy_protocol_t::region_t r) {
    std::string ret = "{ ";
    for (std::set<std::string>::iterator it  = r.keys.begin();
                                         it != r.keys.end();
                                         it++) {
        ret += *it;
        ret += " ";
    }
    ret += "}";

    return ret;
}

void debug_print(append_only_printf_buffer_t *buf, const dummy_protocol_t::region_t &region) {
    buf->appendf("dummy_region{");
    for (std::set<std::string>::const_iterator it = region.keys.begin(); it != region.keys.end(); ++it) {
        if (it != region.keys.begin()) {
            buf->appendf(", ");
        }
        const char *data = it->data();
        debug_print_quoted_string(buf, reinterpret_cast<const uint8_t *>(data), it->size());
    }
    buf->appendf("}");
}

void debug_print(append_only_printf_buffer_t *buf, const dummy_protocol_t::write_t& write) {
    buf->appendf("dummy_write{");
    bool first = true;
    for (std::map<std::string, std::string>::const_iterator it = write.values.begin(); it != write.values.end(); ++it) {
        if (!first) {
            buf->appendf(", ");
        }
        first = false;
        const char *first_data = it->first.data();
        debug_print_quoted_string(buf, reinterpret_cast<const uint8_t *>(first_data), it->first.size());
        buf->appendf(" => ");
        const char *second_data = it->second.data();
        debug_print_quoted_string(buf, reinterpret_cast<const uint8_t *>(second_data), it->second.size());
    }
    buf->appendf("}");
}

void debug_print(append_only_printf_buffer_t *buf, const dummy_protocol_t::backfill_chunk_t& chunk) {
    buf->appendf("dummy_chunk{key=");
    debug_print(buf, chunk.key);
    buf->appendf(", value=");
    debug_print(buf, chunk.value);
    buf->appendf(", timestamp=");
    debug_print(buf, chunk.timestamp);
    buf->appendf("}");
}



}   /* namespace mock */<|MERGE_RESOLUTION|>--- conflicted
+++ resolved
@@ -62,13 +62,8 @@
     return r;
 }
 
-<<<<<<< HEAD
-void dummy_protocol_t::read_t::unshard(std::vector<read_response_t> resps, dummy_protocol_t::read_response_t *response, UNUSED context_t *ctx) const {
+void dummy_protocol_t::read_t::unshard(std::vector<read_response_t> resps, dummy_protocol_t::read_response_t *response, DEBUG_VAR context_t *ctx) const {
     rassert(ctx != NULL);
-=======
-void dummy_protocol_t::read_t::unshard(std::vector<read_response_t> resps, dummy_protocol_t::read_response_t *response, DEBUG_VAR temporary_cache_t *cache) const {
-    rassert(cache != NULL);
->>>>>>> 0ed18e36
     for (size_t i = 0; i < resps.size(); ++i) {
         for (std::map<std::string, std::string>::const_iterator it = resps[i].values.begin();
                 it != resps[i].values.end(); it++) {
@@ -82,13 +77,8 @@
     }
 }
 
-<<<<<<< HEAD
-void dummy_protocol_t::read_t::multistore_unshard(const std::vector<read_response_t>& resps, read_response_t *response, UNUSED context_t *ctx) const {
+void dummy_protocol_t::read_t::multistore_unshard(const std::vector<read_response_t>& resps, read_response_t *response, context_t *ctx) const {
     unshard(resps, response, ctx);
-=======
-void dummy_protocol_t::read_t::multistore_unshard(const std::vector<read_response_t>& resps, read_response_t *response, temporary_cache_t *cache) const {
-    unshard(resps, response, cache);
->>>>>>> 0ed18e36
 }
 
 dummy_protocol_t::region_t dummy_protocol_t::write_t::get_region() const {
@@ -113,13 +103,8 @@
     return w;
 }
 
-<<<<<<< HEAD
-void dummy_protocol_t::write_t::unshard(std::vector<write_response_t> resps, write_response_t *response, UNUSED context_t *ctx) const {
+void dummy_protocol_t::write_t::unshard(std::vector<write_response_t> resps, write_response_t *response, DEBUG_VAR context_t *ctx) const {
     rassert(ctx != NULL);
-=======
-void dummy_protocol_t::write_t::unshard(std::vector<write_response_t> resps, write_response_t *response, DEBUG_VAR temporary_cache_t *cache) const {
-    rassert(cache != NULL);
->>>>>>> 0ed18e36
     for (size_t i = 0; i < resps.size(); ++i) {
         for (std::map<std::string, std::string>::const_iterator it = resps[i].old_values.begin();
                 it != resps[i].old_values.end(); it++) {
@@ -133,13 +118,8 @@
     }
 }
 
-<<<<<<< HEAD
-void dummy_protocol_t::write_t::multistore_unshard(const std::vector<write_response_t>& resps, write_response_t *response, UNUSED context_t *ctx) const {
+void dummy_protocol_t::write_t::multistore_unshard(const std::vector<write_response_t>& resps, write_response_t *response, context_t *ctx) const {
     return unshard(resps, response, ctx);
-=======
-void dummy_protocol_t::write_t::multistore_unshard(const std::vector<write_response_t>& resps, write_response_t *response, temporary_cache_t *cache) const {
-    return unshard(resps, response, cache);
->>>>>>> 0ed18e36
 }
 
 bool region_is_superset(dummy_protocol_t::region_t a, dummy_protocol_t::region_t b) {
