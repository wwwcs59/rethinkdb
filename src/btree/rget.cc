--- conflicted
+++ resolved
@@ -60,11 +60,7 @@
  * Actual merging of the slice iterators is done in server/key_value_store.cc.
  */
 
-<<<<<<< HEAD
-bool is_not_expired(key_value_pair_t& pair) {
-=======
 bool is_not_expired(key_value_pair_t<memcached_value_t>& pair) {
->>>>>>> b7a045d9
     const memcached_value_t *value = reinterpret_cast<const memcached_value_t *>(pair.value.get());
     return !value->expired();
 }
