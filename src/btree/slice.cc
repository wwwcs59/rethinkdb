--- conflicted
+++ resolved
@@ -1,35 +1,24 @@
-<<<<<<< HEAD
-// Copyright 2010-2012 RethinkDB, all rights reserved.
+// Copyright 2010-2013 RethinkDB, all rights reserved.
+#include "errors.hpp"
+
 #include "btree/node.hpp"
 #include "btree/operations.hpp"
 #include "btree/secondary_operations.hpp"
 #include "btree/slice.hpp"
-=======
-// Copyright 2010-2013 RethinkDB, all rights reserved.
-#include "errors.hpp"
-#include "btree/slice.hpp"
-#include "btree/node.hpp"
-#include "btree/operations.hpp"
->>>>>>> 61e596e1
 #include "buffer_cache/buffer_cache.hpp"
 #include "concurrency/cond_var.hpp"
-#include "errors.hpp"
 
 // Run backfilling at a reduced priority
 #define BACKFILL_CACHE_PRIORITY 10
 
-<<<<<<< HEAD
-void btree_slice_t::create(cache_t *cache) {
-=======
 void btree_slice_t::create(cache_t *cache, const std::vector<char> &metainfo_key, const std::vector<char> &metainfo_value) {
 
-    /* Initialize the btree superblock and the delete queue */
->>>>>>> 61e596e1
     transaction_t txn(cache, rwi_write, 1, repli_timestamp_t::distant_past, order_token_t::ignore);
-    create(cache, SUPERBLOCK_ID, &txn);
+    create(cache, SUPERBLOCK_ID, &txn, metainfo_key, metainfo_value);
 }
 
-void btree_slice_t::create(cache_t *cache, block_id_t superblock_id, transaction_t *txn) {
+void btree_slice_t::create(cache_t *cache, block_id_t superblock_id, transaction_t *txn,
+        const std::vector<char> &metainfo_key, const std::vector<char> &metainfo_value) {
     buf_lock_t superblock(txn, superblock_id, rwi_write);
 
     // Initialize replication time barrier to 0 so that if we are a slave, we will begin by pulling
@@ -41,17 +30,16 @@
 
     // sb->metainfo_blob has been properly zeroed.
 
+    set_superblock_metainfo(txn, &superblock, metainfo_key, metainfo_value);
+
     sb->magic = btree_superblock_t::expected_magic;
     sb->root_block = NULL_BLOCK_ID;
     sb->stat_block = NULL_BLOCK_ID;
 
-<<<<<<< HEAD
     buf_lock_t sindex_block(txn);
     initialize_secondary_indexes(txn, &sindex_block);
     sb->sindex_block = sindex_block.get_block_id();
-=======
-    set_superblock_metainfo(&txn, &superblock, metainfo_key, metainfo_value);
->>>>>>> 61e596e1
+
 }
 
 btree_slice_t::btree_slice_t(cache_t *c, perfmon_collection_t *parent, const std::string &identifier, block_id_t _superblock_id)
