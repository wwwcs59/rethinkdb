#include "btree/modify_oper.hpp"
#include "buffer_cache/buf_lock.hpp"
#include "btree/internal_node.hpp"
#include "btree/leaf_node.hpp"
#include "btree/operations.hpp"
#include "btree/slice.hpp"

<<<<<<< HEAD

void run_btree_modify_oper(btree_modify_oper_t *oper, btree_slice_t *slice, const store_key_t &store_key, castime_t castime, order_token_t token) {
=======
#include "buffer_cache/co_functions.hpp"
#include "buffer_cache/transactor.hpp"
#include "slice.hpp"

// TODO: consider B#/B* trees to improve space efficiency

// TODO: perhaps allow memory reclamation due to oversplitting? We can
// be smart and only use a limited amount of ram for incomplete nodes
// (doing this efficiently very tricky for high insert
// workloads). Also, if the serializer is log-structured, we can write
// only a small part of each node.

// TODO: change rwi_write to rwi_intent followed by rwi_upgrade where
// relevant.

void insert_root(block_id_t root_id, buf_lock_t& sb_buf) {
    rassert(sb_buf.is_acquired());
    sb_buf->set_data(const_cast<block_id_t *>(&ptr_cast<btree_superblock_t>(sb_buf->get_data_read())->root_block), &root_id, sizeof(root_id));
    sb_buf.release();
}

// Split the node if necessary. If the node is a leaf_node, provide the new
// value that will be inserted; if it's an internal node, provide NULL (we
// split internal nodes proactively).
void check_and_handle_split(transactor_t& txor, buf_lock_t& buf, buf_lock_t& last_buf, buf_lock_t& sb_buf,
                            const btree_key_t *key, btree_value *new_value, block_size_t block_size,
                            unsigned int *root_eviction_priority) {
    txor->assert_thread();

    const node_t *node = ptr_cast<node_t>(buf->get_data_read());

    // If the node isn't full, we don't need to split, so we're done.
    if (node::is_leaf(node)) { // This should only be called when update_needed.
        rassert(new_value);
        if (!leaf::is_full(ptr_cast<leaf_node_t>(node), key, new_value)) return;
    } else {
        rassert(!new_value);
        if (!internal_node::is_full(ptr_cast<internal_node_t>(node))) return;
    }

    // Allocate a new node to split into, and some temporary memory to keep
    // track of the median key in the split; then actually split.
    buf_lock_t rbuf;
    rbuf.allocate(txor);
    btree_key_buffer_t median_buffer;
    btree_key_t *median = median_buffer.key();

    node::split(block_size, *buf.buf(), *rbuf.buf(), median);
    rbuf->set_eviction_priority(buf->get_eviction_priority());

    // Insert the key that sets the two nodes apart into the parent.
    if (!last_buf.is_acquired()) {
        // We're splitting what was previously the root, so create a new root to use as the parent.
        last_buf.allocate(txor);
        internal_node::init(block_size, *last_buf.buf());
        rassert(buf->get_eviction_priority() > 0);
        last_buf->set_eviction_priority(buf->get_eviction_priority() - 1);
        *root_eviction_priority = last_buf->get_eviction_priority();

        insert_root(last_buf->get_block_id(), sb_buf);
    }

    bool success __attribute__((unused)) = internal_node::insert(block_size, *last_buf.buf(), median, buf->get_block_id(), rbuf->get_block_id());
    rassert(success, "could not insert internal btree node");

    // We've split the node; now figure out where the key goes and release the other buf (since we're done with it).
    if (0 >= sized_strcmp(key->contents, key->size, median->contents, median->size)) {
        // The key goes in the old buf (the left one).

        // Do nothing.

    } else {
        // The key goes in the new buf (the right one).
        buf.swap(rbuf);
    }
}

// Merge or level the node if necessary.
void check_and_handle_underfull(transactor_t& txor, buf_lock_t& buf, buf_lock_t& last_buf, buf_lock_t& sb_buf,
                                const btree_key_t *key, block_size_t block_size) {
    const node_t *node = ptr_cast<node_t>(buf->get_data_read());
    if (last_buf.is_acquired() && node::is_underfull(block_size, node)) { // The root node is never underfull.

        const internal_node_t *parent_node = ptr_cast<internal_node_t>(last_buf->get_data_read());

        // Acquire a sibling to merge or level with.
        block_id_t sib_node_id;
        int nodecmp_node_with_sib = internal_node::sibling(parent_node, key, &sib_node_id);

        // Now decide whether to merge or level.
        buf_lock_t sib_buf(txor, sib_node_id, rwi_write);
        const node_t *sib_node = ptr_cast<node_t>(sib_buf->get_data_read());

#ifndef NDEBUG
        node::validate(block_size, sib_node);
#endif

        if (node::is_mergable(block_size, node, sib_node, parent_node)) { // Merge.

            // This is the key that we remove.
            btree_key_buffer_t key_to_remove_buffer;
            btree_key_t *key_to_remove = key_to_remove_buffer.key();

            if (nodecmp_node_with_sib < 0) { // Nodes must be passed to merge in ascending order.
                node::merge(block_size, node, *sib_buf.buf(), key_to_remove, parent_node);
                buf->mark_deleted();
                buf.swap(sib_buf);
            } else {
                node::merge(block_size, sib_node, *buf.buf(), key_to_remove, parent_node);
                sib_buf->mark_deleted();
            }

            sib_buf.release();

            if (!internal_node::is_singleton(parent_node)) {
                internal_node::remove(block_size, *last_buf.buf(), key_to_remove);
            } else {
                // The parent has only 1 key after the merge (which means that
                // it's the root and our node is its only child). Insert our
                // node as the new root.
                last_buf->mark_deleted();
                insert_root(buf->get_block_id(), sb_buf);
            }
        } else { // Level
            btree_key_buffer_t key_to_replace_buffer, replacement_key_buffer;
            btree_key_t *key_to_replace = key_to_replace_buffer.key();
            btree_key_t *replacement_key = replacement_key_buffer.key();

            bool leveled = node::level(block_size, *buf.buf(), *sib_buf.buf(), key_to_replace, replacement_key, parent_node);

            if (leveled) {
                internal_node::update_key(*last_buf.buf(), key_to_replace, replacement_key);
            }
        }
    }
}

// Get a root block given a superblock, or make a new root if there isn't one.
void get_root(transactor_t& txor, buf_lock_t& sb_buf, block_size_t block_size, buf_lock_t *buf_out, repli_timestamp timestamp) {
    rassert(!buf_out->is_acquired());

    block_id_t node_id = reinterpret_cast<const btree_superblock_t*>(sb_buf->get_data_read())->root_block;

    if (node_id != NULL_BLOCK_ID) {
        buf_lock_t tmp(txor, node_id, rwi_write);
        buf_out->swap(tmp);
    } else {
        buf_out->allocate(txor);
        leaf::init(block_size, *buf_out->buf(), timestamp);
        insert_root(buf_out->buf()->get_block_id(), sb_buf);
    }
}

// Runs a btree_modify_oper_t.
void run_btree_modify_oper(btree_modify_oper_t *oper, btree_slice_t *slice, sequence_group_t *seq_group, const store_key_t &store_key, castime_t castime, order_token_t token) {
    union {
        char old_value_memory[MAX_BTREE_VALUE_SIZE];
        btree_value old_value;
    };
    (void) old_value_memory;

>>>>>>> 18181159
    btree_key_buffer_t kbuffer(store_key);
    btree_key_t *key = kbuffer.key();

    block_size_t block_size = slice->cache()->get_block_size();

    {
<<<<<<< HEAD
        boost::scoped_ptr<transaction_t> txn;
        got_superblock_t got_superblock;
=======
        slice->assert_thread();

        slice->pre_begin_transaction_sink_.check_out(token);
        order_token_t begin_transaction_token = slice->pre_begin_transaction_write_mode_source_.check_in(token.tag() + "+begin_transaction_token");

        // TODO: why is this a shared_ptr?
        boost::shared_ptr<transactor_t> txor(new transactor_t(slice->cache(), seq_group, rwi_write, oper->compute_expected_change_count(slice->cache()->get_block_size().value()), castime.timestamp));
>>>>>>> 18181159

        get_btree_superblock(slice, rwi_write, oper->compute_expected_change_count(block_size), castime.timestamp, token, &got_superblock, txn);

        keyvalue_location_t<memcached_value_t> kv_location;
        find_keyvalue_location_for_write(txn.get(), &got_superblock, key, &kv_location);
        scoped_malloc<memcached_value_t> the_value;
        the_value.reinterpret_swap(kv_location.value);

<<<<<<< HEAD
        bool expired = the_value && the_value->expired();

        // If the value's expired, delete it.
        if (expired) {
            blob_t b(the_value->value_ref(), blob::btree_maxreflen);
            b.clear(txn.get());
            the_value.reset();
=======
        buf_lock_t sb_buf(*txor, SUPERBLOCK_ID, rwi_write);

        //Set its affinity to 0
        sb_buf->set_eviction_priority(0);

        // TODO: do_superblock_sidequest is blocking.  It doesn't have
        // to be, but when you fix this, make sure the superblock
        // sidequest is done using the superblock before the
        // superblock gets released.
        oper->do_superblock_sidequest(txor, sb_buf, castime.timestamp, &store_key);

        buf_lock_t last_buf;
        buf_lock_t buf;
        get_root(*txor, sb_buf, block_size, &buf, castime.timestamp);

        if (buf->get_eviction_priority() == MAX_EVICTION_PRIORITY) {
            buf->set_eviction_priority(slice->root_eviction_priority);
        }

        // Walk down the tree to the leaf.
        while (node::is_internal(ptr_cast<node_t>(buf->get_data_read()))) {
            // Check if the node is overfull and proactively split it if it is (since this is an internal node).
            check_and_handle_split(*txor, buf, last_buf, sb_buf, key, NULL, block_size, &slice->root_eviction_priority);
            // Check if the node is underfull, and merge/level if it is.
            check_and_handle_underfull(*txor, buf, last_buf, sb_buf, key, block_size);

            // Release the superblock, if we've gone past the root (and haven't
            // already released it). If we're still at the root or at one of
            // its direct children, we might still want to replace the root, so
            // we can't release the superblock yet.
            if (sb_buf.is_acquired() && last_buf.is_acquired()) {
                sb_buf.release();
            }

            // Release the old previous node (unless we're at the root), and set
            // the next previous node (which is the current node).

            // Look up and acquire the next node.
            block_id_t node_id = internal_node::lookup(ptr_cast<internal_node_t>(buf->get_data_read()), key);
            rassert(node_id != NULL_BLOCK_ID && node_id != SUPERBLOCK_ID);

            buf_lock_t tmp(*txor, node_id, rwi_write);
            tmp->set_eviction_priority(buf->get_eviction_priority() + 1);
            last_buf.swap(tmp);
            buf.swap(last_buf);
>>>>>>> 18181159
        }

        bool update_needed = oper->operate(txn.get(), the_value);
        update_needed = update_needed || expired;

        // Add a CAS to the value if necessary
        if (the_value) {
            if (the_value->has_cas()) {
                rassert(castime.proposed_cas != BTREE_MODIFY_OPER_DUMMY_PROPOSED_CAS);
                the_value->set_cas(block_size, castime.proposed_cas);
            }
        }

        // Actually update the leaf, if needed.
        if (update_needed) {
<<<<<<< HEAD
            kv_location.value.reinterpret_swap(the_value);
            null_key_modification_callback_t<memcached_value_t> null_cb;
            apply_keyvalue_change(txn.get(), &kv_location, key, castime.timestamp, expired, &null_cb);
=======
            // TODO make sure we're updating leaf node timestamps.
            if (new_value) { // We have a value to insert.
                // Split the node if necessary, to make sure that we have room
                // for the value; This isn't necessary when we're deleting,
                // because the node isn't going to grow.
                check_and_handle_split(*txor, buf, last_buf, sb_buf, key, new_value, block_size, &slice->root_eviction_priority);

                // Add a CAS to the value if necessary (this won't change its size).
                if (new_value->has_cas()) {
                    rassert(castime.proposed_cas != BTREE_MODIFY_OPER_DUMMY_PROPOSED_CAS);
                    new_value->set_cas(castime.proposed_cas);
                }

                repli_timestamp new_value_timestamp = castime.timestamp;

                bool success = leaf::insert(block_size, *buf.buf(), key, new_value, new_value_timestamp);
                guarantee(success, "could not insert leaf btree node");
            } else { // Delete the value if it's there.
                if (key_found || expired) {
                    leaf::remove(block_size, *buf.buf(), key);
                } else {
                     // operate() told us to delete a value (update_needed && !new_value), but the
                     // key wasn't in the node (!key_found && !expired), so we do nothing.
                }
            }

            // XXX: Previously this was checked whether or not update_needed,
            // but I'm pretty sure a leaf node can only be underfull
            // immediately following a split or an update. Double check this.

            // Check to see if the leaf is underfull (following a change in
            // size or a deletion), and merge/level if it is.
            check_and_handle_underfull(*txor, buf, last_buf, sb_buf, key, block_size);
        }

        // Release bufs as necessary.
        sb_buf.release_if_acquired();
        rassert(buf.is_acquired());
        buf.release();
        last_buf.release_if_acquired();

        // Release all the large bufs that we used.
        if (update_needed) {
            if (old_large_buflock && new_large_buflock.get() != old_large_buflock.get()) {
                // operate() switched to a new large buf, so we need to delete the old one.
                rassert(old_value.is_large());
                rassert(old_large_buflock->root_ref_is(old_value.lb_ref()));

                old_large_buflock->mark_deleted();
            }
>>>>>>> 18181159
        }
    }
}<|MERGE_RESOLUTION|>--- conflicted
+++ resolved
@@ -5,199 +5,24 @@
 #include "btree/operations.hpp"
 #include "btree/slice.hpp"
 
-<<<<<<< HEAD
 
-void run_btree_modify_oper(btree_modify_oper_t *oper, btree_slice_t *slice, const store_key_t &store_key, castime_t castime, order_token_t token) {
-=======
-#include "buffer_cache/co_functions.hpp"
-#include "buffer_cache/transactor.hpp"
-#include "slice.hpp"
-
-// TODO: consider B#/B* trees to improve space efficiency
-
-// TODO: perhaps allow memory reclamation due to oversplitting? We can
-// be smart and only use a limited amount of ram for incomplete nodes
-// (doing this efficiently very tricky for high insert
-// workloads). Also, if the serializer is log-structured, we can write
-// only a small part of each node.
-
-// TODO: change rwi_write to rwi_intent followed by rwi_upgrade where
-// relevant.
-
-void insert_root(block_id_t root_id, buf_lock_t& sb_buf) {
-    rassert(sb_buf.is_acquired());
-    sb_buf->set_data(const_cast<block_id_t *>(&ptr_cast<btree_superblock_t>(sb_buf->get_data_read())->root_block), &root_id, sizeof(root_id));
-    sb_buf.release();
-}
-
-// Split the node if necessary. If the node is a leaf_node, provide the new
-// value that will be inserted; if it's an internal node, provide NULL (we
-// split internal nodes proactively).
-void check_and_handle_split(transactor_t& txor, buf_lock_t& buf, buf_lock_t& last_buf, buf_lock_t& sb_buf,
-                            const btree_key_t *key, btree_value *new_value, block_size_t block_size,
-                            unsigned int *root_eviction_priority) {
-    txor->assert_thread();
-
-    const node_t *node = ptr_cast<node_t>(buf->get_data_read());
-
-    // If the node isn't full, we don't need to split, so we're done.
-    if (node::is_leaf(node)) { // This should only be called when update_needed.
-        rassert(new_value);
-        if (!leaf::is_full(ptr_cast<leaf_node_t>(node), key, new_value)) return;
-    } else {
-        rassert(!new_value);
-        if (!internal_node::is_full(ptr_cast<internal_node_t>(node))) return;
-    }
-
-    // Allocate a new node to split into, and some temporary memory to keep
-    // track of the median key in the split; then actually split.
-    buf_lock_t rbuf;
-    rbuf.allocate(txor);
-    btree_key_buffer_t median_buffer;
-    btree_key_t *median = median_buffer.key();
-
-    node::split(block_size, *buf.buf(), *rbuf.buf(), median);
-    rbuf->set_eviction_priority(buf->get_eviction_priority());
-
-    // Insert the key that sets the two nodes apart into the parent.
-    if (!last_buf.is_acquired()) {
-        // We're splitting what was previously the root, so create a new root to use as the parent.
-        last_buf.allocate(txor);
-        internal_node::init(block_size, *last_buf.buf());
-        rassert(buf->get_eviction_priority() > 0);
-        last_buf->set_eviction_priority(buf->get_eviction_priority() - 1);
-        *root_eviction_priority = last_buf->get_eviction_priority();
-
-        insert_root(last_buf->get_block_id(), sb_buf);
-    }
-
-    bool success __attribute__((unused)) = internal_node::insert(block_size, *last_buf.buf(), median, buf->get_block_id(), rbuf->get_block_id());
-    rassert(success, "could not insert internal btree node");
-
-    // We've split the node; now figure out where the key goes and release the other buf (since we're done with it).
-    if (0 >= sized_strcmp(key->contents, key->size, median->contents, median->size)) {
-        // The key goes in the old buf (the left one).
-
-        // Do nothing.
-
-    } else {
-        // The key goes in the new buf (the right one).
-        buf.swap(rbuf);
-    }
-}
-
-// Merge or level the node if necessary.
-void check_and_handle_underfull(transactor_t& txor, buf_lock_t& buf, buf_lock_t& last_buf, buf_lock_t& sb_buf,
-                                const btree_key_t *key, block_size_t block_size) {
-    const node_t *node = ptr_cast<node_t>(buf->get_data_read());
-    if (last_buf.is_acquired() && node::is_underfull(block_size, node)) { // The root node is never underfull.
-
-        const internal_node_t *parent_node = ptr_cast<internal_node_t>(last_buf->get_data_read());
-
-        // Acquire a sibling to merge or level with.
-        block_id_t sib_node_id;
-        int nodecmp_node_with_sib = internal_node::sibling(parent_node, key, &sib_node_id);
-
-        // Now decide whether to merge or level.
-        buf_lock_t sib_buf(txor, sib_node_id, rwi_write);
-        const node_t *sib_node = ptr_cast<node_t>(sib_buf->get_data_read());
-
-#ifndef NDEBUG
-        node::validate(block_size, sib_node);
-#endif
-
-        if (node::is_mergable(block_size, node, sib_node, parent_node)) { // Merge.
-
-            // This is the key that we remove.
-            btree_key_buffer_t key_to_remove_buffer;
-            btree_key_t *key_to_remove = key_to_remove_buffer.key();
-
-            if (nodecmp_node_with_sib < 0) { // Nodes must be passed to merge in ascending order.
-                node::merge(block_size, node, *sib_buf.buf(), key_to_remove, parent_node);
-                buf->mark_deleted();
-                buf.swap(sib_buf);
-            } else {
-                node::merge(block_size, sib_node, *buf.buf(), key_to_remove, parent_node);
-                sib_buf->mark_deleted();
-            }
-
-            sib_buf.release();
-
-            if (!internal_node::is_singleton(parent_node)) {
-                internal_node::remove(block_size, *last_buf.buf(), key_to_remove);
-            } else {
-                // The parent has only 1 key after the merge (which means that
-                // it's the root and our node is its only child). Insert our
-                // node as the new root.
-                last_buf->mark_deleted();
-                insert_root(buf->get_block_id(), sb_buf);
-            }
-        } else { // Level
-            btree_key_buffer_t key_to_replace_buffer, replacement_key_buffer;
-            btree_key_t *key_to_replace = key_to_replace_buffer.key();
-            btree_key_t *replacement_key = replacement_key_buffer.key();
-
-            bool leveled = node::level(block_size, *buf.buf(), *sib_buf.buf(), key_to_replace, replacement_key, parent_node);
-
-            if (leveled) {
-                internal_node::update_key(*last_buf.buf(), key_to_replace, replacement_key);
-            }
-        }
-    }
-}
-
-// Get a root block given a superblock, or make a new root if there isn't one.
-void get_root(transactor_t& txor, buf_lock_t& sb_buf, block_size_t block_size, buf_lock_t *buf_out, repli_timestamp timestamp) {
-    rassert(!buf_out->is_acquired());
-
-    block_id_t node_id = reinterpret_cast<const btree_superblock_t*>(sb_buf->get_data_read())->root_block;
-
-    if (node_id != NULL_BLOCK_ID) {
-        buf_lock_t tmp(txor, node_id, rwi_write);
-        buf_out->swap(tmp);
-    } else {
-        buf_out->allocate(txor);
-        leaf::init(block_size, *buf_out->buf(), timestamp);
-        insert_root(buf_out->buf()->get_block_id(), sb_buf);
-    }
-}
-
-// Runs a btree_modify_oper_t.
 void run_btree_modify_oper(btree_modify_oper_t *oper, btree_slice_t *slice, sequence_group_t *seq_group, const store_key_t &store_key, castime_t castime, order_token_t token) {
-    union {
-        char old_value_memory[MAX_BTREE_VALUE_SIZE];
-        btree_value old_value;
-    };
-    (void) old_value_memory;
-
->>>>>>> 18181159
     btree_key_buffer_t kbuffer(store_key);
     btree_key_t *key = kbuffer.key();
 
     block_size_t block_size = slice->cache()->get_block_size();
 
     {
-<<<<<<< HEAD
         boost::scoped_ptr<transaction_t> txn;
         got_superblock_t got_superblock;
-=======
-        slice->assert_thread();
 
-        slice->pre_begin_transaction_sink_.check_out(token);
-        order_token_t begin_transaction_token = slice->pre_begin_transaction_write_mode_source_.check_in(token.tag() + "+begin_transaction_token");
-
-        // TODO: why is this a shared_ptr?
-        boost::shared_ptr<transactor_t> txor(new transactor_t(slice->cache(), seq_group, rwi_write, oper->compute_expected_change_count(slice->cache()->get_block_size().value()), castime.timestamp));
->>>>>>> 18181159
-
-        get_btree_superblock(slice, rwi_write, oper->compute_expected_change_count(block_size), castime.timestamp, token, &got_superblock, txn);
+        get_btree_superblock(slice, seq_group, rwi_write, oper->compute_expected_change_count(block_size), castime.timestamp, token, &got_superblock, txn);
 
         keyvalue_location_t<memcached_value_t> kv_location;
-        find_keyvalue_location_for_write(txn.get(), &got_superblock, key, &kv_location);
+        find_keyvalue_location_for_write(txn.get(), &got_superblock, key, &kv_location, &slice->root_eviction_priority);
         scoped_malloc<memcached_value_t> the_value;
         the_value.reinterpret_swap(kv_location.value);
 
-<<<<<<< HEAD
         bool expired = the_value && the_value->expired();
 
         // If the value's expired, delete it.
@@ -205,53 +30,6 @@
             blob_t b(the_value->value_ref(), blob::btree_maxreflen);
             b.clear(txn.get());
             the_value.reset();
-=======
-        buf_lock_t sb_buf(*txor, SUPERBLOCK_ID, rwi_write);
-
-        //Set its affinity to 0
-        sb_buf->set_eviction_priority(0);
-
-        // TODO: do_superblock_sidequest is blocking.  It doesn't have
-        // to be, but when you fix this, make sure the superblock
-        // sidequest is done using the superblock before the
-        // superblock gets released.
-        oper->do_superblock_sidequest(txor, sb_buf, castime.timestamp, &store_key);
-
-        buf_lock_t last_buf;
-        buf_lock_t buf;
-        get_root(*txor, sb_buf, block_size, &buf, castime.timestamp);
-
-        if (buf->get_eviction_priority() == MAX_EVICTION_PRIORITY) {
-            buf->set_eviction_priority(slice->root_eviction_priority);
-        }
-
-        // Walk down the tree to the leaf.
-        while (node::is_internal(ptr_cast<node_t>(buf->get_data_read()))) {
-            // Check if the node is overfull and proactively split it if it is (since this is an internal node).
-            check_and_handle_split(*txor, buf, last_buf, sb_buf, key, NULL, block_size, &slice->root_eviction_priority);
-            // Check if the node is underfull, and merge/level if it is.
-            check_and_handle_underfull(*txor, buf, last_buf, sb_buf, key, block_size);
-
-            // Release the superblock, if we've gone past the root (and haven't
-            // already released it). If we're still at the root or at one of
-            // its direct children, we might still want to replace the root, so
-            // we can't release the superblock yet.
-            if (sb_buf.is_acquired() && last_buf.is_acquired()) {
-                sb_buf.release();
-            }
-
-            // Release the old previous node (unless we're at the root), and set
-            // the next previous node (which is the current node).
-
-            // Look up and acquire the next node.
-            block_id_t node_id = internal_node::lookup(ptr_cast<internal_node_t>(buf->get_data_read()), key);
-            rassert(node_id != NULL_BLOCK_ID && node_id != SUPERBLOCK_ID);
-
-            buf_lock_t tmp(*txor, node_id, rwi_write);
-            tmp->set_eviction_priority(buf->get_eviction_priority() + 1);
-            last_buf.swap(tmp);
-            buf.swap(last_buf);
->>>>>>> 18181159
         }
 
         bool update_needed = oper->operate(txn.get(), the_value);
@@ -267,62 +45,9 @@
 
         // Actually update the leaf, if needed.
         if (update_needed) {
-<<<<<<< HEAD
             kv_location.value.reinterpret_swap(the_value);
             null_key_modification_callback_t<memcached_value_t> null_cb;
-            apply_keyvalue_change(txn.get(), &kv_location, key, castime.timestamp, expired, &null_cb);
-=======
-            // TODO make sure we're updating leaf node timestamps.
-            if (new_value) { // We have a value to insert.
-                // Split the node if necessary, to make sure that we have room
-                // for the value; This isn't necessary when we're deleting,
-                // because the node isn't going to grow.
-                check_and_handle_split(*txor, buf, last_buf, sb_buf, key, new_value, block_size, &slice->root_eviction_priority);
-
-                // Add a CAS to the value if necessary (this won't change its size).
-                if (new_value->has_cas()) {
-                    rassert(castime.proposed_cas != BTREE_MODIFY_OPER_DUMMY_PROPOSED_CAS);
-                    new_value->set_cas(castime.proposed_cas);
-                }
-
-                repli_timestamp new_value_timestamp = castime.timestamp;
-
-                bool success = leaf::insert(block_size, *buf.buf(), key, new_value, new_value_timestamp);
-                guarantee(success, "could not insert leaf btree node");
-            } else { // Delete the value if it's there.
-                if (key_found || expired) {
-                    leaf::remove(block_size, *buf.buf(), key);
-                } else {
-                     // operate() told us to delete a value (update_needed && !new_value), but the
-                     // key wasn't in the node (!key_found && !expired), so we do nothing.
-                }
-            }
-
-            // XXX: Previously this was checked whether or not update_needed,
-            // but I'm pretty sure a leaf node can only be underfull
-            // immediately following a split or an update. Double check this.
-
-            // Check to see if the leaf is underfull (following a change in
-            // size or a deletion), and merge/level if it is.
-            check_and_handle_underfull(*txor, buf, last_buf, sb_buf, key, block_size);
-        }
-
-        // Release bufs as necessary.
-        sb_buf.release_if_acquired();
-        rassert(buf.is_acquired());
-        buf.release();
-        last_buf.release_if_acquired();
-
-        // Release all the large bufs that we used.
-        if (update_needed) {
-            if (old_large_buflock && new_large_buflock.get() != old_large_buflock.get()) {
-                // operate() switched to a new large buf, so we need to delete the old one.
-                rassert(old_value.is_large());
-                rassert(old_large_buflock->root_ref_is(old_value.lb_ref()));
-
-                old_large_buflock->mark_deleted();
-            }
->>>>>>> 18181159
+            apply_keyvalue_change(txn.get(), &kv_location, key, castime.timestamp, expired, &null_cb, &slice->root_eviction_priority);
         }
     }
 }