--- conflicted
+++ resolved
@@ -117,17 +117,12 @@
 template<class Value>
 repli_timestamp_t get_timestamp_value(value_sizer_t<Value> *sizer, const leaf_node_t *node, uint16_t offset);
 
-<<<<<<< HEAD
 int get_offset_index(const leaf_node_t *node, const btree_key_t *key);
 
-// We can't use "internal" because that's for internal nodes... So we
-// have to use impl :( I'm sorry.
-=======
 // The "impl" namespace is for functions internal to the leaf node.
 // Do not use these functions outside of leaf_node.tcc or
 // leaf_node.cc.  If you want to use such a function, move it outside
 // of impl.
->>>>>>> df7fee00
 namespace impl {
 const int key_not_found = -1;
 
