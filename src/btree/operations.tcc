--- conflicted
+++ resolved
@@ -17,11 +17,7 @@
  * keyvalue_location_t that's passed in (keyvalue_location_out) is destroyed.
  * This is because it may need to use the superblock for some of its methods.
  * */
-<<<<<<< HEAD
-// RSI: It seems like really we should pass the superblock_t via rvalue reference.
-=======
 // KSI: It seems like really we should pass the superblock_t via rvalue reference.
->>>>>>> 1db2f996
 // Is that possible?  (promise_t makes it hard.)
 template <class Value>
 void find_keyvalue_location_for_write(
@@ -40,39 +36,23 @@
 
     keyvalue_location_out->stats = stats;
 
-<<<<<<< HEAD
-    // RSI: Make sure we do the logic smart here -- don't needlessly hold both
-    // buffers.  (This finds the keyvalue for _write_ so that probably won't really
-    // happen.)
-    alt_buf_lock_t last_buf;
-    alt_buf_lock_t buf;
-=======
     // KSI: Make sure we do the logic smart here -- don't needlessly hold both
     // buffers.  (This finds the keyvalue for _write_ so that probably won't really
     // happen.)
     buf_lock_t last_buf;
     buf_lock_t buf;
->>>>>>> 1db2f996
     {
         // RSI: We can't acquire the block for write here -- we could, but it would
         // worsen the performance of the program -- sometimes we only end up using
         // this block for read.  So the profiling information is not very good.
         profile::starter_t starter("Acquiring block for write.\n", trace);
-<<<<<<< HEAD
-        get_root(&sizer, superblock, &buf);
-=======
         buf = get_root(&sizer, superblock);
->>>>>>> 1db2f996
     }
 
     // Walk down the tree to the leaf.
     for (;;) {
         {
-<<<<<<< HEAD
-            alt_buf_read_t read(&buf);
-=======
-            buf_read_t read(&buf);
->>>>>>> 1db2f996
+            buf_read_t read(&buf);
             if (!node::is_internal(static_cast<const node_t *>(read.get_data_read()))) {
                 break;
             }
@@ -112,11 +92,7 @@
         // Look up and acquire the next node.
         block_id_t node_id;
         {
-<<<<<<< HEAD
-            alt_buf_read_t read(&buf);
-=======
-            buf_read_t read(&buf);
->>>>>>> 1db2f996
+            buf_read_t read(&buf);
             auto node = static_cast<const internal_node_t *>(read.get_data_read());
             node_id = internal_node::lookup(node, key);
         }
@@ -124,11 +100,7 @@
 
         {
             profile::starter_t starter("Acquiring block for write.\n", trace);
-<<<<<<< HEAD
-            alt_buf_lock_t tmp(&buf, node_id, alt_access_t::write);
-=======
             buf_lock_t tmp(&buf, node_id, alt_access_t::write);
->>>>>>> 1db2f996
             last_buf = std::move(buf);
             buf = std::move(tmp);
         }
@@ -138,11 +110,7 @@
         scoped_malloc_t<Value> tmp(sizer.max_possible_size());
 
         // We've gone down the tree and gotten to a leaf. Now look up the key.
-<<<<<<< HEAD
-        alt_buf_read_t read(&buf);
-=======
         buf_read_t read(&buf);
->>>>>>> 1db2f996
         auto node = static_cast<const leaf_node_t *>(read.get_data_read());
         bool key_found = leaf::lookup(&sizer, node, key, tmp.get());
 
@@ -174,48 +142,31 @@
         return;
     }
 
-    alt_buf_lock_t buf;
+    buf_lock_t buf;
     {
         profile::starter_t starter("Acquire a block for read.", trace);
-<<<<<<< HEAD
-        alt_buf_lock_t tmp(superblock->expose_buf(), root_id,
-                                alt_access_t::read);
-=======
         buf_lock_t tmp(superblock->expose_buf(), root_id, alt_access_t::read);
->>>>>>> 1db2f996
         superblock->release();
         buf = std::move(tmp);
     }
 
 #ifndef NDEBUG
     {
-<<<<<<< HEAD
-        alt_buf_read_t read(&buf);
-=======
         buf_read_t read(&buf);
->>>>>>> 1db2f996
         node::validate(&sizer, static_cast<const node_t *>(read.get_data_read()));
     }
 #endif  // NDEBUG
 
     for (;;) {
         {
-<<<<<<< HEAD
-            alt_buf_read_t read(&buf);
-=======
-            buf_read_t read(&buf);
->>>>>>> 1db2f996
+            buf_read_t read(&buf);
             if (!node::is_internal(static_cast<const node_t *>(read.get_data_read()))) {
                 break;
             }
         }
         block_id_t node_id;
         {
-<<<<<<< HEAD
-            alt_buf_read_t read(&buf);
-=======
-            buf_read_t read(&buf);
->>>>>>> 1db2f996
+            buf_read_t read(&buf);
             const internal_node_t *node
                 = static_cast<const internal_node_t *>(read.get_data_read());
             node_id = internal_node::lookup(node, key);
@@ -224,22 +175,14 @@
 
         {
             profile::starter_t starter("Acquire a block for read.", trace);
-<<<<<<< HEAD
-            alt_buf_lock_t tmp(&buf, node_id, alt_access_t::read);
-=======
             buf_lock_t tmp(&buf, node_id, alt_access_t::read);
->>>>>>> 1db2f996
             buf.reset_buf_lock();
             buf = std::move(tmp);
         }
 
 #ifndef NDEBUG
         {
-<<<<<<< HEAD
-            alt_buf_read_t read(&buf);
-=======
-            buf_read_t read(&buf);
->>>>>>> 1db2f996
+            buf_read_t read(&buf);
             node::validate(&sizer, static_cast<const node_t *>(read.get_data_read()));
         }
 #endif  // NDEBUG
@@ -249,11 +192,7 @@
     scoped_malloc_t<Value> value(sizer.max_possible_size());
     bool value_found;
     {
-<<<<<<< HEAD
-        alt_buf_read_t read(&buf);
-=======
         buf_read_t read(&buf);
->>>>>>> 1db2f996
         const leaf_node_t *leaf
             = static_cast<const leaf_node_t *>(read.get_data_read());
         value_found = leaf::lookup(&sizer, leaf, key, value.get());
@@ -271,15 +210,9 @@
 void apply_keyvalue_change(keyvalue_location_t<Value> *kv_loc,
         const btree_key_t *key, repli_timestamp_t tstamp, expired_t expired,
         key_modification_callback_t<Value> *km_callback) {
-<<<<<<< HEAD
 
     value_sizer_t<Value> sizer(kv_loc->buf.cache()->get_block_size());
 
-=======
-
-    value_sizer_t<Value> sizer(kv_loc->buf.cache()->get_block_size());
-
->>>>>>> 1db2f996
     key_modification_proof_t km_proof
         = km_callback->value_modification(kv_loc, key);
 
@@ -299,11 +232,7 @@
 
         {
 #ifndef NDEBUG
-<<<<<<< HEAD
-            alt_buf_read_t read(&kv_loc->buf);
-=======
             buf_read_t read(&kv_loc->buf);
->>>>>>> 1db2f996
             auto leaf_node = static_cast<const leaf_node_t *>(read.get_data_read());
             rassert(!leaf::is_full(&sizer, leaf_node, key, kv_loc->value.get()));
 #endif
@@ -316,11 +245,7 @@
         }
 
         {
-<<<<<<< HEAD
-            alt_buf_write_t write(&kv_loc->buf);
-=======
             buf_write_t write(&kv_loc->buf);
->>>>>>> 1db2f996
             auto leaf_node = static_cast<leaf_node_t *>(write.get_data_write());
             leaf::insert(&sizer,
                          leaf_node,
@@ -337,11 +262,7 @@
             if (expired == expired_t::NO) {
                 rassert(tstamp != repli_timestamp_t::invalid, "Deletes need a valid timestamp now.");
                 {
-<<<<<<< HEAD
-                    alt_buf_write_t write(&kv_loc->buf);
-=======
                     buf_write_t write(&kv_loc->buf);
->>>>>>> 1db2f996
                     auto leaf_node = static_cast<leaf_node_t *>(write.get_data_write());
                     leaf::remove(&sizer,
                                  leaf_node,
@@ -355,11 +276,7 @@
                 // TODO: Oh god oh god get rid of "expired".
                 // Expirations do an erase, not a delete.
                 {
-<<<<<<< HEAD
-                    alt_buf_write_t write(&kv_loc->buf);
-=======
                     buf_write_t write(&kv_loc->buf);
->>>>>>> 1db2f996
                     auto leaf_node = static_cast<leaf_node_t *>(write.get_data_write());
                     leaf::erase_presence(&sizer,
                                          leaf_node,
@@ -379,22 +296,12 @@
     check_and_handle_underfull(&sizer, &kv_loc->buf, &kv_loc->last_buf,
                                kv_loc->superblock, key);
 
-<<<<<<< HEAD
-    //Modify the stats block
-    // RSI: Should we _actually_ pass kv_loc->buf as the parent?
-    // RSI: This was opened with some buffer_cache_order_mode_ignore flag.
-    // RSI: See parallel_traversal.cc for another use of the stat block.
-    alt_buf_lock_t stat_block(&kv_loc->buf, kv_loc->stat_block,
-                                   alt_access_t::write);
-    alt_buf_write_t stat_block_write(&stat_block);
-=======
     // Modify the stats block.
     // RSI: Should we _actually_ pass kv_loc->buf as the parent?
     // RSI: See parallel_traversal.cc for another use of the stat block -- we do the
     // same thing there.
     buf_lock_t stat_block(&kv_loc->buf, kv_loc->stat_block, alt_access_t::write);
     buf_write_t stat_block_write(&stat_block);
->>>>>>> 1db2f996
     auto stat_block_buf
         = static_cast<btree_statblock_t *>(stat_block_write.get_data_write());
     stat_block_buf->population += population_change;
