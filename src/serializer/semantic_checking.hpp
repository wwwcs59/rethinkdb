
#ifndef __SERIALIZER_SEMANTIC_CHECKING_HPP__
#define __SERIALIZER_SEMANTIC_CHECKING_HPP__

#include <string>
#include <sys/types.h>
#include <sys/stat.h>
#include <fcntl.h>
#include <boost/crc.hpp>
#include "arch/arch.hpp"
#include "config/args.hpp"
#include "serializer/serializer.hpp"
#include "containers/two_level_array.hpp"

/* This is a thin wrapper around the log serializer that makes sure that the
serializer has the correct semantics. It must have exactly the same API as
the log serializer. */

//#define SERIALIZER_DEBUG_PRINT 1

template<class inner_serializer_t>
class semantic_checking_serializer_t :
    public serializer_t,
    private inner_serializer_t::ready_callback_t,
    private inner_serializer_t::shutdown_callback_t
{
private:
    inner_serializer_t inner_serializer;

    typedef uint32_t crc_t;

    struct block_info_t {

        enum state_t {
            state_unknown,
            state_deleted,
            state_have_crc
        } state;
        crc_t crc;

        // For compatibility with two_level_array_t
        block_info_t() : state(state_unknown) {}
        operator bool() { return state != state_unknown; }
    };

    two_level_array_t<block_info_t, MAX_BLOCK_ID> blocks;

    crc_t compute_crc(const void *buf) {
        boost::crc_optimal<32, 0x04C11DB7, 0xFFFFFFFF, 0xFFFFFFFF, true, true> crc_computer;
        // We need to not crc BLOCK_META_DATA_SIZE because it's
        // internal to the serializer.
        crc_computer.process_bytes(buf, get_block_size().value());
        return crc_computer.checksum();
    }

    int last_write_started, last_write_callbacked;

private:
    struct persisted_block_info_t {
        ser_block_id_t block_id;
        block_info_t block_info;
    };
    int semantic_fd;

public:
    typedef typename inner_serializer_t::private_dynamic_config_t private_dynamic_config_t;
    typedef typename inner_serializer_t::dynamic_config_t dynamic_config_t;
    typedef typename inner_serializer_t::static_config_t static_config_t;

public:
    semantic_checking_serializer_t(dynamic_config_t *config, private_dynamic_config_t *private_config)
        : inner_serializer(config, private_config),
          last_write_started(0), last_write_callbacked(0),
          semantic_fd(-1)
        {
            semantic_fd = open(private_config->semantic_filename.c_str(),
                O_RDWR | O_CREAT, S_IRWXU | S_IRWXG | S_IRWXO);
            guarantee_err(semantic_fd != -1, "Could not open a semantic checking data file");
        }

    virtual ~semantic_checking_serializer_t() {
        close(semantic_fd);
    }

    typedef typename inner_serializer_t::check_callback_t check_callback_t;
    static void check_existing(const char *db_path, check_callback_t *cb) {
        inner_serializer_t::check_existing(db_path, cb);
    }

public:
    struct ready_callback_t {
        virtual void on_serializer_ready(semantic_checking_serializer_t *) = 0;
        virtual ~ready_callback_t() {}
    };

    bool start_new(static_config_t *config, ready_callback_t *cb) {
        ready_callback = cb;
        return inner_serializer.start_new(config, this);
    }

    bool start_existing(ready_callback_t *cb) {
        // fill up the blocks from the semantic checking file
        int res = -1;
        do {
            persisted_block_info_t buf;
            res = read(semantic_fd, &buf, sizeof(buf));
            guarantee_err(res != -1, "Could not read from the semantic checker file");
            if(res == sizeof(persisted_block_info_t)) {
                blocks.set(buf.block_id.value, buf.block_info);
            }
        } while(res == sizeof(persisted_block_info_t));

        ready_callback = cb;
        return inner_serializer.start_existing(this);
    }
private:
    ready_callback_t *ready_callback;
    void on_serializer_ready(inner_serializer_t *ser) {
        if (ready_callback) ready_callback->on_serializer_ready(this);
    }

public:
    void *malloc() {
        return inner_serializer.malloc();
    }

    void *clone(void *data) {
        return inner_serializer.clone(data);
    }

    void free(void *ptr) {
        inner_serializer.free(ptr);
    }

public:
    /* For reads, we check to make sure that the data we get back in the read is
    consistent with what was last written there. */

    struct reader_t :
        public read_callback_t
    {
        semantic_checking_serializer_t *parent;
        ser_block_id_t block_id;
        void *buf;
        block_info_t expected_block_state;
        read_callback_t *callback;

        reader_t(semantic_checking_serializer_t *parent, ser_block_id_t block_id, void *buf, block_info_t expected_block_state)
            : parent(parent), block_id(block_id), buf(buf), expected_block_state(expected_block_state) {}

        void on_serializer_read() {

            /* Make sure that the value that the serializer returned was valid */

            crc_t actual_crc = parent->compute_crc(buf);

            switch (expected_block_state.state) {

                case block_info_t::state_unknown: {
                    /* We don't know what this block was supposed to contain, so we can't do any
                    verification */
                    break;
                }

                case block_info_t::state_deleted: {
                    unreachable("Cache asked for a deleted block, and serializer didn't complain.");
                }

                case block_info_t::state_have_crc: {
#ifdef SERIALIZER_DEBUG_PRINT
                    printf("Read %ld: %u\n", block_id, actual_crc);
#endif
                    if (expected_block_state.crc != actual_crc) {
<<<<<<< HEAD
                        unreachable("Serializer returned bad value for block ID %d", (int)block_id);
=======
                        fail("Serializer returned bad value for block ID %u", block_id.value);
>>>>>>> 4e61857c
                    }
                    break;
                }
            }

            if (callback) callback->on_serializer_read();
            delete this;
        }
    };

    bool do_read(ser_block_id_t block_id, void *buf, read_callback_t *callback) {
#ifdef SERIALIZER_DEBUG_PRINT
        printf("Reading %ld\n", block_id);
#endif
        reader_t *reader = new reader_t(this, block_id, buf, blocks.get(block_id.value));
        reader->callback = NULL;
        if (inner_serializer.do_read(block_id, buf, reader)) {
            reader->on_serializer_read();
            return true;
        } else {
            reader->callback = callback;
            return false;
        }
    }

public:
    /* For writes, we make sure that the writes come back in the same order that
    we send them to the serializer. */

    struct writer_t :
        public write_txn_callback_t
    {
        semantic_checking_serializer_t *parent;
        int version;
        write_txn_callback_t *callback;

        writer_t(semantic_checking_serializer_t *parent, int version)
            : parent(parent), version(version) {}

        void on_serializer_write_txn() {
            guarantee(parent->last_write_callbacked == version-1, "Serializer completed writes in the wrong order.");
            parent->last_write_callbacked = version;
            if (callback) callback->on_serializer_write_txn();
            delete this;
       }
    };

    bool do_write(write_t *writes, int num_writes, write_txn_callback_t *callback) {

        for (int i = 0; i < num_writes; i++) {
            block_info_t b;
            bzero((void*)&b, sizeof(b));  // make valgrind happy
            if (writes[i].buf) {
                b.state = block_info_t::state_have_crc;
                b.crc = compute_crc(writes[i].buf);
#ifdef SERIALIZER_DEBUG_PRINT
                printf("Writing %ld: %u\n", writes[i].block_id, b.crc);
#endif
            } else {
                b.state = block_info_t::state_deleted;
#ifdef SERIALIZER_DEBUG_PRINT
                printf("Deleting %ld\n", writes[i].block_id);
#endif
            }
<<<<<<< HEAD
            blocks.set(writes[i].block_id, b);

=======
            blocks.set(writes[i].block_id.value, b);
            
>>>>>>> 4e61857c
            // Add the block to the semantic checker file
            persisted_block_info_t buf;
#ifdef VALGRIND
            bzero((void*)&buf, sizeof(buf));  // make valgrind happy
#endif
            buf.block_id = writes[i].block_id;
            buf.block_info = b;
            int res = write(semantic_fd, &buf, sizeof(buf));
            guarantee_err(res == sizeof(buf), "Could not write data to semantic checker file");
        }

        writer_t *writer = new writer_t(this, ++last_write_started);
        writer->callback = NULL;
        if (inner_serializer.do_write(writes, num_writes, writer)) {
            writer->on_serializer_write_txn();
            return true;
        } else {
            writer->callback = callback;
            return false;
        }
    }

public:
    block_size_t get_block_size() {
        return inner_serializer.get_block_size();
    }

    ser_block_id_t max_block_id() {
        return inner_serializer.max_block_id();
    }

    bool block_in_use(ser_block_id_t id) {
        bool in_use = inner_serializer.block_in_use(id);
        switch (blocks.get(id.value).state) {
            case block_info_t::state_unknown: break;
            case block_info_t::state_deleted: assert(!in_use); break;
            case block_info_t::state_have_crc: assert(in_use); break;
        }
        return in_use;
    }

<<<<<<< HEAD
=======
    repli_timestamp get_recency(ser_block_id_t id) {
        return inner_serializer.get_recency(id);
    }

>>>>>>> 4e61857c
public:
    struct shutdown_callback_t {
        virtual void on_serializer_shutdown(semantic_checking_serializer_t *) = 0;
        virtual ~shutdown_callback_t() {}
    };
    bool shutdown(shutdown_callback_t *cb) {
        shutdown_callback = cb;
        return inner_serializer.shutdown(this);
    }
private:
    shutdown_callback_t *shutdown_callback;
    void on_serializer_shutdown(inner_serializer_t *ser) {
        if (shutdown_callback) shutdown_callback->on_serializer_shutdown(this);
    }

public:
    typedef typename inner_serializer_t::gc_disable_callback_t gc_disable_callback_t;
    bool disable_gc(gc_disable_callback_t *cb) {
        return inner_serializer.disable_gc(cb);
    }
    bool enable_gc() {
        return inner_serializer.enable_gc();
    }

};

#endif /* __SERIALIZER_SEMANTIC_CHECKING_HPP__ */<|MERGE_RESOLUTION|>--- conflicted
+++ resolved
@@ -170,13 +170,7 @@
 #ifdef SERIALIZER_DEBUG_PRINT
                     printf("Read %ld: %u\n", block_id, actual_crc);
 #endif
-                    if (expected_block_state.crc != actual_crc) {
-<<<<<<< HEAD
-                        unreachable("Serializer returned bad value for block ID %d", (int)block_id);
-=======
-                        fail("Serializer returned bad value for block ID %u", block_id.value);
->>>>>>> 4e61857c
-                    }
+                    guarantee(expected_block_state.crc == actual_crc, "Serializer returned bad value for block ID %u", block_id.value);
                     break;
                 }
             }
@@ -240,13 +234,8 @@
                 printf("Deleting %ld\n", writes[i].block_id);
 #endif
             }
-<<<<<<< HEAD
-            blocks.set(writes[i].block_id, b);
-
-=======
             blocks.set(writes[i].block_id.value, b);
             
->>>>>>> 4e61857c
             // Add the block to the semantic checker file
             persisted_block_info_t buf;
 #ifdef VALGRIND
@@ -288,13 +277,10 @@
         return in_use;
     }
 
-<<<<<<< HEAD
-=======
     repli_timestamp get_recency(ser_block_id_t id) {
         return inner_serializer.get_recency(id);
     }
 
->>>>>>> 4e61857c
 public:
     struct shutdown_callback_t {
         virtual void on_serializer_shutdown(semantic_checking_serializer_t *) = 0;
