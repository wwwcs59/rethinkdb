// Copyright 2010-2012 RethinkDB, all rights reserved.
#define __STDC_FORMAT_MACROS
#include "serializer/log/data_block_manager.hpp"

#include "utils.hpp"
#include <boost/bind.hpp>

#include "arch/arch.hpp"
#include "concurrency/mutex.hpp"
#include "perfmon/perfmon.hpp"
#include "serializer/log/log_serializer.hpp"

/* TODO: Right now we perform garbage collection via the do_write() interface on the
log_serializer_t. This leads to bugs in a couple of ways:
1. We have to be sure to get the metadata (repli timestamp, delete bit) right. The data block
   manager shouldn't have to know about that stuff.
2. We have to special-case the serializer so that it allows us to submit do_write()s during
   shutdown. If there were an alternative interface, it could ignore or refuse our GC requests
   when it is shutting down.
Later, rewrite this so that we have a special interface through which to order
garbage collection. */

data_block_manager_t::data_block_manager_t(const log_serializer_dynamic_config_t *_dynamic_config, extent_manager_t *em, log_serializer_t *_serializer, const log_serializer_on_disk_static_config_t *_static_config, log_serializer_stats_t *_stats)
    : stats(_stats), shutdown_callback(NULL), state(state_unstarted), dynamic_config(_dynamic_config),
      static_config(_static_config), extent_manager(em), serializer(_serializer),
      next_active_extent(0), gc_state(), gc_stats(stats)
{
    rassert(dynamic_config);
    rassert(static_config);
    rassert(extent_manager);
    rassert(serializer);
}

data_block_manager_t::~data_block_manager_t() {
    rassert(state == state_unstarted || state == state_shut_down);
}

void data_block_manager_t::prepare_initial_metablock(metablock_mixin_t *mb) {
    for (int i = 0; i < MAX_ACTIVE_DATA_EXTENTS; i++) {
        mb->active_extents[i] = NULL_OFFSET;
        mb->blocks_in_active_extent[i] = 0;
    }
}

void data_block_manager_t::start_reconstruct() {
    rassert(state == state_unstarted);
    gc_state.set_step(gc_reconstruct);
}

// Marks the block at the given offset as alive, in the appropriate
// gc_entry in the entries table.  (This is used when we start up, when
// everything is presumed to be garbage, until we mark it as
// non-garbage.)
void data_block_manager_t::mark_live(int64_t offset) {
    int extent_id = static_config->extent_index(offset);
    int block_id = static_config->block_index(offset);

    if (entries.get(extent_id) == NULL) {
        rassert(gc_state.step() == gc_reconstruct);  // This is called at startup.

        gc_entry *entry = new gc_entry(this, extent_id * extent_manager->extent_size);
        entry->state = gc_entry::state_reconstructing;
        reconstructed_extents.push_back(entry);
    }

    /* mark the block as alive */
    entries.get(extent_id)->i_array.set(block_id, 1);
    entries.get(extent_id)->update_g_array(block_id);
}

void data_block_manager_t::end_reconstruct() {
    rassert(state == state_unstarted);
    rassert(gc_state.step() == gc_reconstruct);
    gc_state.set_step(gc_ready);
}

void data_block_manager_t::start_existing(file_t *file, metablock_mixin_t *last_metablock) {
    rassert(state == state_unstarted);
    dbfile = file;
    gc_io_account_nice.init(new file_account_t(file, GC_IO_PRIORITY_NICE));
    gc_io_account_high.init(new file_account_t(file, GC_IO_PRIORITY_HIGH));

    /* Reconstruct the active data block extents from the metablock. */
    for (unsigned int i = 0; i < MAX_ACTIVE_DATA_EXTENTS; i++) {
        int64_t offset = last_metablock->active_extents[i];

        if (offset != NULL_OFFSET) {
            /* It is possible to have an active data block extent with no actual data
            blocks in it. In this case we would not have created a gc_entry for the extent
            yet. */
            if (entries.get(offset / extent_manager->extent_size) == NULL) {
                gc_entry *e = new gc_entry(this, offset);
                e->state = gc_entry::state_reconstructing;
                reconstructed_extents.push_back(e);
            }

            active_extents[i] = entries.get(offset / extent_manager->extent_size);
            rassert(active_extents[i]);

            /* Turn the extent from a reconstructing extent into an active extent */
            rassert(active_extents[i]->state == gc_entry::state_reconstructing);
            active_extents[i]->state = gc_entry::state_active;
            reconstructed_extents.remove(active_extents[i]);

            blocks_in_active_extent[i] = last_metablock->blocks_in_active_extent[i];
        } else {
            active_extents[i] = NULL;
        }
    }

    /* Convert any extents that we found live blocks in, but that are not active extents,
    into old extents */
    while (gc_entry *entry = reconstructed_extents.head()) {
        reconstructed_extents.remove(entry);

        rassert(entry->state == gc_entry::state_reconstructing);
        entry->state = gc_entry::state_old;

        entry->our_pq_entry = gc_pq.push(entry);

        gc_stats.old_total_blocks += static_config->blocks_per_extent();
        gc_stats.old_garbage_blocks += entry->g_array.count();
    }

    state = state_ready;
}

class dbm_read_ahead_fsm_t : public iocallback_t {
public:
    data_block_manager_t *parent;
    iocallback_t *callback;
    int64_t extent;
    void *read_ahead_buf;
    int64_t read_ahead_size;
    int64_t read_ahead_offset;
    int64_t off_in;
    void *buf_out;

    dbm_read_ahead_fsm_t(data_block_manager_t *p, int64_t _off_in, void *_buf_out, file_account_t *io_account, iocallback_t *cb)
        : parent(p), callback(cb), read_ahead_buf(NULL), off_in(_off_in), buf_out(_buf_out)
    {
        extent = floor_aligned(off_in, parent->static_config->extent_size());

        // Read up to MAX_READ_AHEAD_BLOCKS blocks
        read_ahead_size = std::min<int64_t>(parent->static_config->extent_size(), MAX_READ_AHEAD_BLOCKS * int64_t(parent->static_config->block_size().ser_value()));
        // We divide the extent into chunks of size read_ahead_size, then select the one which contains off_in
        read_ahead_offset = extent + (off_in - extent) / read_ahead_size * read_ahead_size;
        read_ahead_buf = malloc_aligned(read_ahead_size, DEVICE_BLOCK_SIZE);
        parent->dbfile->read_async(read_ahead_offset, read_ahead_size, read_ahead_buf, io_account, this);
    }

    void on_io_complete() {
        rassert(off_in >= read_ahead_offset);
        rassert(off_in < read_ahead_offset + read_ahead_size);
        rassert(divides(parent->static_config->block_size().ser_value(), off_in - read_ahead_offset));

        // Walk over the read ahead buffer and copy stuff...
        for (int64_t current_block = 0; current_block * parent->static_config->block_size().ser_value() < read_ahead_size; ++current_block) {

            const char *current_buf = reinterpret_cast<char *>(read_ahead_buf) + (current_block * parent->static_config->block_size().ser_value());

            const int64_t current_offset = read_ahead_offset + (current_block * parent->static_config->block_size().ser_value());

            // Copy either into buf_out or create a new buffer for read ahead
            if (current_offset == off_in) {
                ls_buf_data_t *data = reinterpret_cast<ls_buf_data_t *>(buf_out);
                --data;
                memcpy(data, current_buf, parent->static_config->block_size().ser_value());
            } else {
                const block_id_t block_id = reinterpret_cast<const ls_buf_data_t *>(current_buf)->block_id;

                // Determine whether the block is live.
                bool block_is_live = block_id != 0;
                // Do this by checking the LBA
                const flagged_off64_t flagged_lba_offset = parent->serializer->lba_index->get_block_offset(block_id);
                block_is_live = block_is_live && flagged_lba_offset.has_value() && current_offset == flagged_lba_offset.get_value();

                if (!block_is_live) {
                    continue;
                }

                const repli_timestamp_t recency_timestamp = parent->serializer->lba_index->get_block_recency(block_id);

                ls_buf_data_t *data = reinterpret_cast<ls_buf_data_t *>(parent->serializer->malloc());
                --data;
                memcpy(data, current_buf, parent->static_config->block_size().ser_value());
                ++data;
                intrusive_ptr_t<ls_block_token_pointee_t> ls_token(new ls_block_token_pointee_t(parent->serializer, current_offset));
                intrusive_ptr_t<standard_block_token_t> token = to_standard_block_token(block_id, ls_token);
                if (!parent->serializer->offer_buf_to_read_ahead_callbacks(block_id, data, token, recency_timestamp)) {
                    // If there is no interest anymore, delete the buffer again
                    parent->serializer->free(data);
                    continue;
                }
            }
        }

        free(read_ahead_buf);

        callback->on_io_complete();
        delete this;
    }
};

bool data_block_manager_t::should_perform_read_ahead(int64_t offset) {
    unsigned int extent_id = static_config->extent_index(offset);

    gc_entry *entry = entries.get(extent_id);

    // If the extent was written, we don't perform read ahead because it would
    // a) be potentially useless and b) has an elevated risk of conflicting with
    // active writes on the io queue.
    return !entry->was_written && serializer->should_perform_read_ahead();
}

void data_block_manager_t::read(int64_t off_in, void *buf_out, file_account_t *io_account, iocallback_t *cb) {
    rassert(state == state_ready);

    if (should_perform_read_ahead(off_in)) {
        // We still need an fsm for read ahead as additional work has to be done on io complete...
        new dbm_read_ahead_fsm_t(this, off_in, buf_out, io_account, cb);
    } else {
        ls_buf_data_t *data = reinterpret_cast<ls_buf_data_t *>(buf_out);
        data--;
        dbfile->read_async(off_in, static_config->block_size().ser_value(), data, io_account, cb);
    }
}

/*
 Instead of wrapping this into a coroutine, we are still using a callback as we
 want to be able to spawn a lot of writes in parallel. Having to spawn a coroutine
 for each of them would involve a major memory overhead for all the stacks.
 Also this makes stuff easier in other places, as we get the offset as well as a freshly
 set block_sequence_id immediately.
 */
int64_t data_block_manager_t::write(const void *buf_in, block_id_t block_id, bool assign_new_block_sequence_id,
                                    file_account_t *io_account, iocallback_t *cb,
                                    bool token_referenced) {
    // Either we're ready to write, or we're shutting down and just
    // finished reading blocks for gc and called do_write.
    rassert(state == state_ready
           || (state == state_shutting_down && gc_state.step() == gc_write));

    int64_t offset = gimme_a_new_offset(token_referenced);

    ++stats->pm_serializer_data_blocks_written;

    ls_buf_data_t *data = const_cast<ls_buf_data_t *>(reinterpret_cast<const ls_buf_data_t *>(buf_in) - 1);
    data->block_id = block_id;
    if (assign_new_block_sequence_id) {
        data->block_sequence_id = ++serializer->latest_block_sequence_id;
    }

    dbfile->write_async(offset, static_config->block_size().ser_value(), data, io_account, cb);

    return offset;
}

void data_block_manager_t::check_and_handle_empty_extent(unsigned int extent_id) {
    gc_entry *entry = entries.get(extent_id);
    if (!entry) {
        return; // The extent has already been deleted
    }

    rassert(entry->g_array.size() == static_config->blocks_per_extent());
    if (entry->g_array.count() == static_config->blocks_per_extent() && entry->state != gc_entry::state_active) {
        /* Every block in the extent is now garbage. */
        switch (entry->state) {
            case gc_entry::state_reconstructing:
                unreachable("Marking something as garbage during startup.");

            case gc_entry::state_active:
                unreachable("We shouldn't have gotten here.");

            /* Remove from the young extent queue */
            case gc_entry::state_young:
                young_extent_queue.remove(entry);
                break;

            /* Remove from the priority queue */
            case gc_entry::state_old:
                gc_pq.remove(entry->our_pq_entry);
                gc_stats.old_total_blocks -= static_config->blocks_per_extent();
                gc_stats.old_garbage_blocks -= static_config->blocks_per_extent();
                break;

            /* Notify the GC that the extent got released during GC */
            case gc_entry::state_in_gc:
                rassert(gc_state.current_entry == entry);
                gc_state.current_entry = NULL;
                break;
            default:
                unreachable();
        }

        ++stats->pm_serializer_data_extents_reclaimed;
        entry->destroy();
        entries.set(extent_id, NULL);

    } else if (entry->state == gc_entry::state_old) {
        entry->our_pq_entry->update();
    }
}

file_account_t *data_block_manager_t::choose_gc_io_account() {
    // Start going into high priority as soon as the garbage ratio is more than
    // 2% above the configured goal.
    // The idea is that we use the nice i/o account whenever possible, except
    // if it proves insufficient to maintain an acceptable garbage ratio, in
    // which case we switch over to the high priority account until the situation
    // has improved.

    // This means that we can end up oscillating between both accounts, which
    // is probably fine. TODO: Make sure it actually is in practice!
    if (garbage_ratio() > dynamic_config->gc_high_ratio * 1.02) {
        return gc_io_account_high.get();
    } else {
        return gc_io_account_nice.get();
    }
}

void data_block_manager_t::mark_garbage(int64_t offset, extent_transaction_t *txn) {
    unsigned int extent_id = static_config->extent_index(offset);
    unsigned int block_id = static_config->block_index(offset);

    gc_entry *entry = entries.get(extent_id);
    rassert(entry->i_array[block_id] == 1, "with block_id = %u", block_id);
    rassert(entry->g_array[block_id] == 0, "with block_id = %u", block_id);

    // Now we set the i_array entry to zero.  We make an extra reference to the extent which gets
    // held until we commit the transaction.
    entry->i_array.set(block_id, 0);

    {
        extent_reference_t local_extent_ref;
        extent_manager->copy_extent_reference(&entry->extent_ref, &local_extent_ref);
        txn->push_extent(&local_extent_ref);
    }

    entry->update_g_array(block_id);

    rassert(entry->g_array.size() == static_config->blocks_per_extent());

    // Add to old garbage count if we have toggled the g_array bit (works because of the g_array[block_id] == 0 assertion above)
    if (entry->state == gc_entry::state_old && entry->g_array[block_id]) {
        ++gc_stats.old_garbage_blocks;
    }

    check_and_handle_empty_extent(extent_id);
}

void data_block_manager_t::mark_token_live(int64_t offset) {
    unsigned int extent_id = static_config->extent_index(offset);
    unsigned int block_id = static_config->block_index(offset);

    gc_entry *entry = entries.get(extent_id);
    rassert(entry != NULL);
    entry->t_array.set(block_id, 1);
    entry->update_g_array(block_id);
}

void data_block_manager_t::mark_token_garbage(int64_t offset) {
    unsigned int extent_id = static_config->extent_index(offset);
    unsigned int block_id = static_config->block_index(offset);

    gc_entry *entry = entries.get(extent_id);
    rassert(entry != NULL);
    rassert(entry->t_array[block_id] == 1);
    rassert(entry->g_array[block_id] == 0);
    entry->t_array.set(block_id, 0);
    entry->update_g_array(block_id);

    rassert(entry->g_array.size() == static_config->blocks_per_extent());

    // Add to old garbage count if we have toggled the g_array bit (works because of the g_array[block_id] == 0 assertion above)
    if (entry->state == gc_entry::state_old && entry->g_array[block_id]) {
        ++gc_stats.old_garbage_blocks;
    }

    check_and_handle_empty_extent(extent_id);
}

void data_block_manager_t::start_gc() {
    if (gc_state.step() == gc_ready) run_gc();
}

data_block_manager_t::gc_writer_t::gc_writer_t(gc_write_t *writes, int num_writes, data_block_manager_t *_parent)
    : done(num_writes == 0), parent(_parent) {
    if (!done) {
        coro_t::spawn(boost::bind(&data_block_manager_t::gc_writer_t::write_gcs, this, writes, num_writes));
    }
}

struct block_write_cond_t : public cond_t, public iocallback_t {
    void on_io_complete() {
        pulse();
    }
};
void data_block_manager_t::gc_writer_t::write_gcs(gc_write_t* writes, int num_writes) {
    if (parent->gc_state.current_entry != NULL) {
        std::vector<block_write_cond_t*> block_write_conds;
        block_write_conds.reserve(num_writes);

        // We acquire block tokens for all the blocks before writing new
        // version.  The point of this is to make sure the _new_ block is
        // correctly "alive" when we write it.  (We can just say "hey,
        // initialize the t_array bit to be set.")

        std::vector<intrusive_ptr_t<ls_block_token_pointee_t> > block_tokens;
        block_tokens.reserve(num_writes);

        {
            ASSERT_NO_CORO_WAITING;
            // Step 1: Write buffers to disk and assemble index operations
            for (int i = 0; i < num_writes; ++i) {
                block_write_conds.push_back(new block_write_cond_t());
                // ... and save block tokens for the old offset.
                rassert(parent->gc_state.current_entry != NULL, "i = %d", i);
                block_tokens.push_back(parent->serializer->generate_block_token(writes[i].old_offset));

                const ls_buf_data_t *data = static_cast<const ls_buf_data_t *>(writes[i].buf) - 1;

                // the first "false" argument indicates that we do not with to assign a new block sequence id
                // We pass true because we know there is a token for this block: we just constructed one!
                writes[i].new_offset = parent->write(writes[i].buf, data->block_id, false, parent->choose_gc_io_account(), block_write_conds.back(), true);
            }
        }

        // Step 2: Wait on all writes to finish
        for (size_t i = 0; i < block_write_conds.size(); ++i) {
            block_write_conds[i]->wait();
            delete block_write_conds[i];
        }

        // We created block tokens for our blocks we're writing, so
        // there's no way the current entry could have become NULL.
        guarantee(parent->gc_state.current_entry != NULL);

        std::vector<index_write_op_t> index_write_ops;

        // Step 3: Figure out index ops.  It's important that we do this
        // now, right before the index_write, so that the updates to the
        // index are done atomically.
        {
            ASSERT_NO_CORO_WAITING;

            for (int i = 0; i < num_writes; ++i) {
                unsigned int block_id = parent->static_config->block_index(writes[i].old_offset);

                if (parent->gc_state.current_entry->i_array[block_id]) {
                    const ls_buf_data_t *data = static_cast<const ls_buf_data_t *>(writes[i].buf) - 1;
                    intrusive_ptr_t<ls_block_token_pointee_t> token = parent->serializer->generate_block_token(writes[i].new_offset);
                    index_write_ops.push_back(index_write_op_t(data->block_id, to_standard_block_token(data->block_id, token)));
                }

                // (If we don't have an i_array entry, the block is referenced
                // by a non-negative number of tokens only.  These get tokens
                // remapped later.)
            }

            // Step 4A: Remap tokens to new offsets.  It is important
            // that we do this _before_ calling index_write.
            // Otherwise, the token_offset map would still point to
            // the extent we're gcing.  Then somebody could do an
            // index_write after our index_write starts but before it
            // returns in Step 4 below, resulting in i_array entries
            // that point to the current entry.  This should empty out
            // all the t_array bits.
            for (int i = 0; i < num_writes; ++i) {
                parent->serializer->remap_block_to_new_offset(writes[i].old_offset, writes[i].new_offset);
            }

            // Step 4A-2: Now that the block tokens have been remapped
            // to a new offset, destroying these tokens will update
            // the bits in the t_array of the new offset (if they're
            // the last token).
            block_tokens.clear();
        }

        // Step 4B: Commit the transaction to the serializer, emptying
        // out all the i_array bits.
        parent->serializer->index_write(index_write_ops, parent->choose_gc_io_account());

        ASSERT_NO_CORO_WAITING;

        index_write_ops.clear();  // cleanup index_write_ops under the watchful eyes of ASSERT_NO_CORO_WAITING
    }

    {
        ASSERT_NO_CORO_WAITING;

        // Step 5: Call parent
        done = true;
        parent->on_gc_write_done();
    }

    // Step 6: Delete us
    delete this;
}

void data_block_manager_t::on_gc_write_done() {

    // Continue GC
    run_gc();
}

void data_block_manager_t::run_gc() {
    bool run_again = true;
    while (run_again) {
        run_again = false;
        switch (gc_state.step()) {
            case gc_ready: {
                if (gc_pq.empty() || !should_we_keep_gcing(*gc_pq.peak())) {
                    return;
                }

                ASSERT_NO_CORO_WAITING;

                ++stats->pm_serializer_data_extents_gced;

                /* grab the entry */
                gc_state.current_entry = gc_pq.pop();
                gc_state.current_entry->our_pq_entry = NULL;

                rassert(gc_state.current_entry->state == gc_entry::state_old);
                gc_state.current_entry->state = gc_entry::state_in_gc;
                gc_stats.old_garbage_blocks -= gc_state.current_entry->g_array.count();
                gc_stats.old_total_blocks -= static_config->blocks_per_extent();

                /* read all the live data into buffers */

                /* make sure the read callback knows who we are */
                gc_state.gc_read_callback.parent = this;

                rassert(gc_state.refcount == 0);

                // read_async can call the callback immediately, which
                // will then decrement the refcount (and that's all it
                // will do if the refcount is not zero).  So we
                // increment the refcount here and set the step to
                // gc_read, before any calls to read_async.
                gc_state.refcount++;

                guarantee(gc_state.gc_blocks == NULL);
                gc_state.gc_blocks = static_cast<char *>(malloc_aligned(extent_manager->extent_size,
                        DEVICE_BLOCK_SIZE));
                gc_state.set_step(gc_read);
                for (unsigned int i = 0, bpe = static_config->blocks_per_extent(); i < bpe; i++) {
                    if (!gc_state.current_entry->g_array[i]) {
                        // Increment the refcount before read_async, because read_async can call
                        // its callback immediately, causing the decrement of the refcount.
                        gc_state.refcount++;
                        dbfile->read_async(gc_state.current_entry->extent_ref.offset() + (i * static_config->block_size().ser_value()),
                                           static_config->block_size().ser_value(),
                                           gc_state.gc_blocks + (i * static_config->block_size().ser_value()),
                                           choose_gc_io_account(),
                                           &(gc_state.gc_read_callback));
                    }
                }

                // Fall through to the gc_read case, where we
                // decrement the refcount we incremented before the
                // for loop.
            }
            case gc_read: {
                gc_state.refcount--;
                if (gc_state.refcount > 0) {
                    /* We got a block, but there are still more to go */
                    break;
                }

                /* If other forces cause all of the blocks in the extent to become garbage
                before we even finish GCing it, they will set current_entry to NULL. */
                if (gc_state.current_entry == NULL) {
                    rassert(gc_state.gc_blocks != NULL);
                    free(gc_state.gc_blocks);
                    gc_state.gc_blocks = NULL;
                    gc_state.set_step(gc_ready);
                    break;
                }

                /* an array to put our writes in */
#ifndef NDEBUG
                int num_writes = static_config->blocks_per_extent() - gc_state.current_entry->g_array.count();
#endif

                gc_writes.clear();
                for (unsigned int i = 0; i < static_config->blocks_per_extent(); i++) {

                    /* We re-check the bit array here in case a write came in for one of the
                    blocks we are GCing. We wouldn't want to overwrite the new valid data with
                    out-of-date data. */
                    if (gc_state.current_entry->g_array[i]) continue;

                    char *block = gc_state.gc_blocks + i * static_config->block_size().ser_value();
                    const int64_t block_offset = gc_state.current_entry->extent_ref.offset() + (i * static_config->block_size().ser_value());
                    block_id_t id;
                    // The block is either referenced by an index or by a token (or both)
                    if (gc_state.current_entry->i_array[i]) {
                        id = (reinterpret_cast<ls_buf_data_t *>(block))->block_id;
                        rassert(id != NULL_BLOCK_ID);
                    } else {
                        id = NULL_BLOCK_ID;
                    }
                    void *data = block + sizeof(ls_buf_data_t);

                    gc_writes.push_back(gc_write_t(id, data, block_offset));
                }

                rassert(gc_writes.size() == (size_t)num_writes);

                gc_state.set_step(gc_write);

                /* schedule the write */
                gc_writer_t *gc_writer = new gc_writer_t(gc_writes.data(), gc_writes.size(), this);
                if (!gc_writer->done) {
                    break;
                } else {
                    delete gc_writer;
                }
            }

            case gc_write:
                mark_unyoung_entries(); //We need to do this here so that we don't get stuck on the GC treadmill
                /* Our write should have forced all of the blocks in the extent to become garbage,
                which should have caused the extent to be released and gc_state.current_entry to
                become NULL. */

                rassert(gc_state.current_entry == NULL, "%zd garbage blocks left on the extent, %zd i_array blocks, %zd t_array blocks.\n", gc_state.current_entry->g_array.count(), gc_state.current_entry->i_array.count(), gc_state.current_entry->t_array.count());

                rassert(gc_state.refcount == 0);

                rassert(gc_state.gc_blocks != NULL);
                free(gc_state.gc_blocks);
                gc_state.gc_blocks = NULL;
                gc_state.set_step(gc_ready);

                if (state == state_shutting_down) {
                    actually_shutdown();
                    return;
                }

                run_again = true;   // We might want to start another GC round
                break;

            case gc_reconstruct:
            default:
                unreachable("Unknown gc_step");
        }
    }
}

void data_block_manager_t::prepare_metablock(metablock_mixin_t *metablock) {
    rassert(state == state_ready || state == state_shutting_down);

    for (int i = 0; i < MAX_ACTIVE_DATA_EXTENTS; i++) {
        if (active_extents[i]) {
            metablock->active_extents[i] = active_extents[i]->extent_ref.offset();
            metablock->blocks_in_active_extent[i] = blocks_in_active_extent[i];
        } else {
            metablock->active_extents[i] = NULL_OFFSET;
            metablock->blocks_in_active_extent[i] = 0;
        }
    }
}

bool data_block_manager_t::shutdown(shutdown_callback_t *cb) {
    rassert(cb);
    rassert(state == state_ready);
    state = state_shutting_down;

    if (gc_state.step() != gc_ready) {
        shutdown_callback = cb;
        return false;
    } else {
        shutdown_callback = NULL;
        actually_shutdown();
        return true;
    }
}

void data_block_manager_t::actually_shutdown() {
    rassert(state == state_shutting_down);
    state = state_shut_down;

    rassert(!reconstructed_extents.head());

    for (unsigned int i = 0; i < dynamic_config->num_active_data_extents; i++) {
        if (active_extents[i]) {
            UNUSED int64_t extent = active_extents[i]->extent_ref.release();
            delete active_extents[i];
            active_extents[i] = NULL;
        }
    }

    while (gc_entry *entry = young_extent_queue.head()) {
        young_extent_queue.remove(entry);
        UNUSED int64_t extent = entry->extent_ref.release();
        delete entry;
    }

    while (!gc_pq.empty()) {
        gc_entry *entry = gc_pq.pop();
        UNUSED int64_t extent = entry->extent_ref.release();
        delete entry;
    }

    if (shutdown_callback) {
        shutdown_callback->on_datablock_manager_shutdown();
    }
}

int64_t data_block_manager_t::gimme_a_new_offset(bool token_referenced) {
    rassert(token_referenced);
    /* Start a new extent if necessary */

    if (!active_extents[next_active_extent]) {
        active_extents[next_active_extent] = new gc_entry(this);
        active_extents[next_active_extent]->state = gc_entry::state_active;
        blocks_in_active_extent[next_active_extent] = 0;

        ++stats->pm_serializer_data_extents_allocated;
    }

    /* Put the block into the chosen extent */

    rassert(active_extents[next_active_extent]->state == gc_entry::state_active);
    rassert(active_extents[next_active_extent]->g_array.count() > 0);
    rassert(blocks_in_active_extent[next_active_extent] < static_config->blocks_per_extent());

    int64_t offset = active_extents[next_active_extent]->extent_ref.offset() + blocks_in_active_extent[next_active_extent] * static_config->block_size().ser_value();
    active_extents[next_active_extent]->was_written = true;

    rassert(active_extents[next_active_extent]->g_array[blocks_in_active_extent[next_active_extent]]);
    active_extents[next_active_extent]->t_array.set(blocks_in_active_extent[next_active_extent], token_referenced);
    rassert(!active_extents[next_active_extent]->i_array[blocks_in_active_extent[next_active_extent]]);
    active_extents[next_active_extent]->update_g_array(blocks_in_active_extent[next_active_extent]);

    blocks_in_active_extent[next_active_extent]++;

    /* Deactivate the extent if necessary */

    if (blocks_in_active_extent[next_active_extent] == static_config->blocks_per_extent()) {
<<<<<<< HEAD
        rassert(active_extents[next_active_extent]->g_array.count() < static_config->blocks_per_extent(), "g_array.count() == %zu, blocks_per_extent=%" PRIu64, active_extents[next_active_extent]->g_array.count(), static_config->blocks_per_extent());
=======
        // This cannot use the z format modifier because off64_t is not a size_t on 32-bit systems.
        rassert(active_extents[next_active_extent]->g_array.count() < static_config->blocks_per_extent(), "g_array.count() == %zu, blocks_per_extent=%" PRIi64 "", active_extents[next_active_extent]->g_array.count(), static_config->blocks_per_extent());
>>>>>>> 03efa7aa
        active_extents[next_active_extent]->state = gc_entry::state_young;
        young_extent_queue.push_back(active_extents[next_active_extent]);
        mark_unyoung_entries();
        active_extents[next_active_extent] = NULL;
    }

    /* Move along to the next extent. This logic is kind of weird because it needs to handle the
    case where we have just started up and we still have active extents open from a previous run,
    but the value of num_active_data_extents was higher on that previous run and so there are active
    data extents that occupy slots in active_extents that are higher than our current value of
    num_active_data_extents. The way we handle this case is by continuing to visit those slots until
    the data extents fill up and are deactivated, but then not visiting those slots any more. */

    do {
        next_active_extent = (next_active_extent + 1) % MAX_ACTIVE_DATA_EXTENTS;
    } while (next_active_extent >= dynamic_config->num_active_data_extents &&
             !active_extents[next_active_extent]);

    return offset;
}

// Looks at young_extent_queue and pops things off the queue that are
// no longer deemed young, putting them on the priority queue.
void data_block_manager_t::mark_unyoung_entries() {
    while (young_extent_queue.size() > GC_YOUNG_EXTENT_MAX_SIZE) {
        remove_last_unyoung_entry();
    }

    uint64_t current_time = current_microtime();

    while (young_extent_queue.head()
           && current_time - young_extent_queue.head()->timestamp > GC_YOUNG_EXTENT_TIMELIMIT_MICROS) {
        remove_last_unyoung_entry();
    }
}

// Pops young_extent_queue and puts it on the priority queue.
// Assumes young_extent_queue is not empty.
void data_block_manager_t::remove_last_unyoung_entry() {
    gc_entry *entry = young_extent_queue.head();
    young_extent_queue.remove(entry);

    rassert(entry->state == gc_entry::state_young);
    entry->state = gc_entry::state_old;

    entry->our_pq_entry = gc_pq.push(entry);

    gc_stats.old_total_blocks += static_config->blocks_per_extent();
    gc_stats.old_garbage_blocks += entry->g_array.count();
}


gc_entry::gc_entry(data_block_manager_t *_parent)
    : parent(_parent),
      g_array(parent->static_config->blocks_per_extent()),
      t_array(parent->static_config->blocks_per_extent()),
      i_array(parent->static_config->blocks_per_extent()),
      timestamp(current_microtime()),
      was_written(false)
{
    parent->extent_manager->gen_extent(&extent_ref);
    offset = extent_ref.offset();
    rassert(parent->entries.get(extent_ref.offset() / parent->extent_manager->extent_size) == NULL);
    parent->entries.set(extent_ref.offset() / parent->extent_manager->extent_size, this);
    g_array.set();

    ++parent->stats->pm_serializer_data_extents;
}

gc_entry::gc_entry(data_block_manager_t *_parent, int64_t _offset)
    : parent(_parent),
      g_array(parent->static_config->blocks_per_extent()),
      t_array(parent->static_config->blocks_per_extent()),
      i_array(parent->static_config->blocks_per_extent()),
      timestamp(current_microtime()),
      was_written(false)
{
    parent->extent_manager->reserve_extent(_offset, &extent_ref);
    offset = extent_ref.offset();
    rassert(parent->entries.get(extent_ref.offset() / parent->extent_manager->extent_size) == NULL);
    parent->entries.set(extent_ref.offset() / parent->extent_manager->extent_size, this);
    g_array.set();

    ++parent->stats->pm_serializer_data_extents;
}

gc_entry::~gc_entry() {
    rassert(parent->entries.get(offset / parent->extent_manager->extent_size) == this);
    parent->entries.set(offset / parent->extent_manager->extent_size, NULL);

    --parent->stats->pm_serializer_data_extents;
}

void gc_entry::destroy() {
    parent->extent_manager->release_extent(&extent_ref);
    delete this;
}

#ifndef NDEBUG
void gc_entry::print() {
    debugf("gc_entry:\n");
<<<<<<< HEAD
=======
    // This cannot use the z format modifier because off64_t is not a size_t on 32-bit systems.
>>>>>>> 03efa7aa
    debugf("extent_ref offset: %" PRIi64 "\n", extent_ref.offset());
    for (unsigned int i = 0; i < g_array.size(); i++)
        debugf("%.8llx:\t%d\n", (unsigned long long int)(extent_ref.offset() + (i * DEVICE_BLOCK_SIZE)), g_array.test(i));
    debugf("\n");
    debugf("\n");
}
#endif





/* functions for gc structures */

// Answers the following question: We're in the middle of gc'ing, and
// look, it's the next largest entry.  Should we keep gc'ing?  Returns
// false when the entry is active or young, or when its garbage ratio
// is lower than GC_THRESHOLD_RATIO_*.
bool data_block_manager_t::should_we_keep_gcing(UNUSED const gc_entry& entry) const {
    return !gc_state.should_be_stopped && garbage_ratio() > dynamic_config->gc_low_ratio;
}

// Answers the following question: Do we want to bother gc'ing?
// Returns true when our garbage_ratio is greater than
// GC_THRESHOLD_RATIO_*.
bool data_block_manager_t::do_we_want_to_start_gcing() const {
    return !gc_state.should_be_stopped && garbage_ratio() > dynamic_config->gc_high_ratio;
}

/* !< is x less than y */
bool gc_entry_less::operator() (const gc_entry *x, const gc_entry *y) {
    return x->g_array.count() < y->g_array.count();
}

/****************
 *Stat functions*
 ****************/

double data_block_manager_t::garbage_ratio() const {
    if (gc_stats.old_total_blocks.get() == 0) {
        return 0.0;
    } else {
        double old_garbage = gc_stats.old_garbage_blocks.get();
        double old_total = gc_stats.old_total_blocks.get();
        return old_garbage / (old_total + extent_manager->held_extents() * static_config->blocks_per_extent());
    }
}

bool data_block_manager_t::disable_gc(gc_disable_callback_t *cb) {
    // We _always_ call the callback!

    rassert(gc_state.gc_disable_callback == NULL);
    gc_state.should_be_stopped = true;

    if (gc_state.step() != gc_ready && gc_state.step() != gc_reconstruct) {
        gc_state.gc_disable_callback = cb;
        return false;
    } else {
        cb->on_gc_disabled();
        return true;
    }
}

void data_block_manager_t::enable_gc() {
    gc_state.should_be_stopped = false;
}


void data_block_manager_t::gc_stat_t::operator++() {
    val++;
    ++*perfmon;
}

void data_block_manager_t::gc_stat_t::operator+=(int64_t num) {
    val += num;
    *perfmon += num;
}

void data_block_manager_t::gc_stat_t::operator--() {
    val--;
    perfmon--;
}

void data_block_manager_t::gc_stat_t::operator-=(int64_t num) {
    val -= num;
    *perfmon -= num;
}

data_block_manager_t::gc_stats_t::gc_stats_t(log_serializer_stats_t *_stats)
    : old_total_blocks(&_stats->pm_serializer_old_total_blocks), old_garbage_blocks(&_stats->pm_serializer_old_garbage_blocks) { }<|MERGE_RESOLUTION|>--- conflicted
+++ resolved
@@ -741,12 +741,7 @@
     /* Deactivate the extent if necessary */
 
     if (blocks_in_active_extent[next_active_extent] == static_config->blocks_per_extent()) {
-<<<<<<< HEAD
         rassert(active_extents[next_active_extent]->g_array.count() < static_config->blocks_per_extent(), "g_array.count() == %zu, blocks_per_extent=%" PRIu64, active_extents[next_active_extent]->g_array.count(), static_config->blocks_per_extent());
-=======
-        // This cannot use the z format modifier because off64_t is not a size_t on 32-bit systems.
-        rassert(active_extents[next_active_extent]->g_array.count() < static_config->blocks_per_extent(), "g_array.count() == %zu, blocks_per_extent=%" PRIi64 "", active_extents[next_active_extent]->g_array.count(), static_config->blocks_per_extent());
->>>>>>> 03efa7aa
         active_extents[next_active_extent]->state = gc_entry::state_young;
         young_extent_queue.push_back(active_extents[next_active_extent]);
         mark_unyoung_entries();
@@ -848,10 +843,6 @@
 #ifndef NDEBUG
 void gc_entry::print() {
     debugf("gc_entry:\n");
-<<<<<<< HEAD
-=======
-    // This cannot use the z format modifier because off64_t is not a size_t on 32-bit systems.
->>>>>>> 03efa7aa
     debugf("extent_ref offset: %" PRIi64 "\n", extent_ref.offset());
     for (unsigned int i = 0; i < g_array.size(); i++)
         debugf("%.8llx:\t%d\n", (unsigned long long int)(extent_ref.offset() + (i * DEVICE_BLOCK_SIZE)), g_array.test(i));
