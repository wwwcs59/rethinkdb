#include "send_buffer.hpp"
#include "coroutine/coroutines.hpp"

send_buffer_t::send_buffer_t(net_conn_t *conn)
    : conn(conn), state(ready) { }

void send_buffer_t::write(size_t s, const char *v) {
    assert(state == ready, "The state was %d but it should have been %d", state, ready);

    /* Don't immediately write; instead, buffer the data. */

    size_t bytes = buffer.size();
    buffer.resize(bytes + s);
    memcpy(buffer.data() + bytes, v, s);
}

void send_buffer_t::write_external(size_t s, const char *v, send_buffer_external_write_callback_t *cb) {
    coro_t::spawn(&send_buffer_t::do_write_external, this, s, v, cb);
}

<<<<<<< HEAD
void send_buffer_t::do_write_external(size_t s, const char *v, send_buffer_external_write_callback_t *cb) {
=======
    assert(!external_write_cb, "Can't write to a send buffer while it's doing an external write.");
    assert(!flush_cb, "Can't write to a send_buffer_t while it's flushing.");
    assert(conn->is_write_open());
>>>>>>> 79d31328

#ifndef NDEBUG
    assert(state == ready);
    state = writing;
    assert(!conn->closed());
#endif

    if (buffer.size()) {
        /* There's data in our internal buffer that we haven't flushed yet. Flush it now
        before we write the external buffer. */
        net_conn_write_external_result_t result = co_write_external(conn, buffer.data(), buffer.size());
        if (result.result == net_conn_write_external_result_t::closed) {
            /* We just finished writing the external buffer. */
#ifndef NDEBUG
            state = ready;
#endif
            cb->on_send_buffer_socket_closed();
            return;
        }
        buffer.resize(0);
    }
    net_conn_write_external_result_t result = co_write_external(conn, v, s);
    if (result.result == net_conn_write_external_result_t::closed) {
#ifndef NDEBUG
        state = ready;
#endif
        cb->on_send_buffer_socket_closed();
        return;
    }

#ifndef NDEBUG
    state = ready;
#endif
    cb->on_send_buffer_write_external();
}

void send_buffer_t::flush(send_buffer_callback_t *cb) {
<<<<<<< HEAD
    coro_t::spawn(&send_buffer_t::do_flush, this, cb);
}

void send_buffer_t::do_flush(send_buffer_callback_t *cb) {
#ifndef NDEBUG
    assert(state == ready);
    state = flushing;
#endif
=======

    assert(!flush_cb);
    assert(!external_write_cb);

    flush_cb = cb;
    assert(conn->is_write_open());
    conn->write_external(buffer.data(), buffer.size(), this);
}

void send_buffer_t::discard() {

    assert(!flush_cb);
    assert(!external_write_cb);

    buffer.clear();
}

void send_buffer_t::on_net_conn_write_external() {
    if (flush_cb) {
        /* We just finished flushing the internal buffer by request of the request handler. */
        send_buffer_callback_t *cb = flush_cb;
        flush_cb = NULL;
        buffer.resize(0);
        cb->on_send_buffer_flush();
    } else if (external_write_cb) {
        if (buffer.size()) {
            /* We just finished flushing the internal buffer in preparation for
            writing an external buffer. */
            buffer.resize(0);
            conn->write_external(external_write_buffer, external_write_size, this);
        } else {
            /* We just finished writing the external buffer. */
            send_buffer_external_write_callback_t *cb = external_write_cb;
            external_write_cb = NULL;
            cb->on_send_buffer_write_external();
        }
    } else {
        /* We're writing but we can't figure out why... */
        unreachable();
    }
}
>>>>>>> 79d31328

    assert(!conn->closed());
    net_conn_write_external_result_t result = co_write_external(conn, buffer.data(), buffer.size());
    if (result.result == net_conn_write_external_result_t::closed) {
        /* We were interrupted while flushing the internal buffer by
        request of the request handler. */

#ifndef NDEBUG
        state = ready;
#endif
        cb->on_send_buffer_socket_closed();
    } else {
        /* We just finished flushing the internal buffer by request of the request handler. */
        buffer.resize(0);

#ifndef NDEBUG
        state = ready;
#endif
        cb->on_send_buffer_flush();
    }
}<|MERGE_RESOLUTION|>--- conflicted
+++ resolved
@@ -2,7 +2,11 @@
 #include "coroutine/coroutines.hpp"
 
 send_buffer_t::send_buffer_t(net_conn_t *conn)
-    : conn(conn), state(ready) { }
+    : conn(conn)
+#ifndef NDEBUG
+      , state(ready)
+#endif
+{ }
 
 void send_buffer_t::write(size_t s, const char *v) {
     assert(state == ready, "The state was %d but it should have been %d", state, ready);
@@ -18,18 +22,11 @@
     coro_t::spawn(&send_buffer_t::do_write_external, this, s, v, cb);
 }
 
-<<<<<<< HEAD
 void send_buffer_t::do_write_external(size_t s, const char *v, send_buffer_external_write_callback_t *cb) {
-=======
-    assert(!external_write_cb, "Can't write to a send buffer while it's doing an external write.");
-    assert(!flush_cb, "Can't write to a send_buffer_t while it's flushing.");
-    assert(conn->is_write_open());
->>>>>>> 79d31328
-
 #ifndef NDEBUG
     assert(state == ready);
     state = writing;
-    assert(!conn->closed());
+    assert(conn->is_write_open());
 #endif
 
     if (buffer.size()) {
@@ -62,7 +59,6 @@
 }
 
 void send_buffer_t::flush(send_buffer_callback_t *cb) {
-<<<<<<< HEAD
     coro_t::spawn(&send_buffer_t::do_flush, this, cb);
 }
 
@@ -71,51 +67,8 @@
     assert(state == ready);
     state = flushing;
 #endif
-=======
 
-    assert(!flush_cb);
-    assert(!external_write_cb);
-
-    flush_cb = cb;
     assert(conn->is_write_open());
-    conn->write_external(buffer.data(), buffer.size(), this);
-}
-
-void send_buffer_t::discard() {
-
-    assert(!flush_cb);
-    assert(!external_write_cb);
-
-    buffer.clear();
-}
-
-void send_buffer_t::on_net_conn_write_external() {
-    if (flush_cb) {
-        /* We just finished flushing the internal buffer by request of the request handler. */
-        send_buffer_callback_t *cb = flush_cb;
-        flush_cb = NULL;
-        buffer.resize(0);
-        cb->on_send_buffer_flush();
-    } else if (external_write_cb) {
-        if (buffer.size()) {
-            /* We just finished flushing the internal buffer in preparation for
-            writing an external buffer. */
-            buffer.resize(0);
-            conn->write_external(external_write_buffer, external_write_size, this);
-        } else {
-            /* We just finished writing the external buffer. */
-            send_buffer_external_write_callback_t *cb = external_write_cb;
-            external_write_cb = NULL;
-            cb->on_send_buffer_write_external();
-        }
-    } else {
-        /* We're writing but we can't figure out why... */
-        unreachable();
-    }
-}
->>>>>>> 79d31328
-
-    assert(!conn->closed());
     net_conn_write_external_result_t result = co_write_external(conn, buffer.data(), buffer.size());
     if (result.result == net_conn_write_external_result_t::closed) {
         /* We were interrupted while flushing the internal buffer by
@@ -134,4 +87,8 @@
 #endif
         cb->on_send_buffer_flush();
     }
+}
+
+void send_buffer_t::discard() {
+    buffer.clear();
 }