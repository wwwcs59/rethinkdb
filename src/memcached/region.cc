#include "memcached/region.hpp"

#include <algorithm>

bool compare_range_by_left(const key_range_t &r1, const key_range_t &r2) {
    return r1.left < r2.left;
}

region_join_result_t region_join(const std::vector<key_range_t> &vec, key_range_t *out) THROWS_NOTHING {
    if (vec.empty()) {
        *out = key_range_t::empty();
        return REGION_JOIN_OK;
    } else {
        std::vector<key_range_t> sorted = vec;
        std::sort(sorted.begin(), sorted.end(), &compare_range_by_left);
        // TODO: Why the is this called a "cursor"?
        key_range_t::right_bound_t cursor = key_range_t::right_bound_t(sorted[0].left);
        // TODO: Avoid C-style casts.
        for (int i = 0; i < (int)sorted.size(); i++) {
            if (cursor < key_range_t::right_bound_t(sorted[i].left)) {
                return REGION_JOIN_BAD_REGION;
            } else if (cursor > key_range_t::right_bound_t(sorted[i].left)) {
                return REGION_JOIN_BAD_JOIN;
            } else {
                /* The regions match exactly; move on to the next one. */
                cursor = sorted[i].right;
            }
        }
        key_range_t key_union;
        key_union.left = sorted[0].left;
        key_union.right = cursor;
        *out = key_union;
        return REGION_JOIN_OK;
    }
}

<<<<<<< HEAD
bool region_is_empty(const key_range_t &r) {
    return key_range_t::right_bound_t(r.left) == r.right;
}

bool region_overlaps(const key_range_t &r1, const key_range_t &r2) THROWS_NOTHING {
    return (key_range_t::right_bound_t(r1.left) < r2.right &&
            key_range_t::right_bound_t(r2.left) < r1.right &&
            !region_is_empty(r1) && !region_is_empty(r2));
}

// What does minuend mean?  And I think you mean subtrahendron.
=======
// Terminology: minuend - subtrahend = difference
>>>>>>> 2dfb3da0
std::vector<key_range_t> region_subtract_many(key_range_t minuend, const std::vector<key_range_t>& subtrahends) {
    std::vector<key_range_t> buf, temp_result_buf;
    buf.push_back(minuend);
    for (std::vector<key_range_t>::const_iterator s = subtrahends.begin(); s != subtrahends.end(); ++s) {
        for (std::vector<key_range_t>::const_iterator m = buf.begin(); m != buf.end(); ++m) {
            // We are computing m-s here for each m in buf and s in subtrahends:
            // m-s = m & not(s) = m & ([-inf, s.left) | [s.right, +inf))
            //                  = (m & [-inf, s.left)) | (m & [s.right, +inf))
            key_range_t left = region_intersection(*m, key_range_t(key_range_t::none, store_key_t(), key_range_t::open, (*s).left));
            if (!left.is_empty()) {
                temp_result_buf.push_back(left);
            }
            if (!s->right.unbounded) {
                key_range_t right = region_intersection(*m, key_range_t(key_range_t::closed, s->right.key, key_range_t::none, store_key_t()));

                if (!right.is_empty()) {
                    temp_result_buf.push_back(right);
                }
            }
        }
        buf.swap(temp_result_buf);
        temp_result_buf.clear();
    }
    return buf;
}<|MERGE_RESOLUTION|>--- conflicted
+++ resolved
@@ -34,21 +34,6 @@
     }
 }
 
-<<<<<<< HEAD
-bool region_is_empty(const key_range_t &r) {
-    return key_range_t::right_bound_t(r.left) == r.right;
-}
-
-bool region_overlaps(const key_range_t &r1, const key_range_t &r2) THROWS_NOTHING {
-    return (key_range_t::right_bound_t(r1.left) < r2.right &&
-            key_range_t::right_bound_t(r2.left) < r1.right &&
-            !region_is_empty(r1) && !region_is_empty(r2));
-}
-
-// What does minuend mean?  And I think you mean subtrahendron.
-=======
-// Terminology: minuend - subtrahend = difference
->>>>>>> 2dfb3da0
 std::vector<key_range_t> region_subtract_many(key_range_t minuend, const std::vector<key_range_t>& subtrahends) {
     std::vector<key_range_t> buf, temp_result_buf;
     buf.push_back(minuend);
