--- conflicted
+++ resolved
@@ -138,12 +138,8 @@
     return responses[0];
 }
 
-<<<<<<< HEAD
-memcached_protocol_t::store_t::store_t(std::string filename, bool create) : store_view_t<memcached_protocol_t>(key_range_t::entire_range()), seq_group(get_thread_id(), 'c') { //notice that 'c' is just to disambiguate
-=======
 memcached_protocol_t::store_t::store_t(std::string filename, bool create) : store_view_t<memcached_protocol_t>(key_range_t::entire_range()) {
 
->>>>>>> 020e393c
     if (create) {
         standard_serializer_t::create(
             standard_serializer_t::dynamic_config_t(),
