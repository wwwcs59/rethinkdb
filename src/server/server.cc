--- conflicted
+++ resolved
@@ -286,13 +286,8 @@
                     that would confuse the replication logic. */
                     store.set_replication_master_id(NOT_A_SLAVE);
 
-<<<<<<< HEAD
-                backfill_receiver_order_source_t master_order_source(BACKFILL_RECEIVER_ORDER_SOURCE_BUCKET);
-                replication::master_t master(cmd_config->replication_master_listen_port, &store, &gated_get_store, &gated_set_store, &master_order_source);
-=======
-                    order_source_t master_order_source(MASTER_ORDER_SOURCE_BUCKET);
+                    backfill_receiver_order_source_t master_order_source(BACKFILL_RECEIVER_ORDER_SOURCE_BUCKET);
                     replication::master_t master(cmd_config->replication_master_listen_port, &store, &gated_get_store, &gated_set_store, &master_order_source);
->>>>>>> 4abccefb
 
                     /* So that Amazon's Elastic Load Balancer (ELB) can tell when
                      * master is up. TODO: This might report us as being up when we aren't actually
