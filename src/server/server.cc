#include "server/server.hpp"

#include <math.h>
#include <unistd.h>

#include "errors.hpp"
#include <boost/bind.hpp>
#include <boost/archive/text_iarchive.hpp>
#include <boost/archive/text_oarchive.hpp>

#include "arch/arch.hpp"
#include "db_thread_info.hpp"
#include "memcached/tcp_conn.hpp"
#include "memcached/file.hpp"
#include "server/diskinfo.hpp"
#include "concurrency/cond_var.hpp"
#include "logger.hpp"
#include "server/cmd_args.hpp"
#include "replication/master.hpp"
#include "replication/slave.hpp"
#include "stats/control.hpp"
#include "server/gated_store.hpp"
#include "concurrency/promise.hpp"
#include "arch/os_signal.hpp"
#include "http/http.hpp"
#include "riak/riak.hpp"
#include "redis/server.hpp"
#include "server/key_value_store.hpp"
#include "server/metadata_store.hpp"

int run_server(int argc, char *argv[]) {

    // Parse command line arguments
    cmd_config_t config = parse_cmd_args(argc, argv);

    // Open the log file, if necessary.
    if (config.log_file_name[0]) {
        log_file = fopen(config.log_file_name.c_str(), "a");
    }

    // Initial thread message to start server
    struct server_starter_t :
        public thread_message_t
    {
        cmd_config_t *cmd_config;
        thread_pool_t *thread_pool;
        void on_thread_switch() {
            coro_t::spawn(boost::bind(&server_main, cmd_config, thread_pool));
        }
    } starter;
    starter.cmd_config = &config;


    // Run the server.
    thread_pool_t thread_pool(config.n_workers, config.do_set_affinity);
    starter.thread_pool = &thread_pool;
    thread_pool.run(&starter);

    logINF("Server is shut down.\n");

    // Close the log file if necessary.
    if (config.log_file_name[0]) {
        fclose(log_file);
        log_file = stderr;
    }

    return 0;
}

static void server_shutdown() {
    // Shut down the server
    thread_message_t *old_interrupt_msg = thread_pool_t::set_interrupt_message(NULL);
    /* If the interrupt message already was NULL, that means that either shutdown()
       was for some reason called before we finished starting up or shutdown() was called
       twice and this is the second time. */
    if (old_interrupt_msg) {
        if (continue_on_thread(get_num_threads()-1, old_interrupt_msg))
            call_later_on_this_thread(old_interrupt_msg);
    }
}

#ifdef TIMEBOMB_DAYS
namespace timebomb {

static const long seconds_in_an_hour = 3600;
static const long seconds_in_a_day = seconds_in_an_hour*24;
static const long timebomb_check_period_in_sec = seconds_in_an_hour * 12;

// Timebomb synchronization code is ugly: we don't want the timer to run when we have cancelled it,
// but it's hard to do, since timers are asynchronous and can execute while we are trying to destroy them.
// We could use a periodic timer, but then scheduling the last alarm precisely would be harder
// (or we would have to use a separate one-shot timer).
static spinlock_t timer_token_lock;
static volatile bool no_more_checking;

struct periodic_checker_t {
    explicit periodic_checker_t(creation_timestamp_t _creation_timestamp) : creation_timestamp(_creation_timestamp), timer_token(NULL) {
        no_more_checking = false;
        check(this);
    }

    ~periodic_checker_t() {
        spinlock_acq_t lock(&timer_token_lock);
        no_more_checking = true;
        if (timer_token) {
            cancel_timer(const_cast<timer_token_t*>(timer_token));
        }
    }

    static void check(void *void_timebomb_checker) {
        periodic_checker_t *timebomb_checker = static_cast<periodic_checker_t *>(void_timebomb_checker);

        spinlock_acq_t lock(&timer_token_lock);
        if (!no_more_checking) {
            bool exploded = false;
            time_t time_now = time(NULL);

            double seconds_since_created = difftime(time_now, timebomb_checker->creation_timestamp);
            if (seconds_since_created < 0) {
                // time anomaly: database created in future (or we are in 2038)
                logERR("Error: Database creation timestamp is in the future.\n");
                exploded = true;
            } else if (seconds_since_created > double(TIMEBOMB_DAYS)*seconds_in_a_day) {
                // trial is over
                logERR("Thank you for evaluating %s. Trial period has expired. To continue using the software, please contact RethinkDB <support@rethinkdb.com>.\n", PRODUCT_NAME);
                exploded = true;
            } else {
                double days_since_created = seconds_since_created / seconds_in_a_day;
                int days_left = ceil(double(TIMEBOMB_DAYS) - days_since_created);
                if (days_left > 1) {
                    logWRN("This is a trial version of %s. It will expire in %d days.\n", PRODUCT_NAME, days_left);
                } else {
                    logWRN("This is a trial version of %s. It will expire today.\n", PRODUCT_NAME);
                }
                exploded = false;
            }
            if (exploded) {
                server_shutdown();
            } else {
                // schedule next check
                long seconds_left = ceil(double(TIMEBOMB_DAYS)*seconds_in_a_day - seconds_since_created) + 1;
                long seconds_till_check = seconds_left < timebomb_check_period_in_sec ? seconds_left : timebomb_check_period_in_sec;
                timebomb_checker->timer_token = fire_timer_once(seconds_till_check * 1000, &check, timebomb_checker);
            }
        }
    }
private:
    creation_timestamp_t creation_timestamp;
    volatile timer_token_t *timer_token;
};
}
#endif

<<<<<<< HEAD
=======
struct memcache_conn_handler_t : public conn_handler_with_special_lifetime_t {
    memcache_conn_handler_t(get_store_t *get_store, set_store_interface_t *set_store, int num_slices, order_source_pigeoncoop_t *pigeoncoop)
        : get_store_(get_store), set_store_(set_store), num_slices_(num_slices), order_source_(pigeoncoop) { }

    void talk_on_connection(tcp_conn_t *conn) {
        serve_memcache(conn, get_store_, set_store_, num_slices_, &order_source_);
    }

private:
    get_store_t *get_store_;
    set_store_interface_t *set_store_;
    int num_slices_;
    order_source_t order_source_;
    DISABLE_COPYING(memcache_conn_handler_t);
};

struct memcache_conn_acceptor_callback_t : public conn_acceptor_callback_t {
    memcache_conn_acceptor_callback_t(get_store_t *get_store, set_store_interface_t *set_store, int num_slices, order_source_pigeoncoop_t *pigeoncoop)
        : get_store_(get_store), set_store_(set_store), num_slices_(num_slices), pigeoncoop_(pigeoncoop) { }

    void make_handler_for_conn_thread(boost::scoped_ptr<conn_handler_with_special_lifetime_t>& output) {
        output.reset(new memcache_conn_handler_t(get_store_, set_store_, num_slices_, pigeoncoop_));
    }

private:
    get_store_t *get_store_;
    set_store_interface_t *set_store_;
    int num_slices_;
    order_source_pigeoncoop_t *pigeoncoop_;
    DISABLE_COPYING(memcache_conn_acceptor_callback_t);
};

>>>>>>> 18181159
void server_main(cmd_config_t *cmd_config, thread_pool_t *thread_pool) {
    os_signal_cond_t os_signal_cond;
    try {
        /* Start logger */
        log_controller_t log_controller;

        /* Copy database filenames from private serializer configurations into a single vector of strings */
        std::vector<std::string> db_filenames;
        std::vector<log_serializer_private_dynamic_config_t>& serializer_private = cmd_config->store_dynamic_config.serializer_private;
        std::vector<log_serializer_private_dynamic_config_t>::iterator it;

        for (it = serializer_private.begin(); it != serializer_private.end(); ++it) {
            db_filenames.push_back((*it).db_filename);
        }

        /* Check for overwrite conditioins or auto-create */
        bool any_exist = false;
        bool any_dontexist = false;
        for(std::vector<std::string>::iterator iter = db_filenames.begin(); iter != db_filenames.end(); ++iter) {
            // Simply checks for the existence of a file
            if(access((*iter).c_str(), F_OK) == 0) {
                any_exist |= true;
            } else {
                any_dontexist |= true;
            }
        }

        // Auto create as a convinience if the files don't exist
        cmd_config->create_store |= any_dontexist;

        // Note that this error will end up getting triggered in the case where we have mixed existant and non-existant files
        if(any_exist && cmd_config->create_store && !cmd_config->force_create) {
            fail_due_to_user_error(
                "You are attempting to overwrite an existing file with a new RethinkDB database file. "
                "Pass option \"--force\" to ignore this warning. "
            );
        }

        /* Record information about disk drives to log file */
        log_disk_info(cmd_config->store_dynamic_config.serializer_private);

        /* Create store if necessary */
        if (cmd_config->create_store) {
            logINF("Creating database...\n");
            btree_key_value_store_t::create(&cmd_config->store_dynamic_config,
                                            &cmd_config->store_static_config);
            // TODO: Shouldn't do this... Setting up the metadata static config doesn't belong here
            // and it's very hacky to build on the store_static_config.
            btree_key_value_store_static_config_t metadata_static_config = cmd_config->store_static_config;
            metadata_static_config.cache.n_patch_log_blocks = 0;
            btree_metadata_store_t::create(&cmd_config->metadata_store_dynamic_config,
                                            &metadata_static_config);
            logINF("Done creating.\n");
        }

        if (!cmd_config->shutdown_after_creation) {

            /* Start key-value store */
            logINF("Loading database...\n");
            btree_metadata_store_t metadata_store(cmd_config->metadata_store_dynamic_config);
            btree_key_value_store_t store(cmd_config->store_dynamic_config);

#ifdef TIMEBOMB_DAYS
            /* This continuously checks to see if RethinkDB has expired */
            timebomb::periodic_checker_t timebomb_checker(store.get_creation_timestamp());
#endif
            if (!cmd_config->import_config.file.empty()) {
                sequence_group_t seq_group(cmd_config->store_static_config.btree.n_slices);
                store.set_replication_master_id(&seq_group, NOT_A_SLAVE);
                std::vector<std::string>::iterator it;
                for (it = cmd_config->import_config.file.begin(); it != cmd_config->import_config.file.end(); it++) {
                    logINF("Importing file %s...\n", it->c_str());
<<<<<<< HEAD
                    import_memcache(it->c_str(), &store, &os_signal_cond);
=======
                    order_source_t order_source(&pigeoncoop);
                    import_memcache(*it, &store, cmd_config->store_static_config.btree.n_slices, &order_source);
>>>>>>> 18181159
                    logINF("Done\n");
                }
            } else {
                sequence_group_t replication_seq_group(cmd_config->store_static_config.btree.n_slices);

                /* Start accepting connections. We use gated-stores so that the code can
                forbid gets and sets at appropriate times. */
                gated_get_store_t gated_get_store(&store);
                gated_set_store_interface_t gated_set_store(&store);
<<<<<<< HEAD

=======
                memcache_conn_acceptor_callback_t conn_acceptor_callback(&gated_get_store, &gated_set_store, cmd_config->store_static_config.btree.n_slices, &pigeoncoop);
>>>>>>> 18181159
                if (cmd_config->replication_config.active) {

                    memcache_listener_t conn_acceptor(cmd_config->port, &gated_get_store, &gated_set_store);

                    /* Failover callbacks. It's not safe to add or remove them when the slave is
                    running, so we have to set them all up now. */
                    failover_t failover;   // Keeps track of all the callbacks

                    /* So that we call the appropriate user-defined callback on failure */
                    boost::scoped_ptr<failover_script_callback_t> failover_script;
                    if (!cmd_config->failover_config.failover_script_path.empty()) {
                        failover_script.reset(new failover_script_callback_t(cmd_config->failover_config.failover_script_path.c_str()));
                        failover.add_callback(failover_script.get());
                    }

                    /* So that we accept/reject gets and sets at the appropriate times */
                    failover_query_enabler_disabler_t query_enabler(&gated_set_store, &gated_get_store);
                    failover.add_callback(&query_enabler);

                    {
                        logINF("Starting up as a slave...\n");
                        replication::slave_t slave(&replication_seq_group, &store, cmd_config->replication_config,
                            cmd_config->failover_config, &failover);

                        wait_for_sigint();

                        logINF("Waiting for running operations to finish...\n");
                        debugf("debugf Waiting for running operations to finish...\n");

                        /* Slave destructor called here */
                    }

                    debugf("Slave destructor has completed.\n");

                    /* query_enabler destructor called here; has the side effect of draining queries. */

                    /* Other failover destructors called here */

                } else if (cmd_config->replication_master_active) {

                    memcache_listener_t conn_acceptor(cmd_config->port, &gated_get_store, &gated_set_store);

                    /* Make it impossible for this database file to later be used as a slave, because
                    that would confuse the replication logic. */
                    uint32_t replication_master_id = store.get_replication_master_id(&replication_seq_group);
                    if (replication_master_id != 0 && replication_master_id != NOT_A_SLAVE &&
                            !cmd_config->force_unslavify) {
                        fail_due_to_user_error("This data file used to be for a replication slave. "
                            "If this data file is used for a replication master, it will be "
                            "impossible to later use it for a replication slave. If you are sure "
                            "you want to irreversibly turn this into a non-slave data file, run "
                            "again with the `--force-unslavify` flag.");
                    }
                    store.set_replication_master_id(&replication_seq_group, NOT_A_SLAVE);

<<<<<<< HEAD
                    backfill_receiver_order_source_t master_order_source;
                    replication::master_t master(cmd_config->replication_master_listen_port, &store, cmd_config->replication_config, &gated_get_store, &gated_set_store, &master_order_source);
=======
                    backfill_receiver_order_source_t master_order_source(BACKFILL_RECEIVER_ORDER_SOURCE_BUCKET);
                    replication::master_t master(&replication_seq_group, cmd_config->replication_master_listen_port, &store, cmd_config->replication_config, &gated_get_store, &gated_set_store, &master_order_source);
>>>>>>> 18181159

                    wait_for_sigint();

                    logINF("Waiting for running operations to finish...\n");
                    /* Master destructor called here */

                } else {
                    store_manager_t<std::list<std::string> > *store_manager = new store_manager_t<std::list<std::string> >();

                    /* We aren't doing any sort of replication. */
                    //riak::riak_server_t server(2222, store_manager);

                    // Runs the redis server. Comment to disable redis. Uncomment to reenable. This is a
                    // temporary hack for testing while we figure out how multiprotocol support should work
                    // Port 6380 is used rather than the standard redis port (6379) to allow parallel testing
                    // of our redis implementation with actual redis
                    //redis_listener_t redis_conn_acceptor(6382);

                    /* Make it impossible for this database file to later be used as a slave, because
                    that would confuse the replication logic. */
                    uint32_t replication_master_id = store.get_replication_master_id(&replication_seq_group);
                    if (replication_master_id != 0 && replication_master_id != NOT_A_SLAVE &&
                            !cmd_config->force_unslavify) {
                        fail_due_to_user_error("This data file used to be for a replication slave. "
                            "If this data file is used for a standalone server, it will be "
                            "impossible to later use it for a replication slave. If you are sure "
                            "you want to irreversibly turn this into a non-slave data file, run "
                            "again with the `--force-unslavify` flag.");
                    }
                    store.set_replication_master_id(&replication_seq_group, NOT_A_SLAVE);

                    // Open the gates to allow real queries
                    gated_get_store_t::open_t permit_gets(&gated_get_store);
                    gated_set_store_interface_t::open_t permit_sets(&gated_set_store);

                    memcache_listener_t conn_acceptor(cmd_config->port, &gated_get_store, &gated_set_store);

                    logINF("Server will now permit queries on port %d.\n", cmd_config->port);

                    wait_for_sigint();

                    delete store_manager;

                    logINF("Waiting for running operations to finish...\n");
                }
            }

            logINF("Waiting for changes to flush to disk...\n");
            // Connections closed here
            // Store destructor called here

        } else {
            logINF("Shutting down...\n");
        }

    } catch (tcp_listener_t::address_in_use_exc_t& ex) {
        logERR("%s -- aborting.\n", ex.what());
    }

    /* The penultimate step of shutting down is to make sure that all messages
    have reached their destinations so that they can be freed. The way we do this
    is to send one final message to each core; when those messages all get back
    we know that all messages have been processed properly. Otherwise, logger
    shutdown messages would get "stuck" in the message hub when it shut down,
    leading to memory leaks. */
    for (int i = 0; i < get_num_threads(); i++) {
        on_thread_t thread_switcher(i);
    }

    /* Finally tell the thread pool to stop.
    TODO: We should make it so the thread pool stops automatically when server_main()
    returns. */
    thread_pool->shutdown();
}

/* Install the shutdown control for thread pool */
struct shutdown_control_t : public control_t
{
    explicit shutdown_control_t(std::string key)
        : control_t(key, "Shut down the server.")
    {}
    std::string call(UNUSED int argc, UNUSED char **argv) {
        server_shutdown();
        // TODO: Only print this if there actually *is* a lot of unsaved data.
        return std::string("Shutting down... this may take time if there is a lot of unsaved data.\r\n");
    }
};

shutdown_control_t shutdown_control(std::string("shutdown"));<|MERGE_RESOLUTION|>--- conflicted
+++ resolved
@@ -151,41 +151,6 @@
 }
 #endif
 
-<<<<<<< HEAD
-=======
-struct memcache_conn_handler_t : public conn_handler_with_special_lifetime_t {
-    memcache_conn_handler_t(get_store_t *get_store, set_store_interface_t *set_store, int num_slices, order_source_pigeoncoop_t *pigeoncoop)
-        : get_store_(get_store), set_store_(set_store), num_slices_(num_slices), order_source_(pigeoncoop) { }
-
-    void talk_on_connection(tcp_conn_t *conn) {
-        serve_memcache(conn, get_store_, set_store_, num_slices_, &order_source_);
-    }
-
-private:
-    get_store_t *get_store_;
-    set_store_interface_t *set_store_;
-    int num_slices_;
-    order_source_t order_source_;
-    DISABLE_COPYING(memcache_conn_handler_t);
-};
-
-struct memcache_conn_acceptor_callback_t : public conn_acceptor_callback_t {
-    memcache_conn_acceptor_callback_t(get_store_t *get_store, set_store_interface_t *set_store, int num_slices, order_source_pigeoncoop_t *pigeoncoop)
-        : get_store_(get_store), set_store_(set_store), num_slices_(num_slices), pigeoncoop_(pigeoncoop) { }
-
-    void make_handler_for_conn_thread(boost::scoped_ptr<conn_handler_with_special_lifetime_t>& output) {
-        output.reset(new memcache_conn_handler_t(get_store_, set_store_, num_slices_, pigeoncoop_));
-    }
-
-private:
-    get_store_t *get_store_;
-    set_store_interface_t *set_store_;
-    int num_slices_;
-    order_source_pigeoncoop_t *pigeoncoop_;
-    DISABLE_COPYING(memcache_conn_acceptor_callback_t);
-};
-
->>>>>>> 18181159
 void server_main(cmd_config_t *cmd_config, thread_pool_t *thread_pool) {
     os_signal_cond_t os_signal_cond;
     try {
@@ -258,12 +223,8 @@
                 std::vector<std::string>::iterator it;
                 for (it = cmd_config->import_config.file.begin(); it != cmd_config->import_config.file.end(); it++) {
                     logINF("Importing file %s...\n", it->c_str());
-<<<<<<< HEAD
-                    import_memcache(it->c_str(), &store, &os_signal_cond);
-=======
-                    order_source_t order_source(&pigeoncoop);
-                    import_memcache(*it, &store, cmd_config->store_static_config.btree.n_slices, &order_source);
->>>>>>> 18181159
+
+                    import_memcache(it->c_str(), &store, cmd_config->store_static_config.btree.n_slices, &os_signal_cond);
                     logINF("Done\n");
                 }
             } else {
@@ -273,11 +234,7 @@
                 forbid gets and sets at appropriate times. */
                 gated_get_store_t gated_get_store(&store);
                 gated_set_store_interface_t gated_set_store(&store);
-<<<<<<< HEAD
-
-=======
-                memcache_conn_acceptor_callback_t conn_acceptor_callback(&gated_get_store, &gated_set_store, cmd_config->store_static_config.btree.n_slices, &pigeoncoop);
->>>>>>> 18181159
+
                 if (cmd_config->replication_config.active) {
 
                     memcache_listener_t conn_acceptor(cmd_config->port, &gated_get_store, &gated_set_store);
@@ -333,13 +290,8 @@
                     }
                     store.set_replication_master_id(&replication_seq_group, NOT_A_SLAVE);
 
-<<<<<<< HEAD
                     backfill_receiver_order_source_t master_order_source;
-                    replication::master_t master(cmd_config->replication_master_listen_port, &store, cmd_config->replication_config, &gated_get_store, &gated_set_store, &master_order_source);
-=======
-                    backfill_receiver_order_source_t master_order_source(BACKFILL_RECEIVER_ORDER_SOURCE_BUCKET);
                     replication::master_t master(&replication_seq_group, cmd_config->replication_master_listen_port, &store, cmd_config->replication_config, &gated_get_store, &gated_set_store, &master_order_source);
->>>>>>> 18181159
 
                     wait_for_sigint();
 
