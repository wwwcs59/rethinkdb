--- conflicted
+++ resolved
@@ -66,26 +66,15 @@
 };
 
 template <class request_t, class response_t, class context_t>
-<<<<<<< HEAD
 auth_key_t protob_server_t<request_t, response_t, context_t>::read_auth_key(tcp_conn_t *conn, signal_t *interruptor) {
-    static const int32_t buffer_size = auth_key_t::max_length;
-    char buffer[buffer_size];
-    int32_t auth_key_length;
-    conn->read(&auth_key_length, sizeof(int32_t), interruptor);
-
-    const char *const too_long_error_message = "client provided an authorization key that is too long";
-
-    if (auth_key_length > buffer_size) {
-        throw protob_server_exc_t(too_long_error_message);
-=======
-std::string protob_server_t<request_t, response_t, context_t>::read_auth_key(tcp_conn_t *conn, signal_t *interruptor) {
     char buffer[auth_key_t::max_length];
     uint32_t auth_key_length;
     conn->read(&auth_key_length, sizeof(uint32_t), interruptor);
 
+    const char *const too_long_error_message = "client provided an authorization key that is too long";
+
     if (auth_key_length > sizeof(buffer)) {
-        throw protob_server_exc_t("client provided an authorization key that is too long");
->>>>>>> 50157e2a
+        throw protob_server_exc_t(too_long_error_message);
     }
 
     conn->read(buffer, auth_key_length, interruptor);
