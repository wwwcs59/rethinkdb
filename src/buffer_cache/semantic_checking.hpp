--- conflicted
+++ resolved
@@ -130,11 +130,8 @@
         mirrored_cache_config_t *dynamic_config);
 
     block_size_t get_block_size();
-<<<<<<< HEAD
-    transaction_t *begin_transaction(access_t access, transaction_begin_callback_t *callback, repli_timestamp recency_timestamp);
-=======
-    transaction_t *begin_transaction(access_t access, int expected_change_count, transaction_begin_callback_t *callback);
->>>>>>> 58d5eaf2
+
+    transaction_t *begin_transaction(access_t access, int expected_change_count, repli_timestamp recency_timestamp, transaction_begin_callback_t *callback);
 
 private:
     inner_cache_t inner_cache;
