#include "buffer_cache/mirrored/patch_disk_storage.hpp"
#include "buffer_cache/mirrored/mirrored.hpp"
#include "buffer_cache/buffer_cache.hpp"

const block_magic_t mc_config_block_t::expected_magic = { { 'm','c','f','g' } };

void patch_disk_storage_t::create(translator_serializer_t *serializer, block_id_t start_id, mirrored_cache_static_config_t *config) {

    /* Prepare the config block */
    mc_config_block_t *c = reinterpret_cast<mc_config_block_t *>(serializer->malloc());
    bzero((void*)c, serializer->get_block_size().value());
    c->magic = mc_config_block_t::expected_magic;
    c->cache = *config;

    translator_serializer_t::write_t write = translator_serializer_t::write_t::make(
        start_id,
        repli_timestamp::invalid,
        (void*)c,
        false,
        NULL);

    /* Write it to the serializer */
    on_thread_t switcher(serializer->home_thread);

    struct : public serializer_t::write_txn_callback_t, public cond_t {
        void on_serializer_write_txn() { pulse(); }
    } cb;
    if (!serializer->do_write(&write, 1, &cb)) cb.wait();

    serializer->free((void*)c);
}

patch_disk_storage_t::patch_disk_storage_t(mc_cache_t &cache, block_id_t start_id) :
    cache(cache), first_block(start_id + 1)
{
    active_log_block = 0;
    next_patch_offset = 0;

    // Read the existing config block
    mc_config_block_t *config_block = reinterpret_cast<mc_config_block_t *>(cache.serializer->malloc());
    {
        on_thread_t switcher(cache.serializer->home_thread);
        struct : public serializer_t::read_callback_t, public cond_t {
            void on_serializer_read() { pulse(); }
        } cb;
        if (!cache.serializer->do_read(start_id, (void*)config_block, &cb)) cb.wait();
    }
    guarantee(check_magic<mc_config_block_t>(config_block->magic), "Invalid mirrored cache config block magic");
    number_of_blocks = config_block->cache.n_patch_log_blocks;
    cache.serializer->free((void*)config_block);
    
    if ((unsigned long long)number_of_blocks > (unsigned long long)cache.dynamic_config->max_size / cache.get_block_size().ser_value()) {
        fail_due_to_user_error("The cache of size %d blocks is too small to hold this database's diff log of %d blocks.",
            (int)(cache.dynamic_config->max_size / cache.get_block_size().ser_value()),
            (int)(number_of_blocks));
    }

    block_is_empty.resize(number_of_blocks, false);

    if (number_of_blocks == 0)
        return;

    // Preload blocks into memory
    {
        on_thread_t switcher(cache.serializer->home_thread);
        for (block_id_t current_block = first_block; current_block < first_block + number_of_blocks; ++current_block) {
            if (cache.serializer->block_in_use(current_block)) {
                coro_t::spawn(boost::bind(&patch_disk_storage_t::preload_block, this, current_block));
            } else {
                block_is_empty[current_block - first_block] = true;
            }
        }
    }

    // TODO: Somebody answer this question.
    coro_t::yield();   // Why?

    // Load all log blocks into memory
    for (block_id_t current_block = first_block; current_block < first_block + number_of_blocks; ++current_block) {
        
        if (block_is_empty[current_block - first_block]) {
            // Initialize a new log block here (we rely on the properties of block_id assignment)
<<<<<<< HEAD
            mc_inner_buf_t *new_ibuf = new mc_inner_buf_t(&cache, repli_timestamp::invalid);
=======
            mc_inner_buf_t *new_ibuf = mc_inner_buf_t::allocate(&cache, mc_inner_buf_t::faux_version_id);
>>>>>>> e9985747
            guarantee(new_ibuf->block_id == current_block);

            log_block_bufs.push_back(acquire_block_no_locking(current_block));

            init_log_block(current_block);

        } else {
            log_block_bufs.push_back(acquire_block_no_locking(current_block));
    
            // Check that this is a valid log block
            mc_buf_t *log_buf = log_block_bufs[current_block - first_block];
            void *buf_data = log_buf->get_data_major_write();
            guarantee(strncmp((char*)buf_data, LOG_BLOCK_MAGIC, sizeof(LOG_BLOCK_MAGIC)) == 0);
        }
    }
    rassert(log_block_bufs.size() == number_of_blocks);

    set_active_log_block(first_block);
}

patch_disk_storage_t::~patch_disk_storage_t() {
    for (size_t i = 0; i < log_block_bufs.size(); ++i)
        log_block_bufs[i]->release();
    log_block_bufs.clear();
}

// Loads on-disk data into memory
void patch_disk_storage_t::load_patches(patch_memory_storage_t &in_memory_storage) {
    rassert(log_block_bufs.size() == number_of_blocks);
    cache.assert_thread();
    if (number_of_blocks == 0)
        return;

    std::map<block_id_t, std::list<buf_patch_t*> > patch_map;

    // Scan through all log blocks, build a map block_id -> patch list
    for (block_id_t current_block = first_block; current_block < first_block + number_of_blocks; ++current_block) {
        mc_buf_t *log_buf = log_block_bufs[current_block - first_block];
        const void *buf_data = log_buf->get_data_read();
        guarantee(strncmp((char*)buf_data, LOG_BLOCK_MAGIC, sizeof(LOG_BLOCK_MAGIC)) == 0);
        uint16_t current_offset = sizeof(LOG_BLOCK_MAGIC);
        while (current_offset + buf_patch_t::get_min_serialized_size() < cache.get_block_size().value()) {
            buf_patch_t *patch = buf_patch_t::load_patch((char*)buf_data + current_offset);
            if (!patch) {
                break;
            }
            else {
                current_offset += patch->get_serialized_size();
                // Only store the patch if the corresponding block still exists
                // (otherwise we'd get problems when flushing the log, as deleted blocks would cause an error)
                coro_t::move_to_thread(cache.serializer->home_thread);
                bool block_in_use = cache.serializer->block_in_use(patch->get_block_id());
                coro_t::move_to_thread(cache.home_thread);
                if (block_in_use)
                    patch_map[patch->get_block_id()].push_back(patch);
                else
                    delete patch;
            }
        }
    }

    for (std::map<block_id_t, std::list<buf_patch_t*> >::iterator patch_list = patch_map.begin(); patch_list != patch_map.end(); ++patch_list) {
        // Sort the list to get patches in the right order
        patch_list->second.sort(dereferencing_compare_t<buf_patch_t>());

        // Store list into in_core_storage
        in_memory_storage.load_block_patch_list(patch_list->first, patch_list->second);
    }
}

// Returns true on success, false if patch could not be stored (e.g. because of insufficient free space in log)
// This function never blocks and must only be called while the flush_lock is held.
bool patch_disk_storage_t::store_patch(buf_patch_t &patch, const ser_transaction_id_t current_block_transaction_id) {
    rassert(log_block_bufs.size() == number_of_blocks);
    cache.assert_thread();
    rassert(patch.get_transaction_id() == NULL_SER_TRANSACTION_ID);
    patch.set_transaction_id(current_block_transaction_id);

    if (number_of_blocks == 0)
        return false;

    // Check if we have sufficient free space in the current log block to store the patch
    const size_t patch_serialized_size = patch.get_serialized_size();
    rassert(cache.get_block_size().value() >= (size_t)next_patch_offset);
    size_t free_space = cache.get_block_size().value() - (size_t)next_patch_offset;
    if (patch_serialized_size > free_space) {
        // Try reclaiming some space (this usually switches to another log block)
        const block_id_t initial_log_block = active_log_block;
        const uint16_t initial_next_patch_offset = next_patch_offset;

        reclaim_space(patch_serialized_size);

        free_space = cache.get_block_size().value() - (size_t)next_patch_offset;

        // Enforce a certain fraction of the block to be freed up. If that is not possible
        // we rather fail than continue trying to free up space for the following patches,
        // as the latter might make everything very inefficient.
        const size_t min_reclaimed_space = cache.get_block_size().value() / 3;

        // Check if enough space could be reclaimed
        if (std::max(patch_serialized_size, min_reclaimed_space) > free_space) {
            // No success :-(
            // We go back to the initial block to make sure that this one gets flushed
            // when flush_n_oldest_blocks is called next (as it is obviously full)...
            active_log_block = initial_log_block;
            next_patch_offset = initial_next_patch_offset;
            return false;
        }
    }

    // Serialize patch at next_patch_offset, increase offset
    mc_buf_t *log_buf = log_block_bufs[active_log_block - first_block];
    rassert(log_buf);
    block_is_empty[active_log_block - first_block] = false;

    void *buf_data = log_buf->get_data_major_write();
    patch.serialize((char*)buf_data + next_patch_offset);
    next_patch_offset += patch_serialized_size;

    return true;
}

// This function might block while it acquires old blocks from disk.
void patch_disk_storage_t::clear_n_oldest_blocks(unsigned int n) {
    rassert(log_block_bufs.size() == number_of_blocks);
    cache.assert_thread();

    if (number_of_blocks == 0)
        return;

    n = std::min(number_of_blocks, n);

    waiting_for_clear = 0;
    // Flush the n oldest blocks
    for (block_id_t i = 1; i <= n; ++i) {
        block_id_t current_block = active_log_block + i;
        if (current_block >= first_block + number_of_blocks)
            current_block -= number_of_blocks;

        if (!block_is_empty[current_block - first_block]) {
            ++waiting_for_clear;
            coro_t::spawn(boost::bind(&patch_disk_storage_t::clear_block, this, current_block, coro_t::self()));
        }
    }
    if (waiting_for_clear > 0)
        coro_t::wait();

    // If we affected the active block, we have to reset next_patch_offset
    if (n == number_of_blocks)
        set_active_log_block(active_log_block);
}

void patch_disk_storage_t::compress_n_oldest_blocks(unsigned int n) {
    rassert(log_block_bufs.size() == number_of_blocks);
    cache.assert_thread();

    if (number_of_blocks == 0)
        return;

    n = std::min(number_of_blocks, n);

    // Compress the n oldest blocks
    for (block_id_t i = 1; i <= n; ++i) {
        block_id_t current_block = active_log_block + i;
        if (current_block >= first_block + number_of_blocks)
            current_block -= number_of_blocks;

        if (!block_is_empty[current_block - first_block]) {
            compress_block(current_block);
        }
    }

    // If we affected the active block, we have to reset next_patch_offset
    if (n == number_of_blocks)
        set_active_log_block(active_log_block);
}

unsigned int patch_disk_storage_t::get_number_of_log_blocks() const {
    return (unsigned int)number_of_blocks;
}

// TODO: Why do we not use space_required?
void patch_disk_storage_t::reclaim_space(UNUSED const size_t space_required) {
    block_id_t compress_block_id = select_log_block_for_compression();
    if (!block_is_empty[compress_block_id - first_block])
        compress_block(compress_block_id);
    set_active_log_block(compress_block_id);
}

block_id_t patch_disk_storage_t::select_log_block_for_compression() {
    block_id_t result = active_log_block + 1;
    if (result >= first_block + number_of_blocks) {
        result -= number_of_blocks;
    }
    return result;
}

void patch_disk_storage_t::compress_block(const block_id_t log_block_id) {
    cache.assert_thread();

    std::vector<buf_patch_t*> live_patches;
    live_patches.reserve(cache.get_block_size().value() / 30);

    // Scan over the block and save patches that we want to preserve
    mc_buf_t *log_buf = log_block_bufs[log_block_id - first_block];
    void *buf_data = log_buf->get_data_major_write();
    guarantee(strncmp((char*)buf_data, LOG_BLOCK_MAGIC, sizeof(LOG_BLOCK_MAGIC)) == 0);
    uint16_t current_offset = sizeof(LOG_BLOCK_MAGIC);
    bool log_block_changed = false;
    while (current_offset + buf_patch_t::get_min_serialized_size() < cache.get_block_size().value()) {
        buf_patch_t *patch = buf_patch_t::load_patch((char*)buf_data + current_offset);
        if (!patch) {
            break;
        }
        else {
            current_offset += patch->get_serialized_size();

            // We want to preserve this patch iff it is >= the oldest patch that we have in the in-core storage
            const std::vector<buf_patch_t*>* patches = cache.patch_memory_storage.get_patches(patch->get_block_id());
            rassert(!patches || patches->size() > 0);
            if (patches && !(*patch < *patches->front()))
                live_patches.push_back(patch);
            else {
                delete patch;
                log_block_changed = true;
            }
        }
    }

    if (log_block_changed) {
        // Wipe the log block
        init_log_block(log_block_id);

        // Write back live patches
        rassert(log_buf);
        buf_data = log_buf->get_data_major_write();

        guarantee(strncmp((char*)buf_data, LOG_BLOCK_MAGIC, sizeof(LOG_BLOCK_MAGIC)) == 0);
        current_offset = sizeof(LOG_BLOCK_MAGIC);
        for (std::vector<buf_patch_t*>::iterator patch = live_patches.begin(); patch != live_patches.end(); ++patch) {
            (*patch)->serialize((char*)buf_data + current_offset);
            current_offset += (*patch)->get_serialized_size();
            delete *patch;
        }
    } else {
        for (std::vector<buf_patch_t*>::iterator patch = live_patches.begin(); patch != live_patches.end(); ++patch) {
            delete *patch;
        }
    }
}

void patch_disk_storage_t::preload_block(const block_id_t log_block_id) {
    // Acquire the block but release it immediately...
    coro_t::move_to_thread(cache.home_thread);
    acquire_block_no_locking(log_block_id)->release();
    coro_t::move_to_thread(cache.serializer->home_thread);
}

void patch_disk_storage_t::clear_block(const block_id_t log_block_id, coro_t* notify_coro) {
    cache.assert_thread();

    // Scan over the block
    mc_buf_t *log_buf = log_block_bufs[log_block_id - first_block];;
    const void *buf_data = log_buf->get_data_read();
    guarantee(strncmp((char*)buf_data, LOG_BLOCK_MAGIC, sizeof(LOG_BLOCK_MAGIC)) == 0);
    uint16_t current_offset = sizeof(LOG_BLOCK_MAGIC);
    while (current_offset + buf_patch_t::get_min_serialized_size() < cache.get_block_size().value()) {
        buf_patch_t *patch = buf_patch_t::load_patch((char*)buf_data + current_offset);
        if (!patch) {
            break;
        }
        else {
            current_offset += patch->get_serialized_size();

            // For each patch, acquire the affected block and call ensure_flush()
            // We have to do this only if there is any potentially applicable patch in the in-core storage...
            // (Note: we rely on the fact that deleted blocks never show up in the in-core diff storage)
            if (cache.patch_memory_storage.get_patches(patch->get_block_id())) {
                // We never have to lock the buffer, as we neither really read nor write any data
                // We just have to make sure that the buffer cache loads the block into memory
                // and then make writeback write it back in the next flush
                mc_buf_t *data_buf = acquire_block_no_locking(patch->get_block_id());
                // Check in-core storage again, now that the block has been acquired (old patches might have been evicted from it by doing so)
                if (cache.patch_memory_storage.get_patches(patch->get_block_id())) {
                    data_buf->ensure_flush();
                }

                data_buf->release();
            }

            delete patch;
        }
    }

    // Wipe the log block
    init_log_block(log_block_id);
    block_is_empty[log_block_id - first_block] = true;

    --waiting_for_clear;
    if (waiting_for_clear == 0)
        notify_coro->notify();
}

void patch_disk_storage_t::set_active_log_block(const block_id_t log_block_id) {
    rassert (log_block_id >= first_block && log_block_id < first_block + number_of_blocks);
    active_log_block = log_block_id;

    if (!block_is_empty[log_block_id - first_block]) {
        // Scan through the block to determine next_patch_offset
        mc_buf_t *log_buf = log_block_bufs[active_log_block - first_block];
        const void *buf_data = log_buf->get_data_read();
        rassert(strncmp((char*)buf_data, LOG_BLOCK_MAGIC, sizeof(LOG_BLOCK_MAGIC)) == 0);
        uint16_t current_offset = sizeof(LOG_BLOCK_MAGIC);

        while (current_offset + buf_patch_t::get_min_serialized_size() < cache.get_block_size().value()) {
            uint16_t length = *(uint16_t*)((char*)buf_data + current_offset);
            if (length == 0) {
                break;
            }
            else {
                current_offset += length;
            }
        }

        next_patch_offset = current_offset;
    }
    else {
        next_patch_offset = sizeof(LOG_BLOCK_MAGIC);
    }
}

void patch_disk_storage_t::init_log_block(const block_id_t log_block_id) {
    mc_buf_t *log_buf = log_block_bufs[log_block_id - first_block];;
    void *buf_data = log_buf->get_data_major_write();

    memcpy(buf_data, LOG_BLOCK_MAGIC, sizeof(LOG_BLOCK_MAGIC));
    bzero((char*)buf_data + sizeof(LOG_BLOCK_MAGIC), cache.serializer->get_block_size().value() - sizeof(LOG_BLOCK_MAGIC));
}

// Just the same as in buffer_cache/co_functions.cc (TODO: Refactor?)
struct co_block_available_callback_2_t : public mc_block_available_callback_t {
    coro_t *self;
    mc_buf_t *value;

    virtual void on_block_available(mc_buf_t *block) {
        value = block;
        self->notify();
    }

    mc_buf_t *join() {
        self = coro_t::self();
        coro_t::wait();
        return value;
    }
};

mc_buf_t* patch_disk_storage_t::acquire_block_no_locking(const block_id_t block_id) {
    cache.assert_thread();

    mc_inner_buf_t *inner_buf = cache.page_map.find(block_id);
    if (!inner_buf) {
        /* The buf isn't in the cache and must be loaded from disk */
        inner_buf = new mc_inner_buf_t(&cache, block_id, true);
    }
    
    // We still have to acquire the lock once to wait for the buf to get ready
    mc_buf_t *buf = new mc_buf_t(inner_buf, rwi_read, mc_inner_buf_t::faux_version_id, false);

    if (buf->ready) {
        // Release the lock we've got
        buf->inner_buf->lock.unlock();
        buf->non_locking_access = true;
        buf->mode = rwi_write;
        return buf;
    } else {
        co_block_available_callback_2_t cb;
        buf->callback = &cb;
        buf = cb.join();
        // Release the lock we've got
        buf->inner_buf->lock.unlock();
        buf->non_locking_access = true;
        buf->mode = rwi_write;
        return buf;
    }
}<|MERGE_RESOLUTION|>--- conflicted
+++ resolved
@@ -80,11 +80,7 @@
         
         if (block_is_empty[current_block - first_block]) {
             // Initialize a new log block here (we rely on the properties of block_id assignment)
-<<<<<<< HEAD
-            mc_inner_buf_t *new_ibuf = new mc_inner_buf_t(&cache, repli_timestamp::invalid);
-=======
-            mc_inner_buf_t *new_ibuf = mc_inner_buf_t::allocate(&cache, mc_inner_buf_t::faux_version_id);
->>>>>>> e9985747
+            mc_inner_buf_t *new_ibuf = mc_inner_buf_t::allocate(&cache, mc_inner_buf_t::faux_version_id, repli_timestamp::invalid);
             guarantee(new_ibuf->block_id == current_block);
 
             log_block_bufs.push_back(acquire_block_no_locking(current_block));
