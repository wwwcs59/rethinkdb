#include <boost/smart_ptr/shared_ptr.hpp>

#include "buffer_cache/mirrored/mirrored.hpp"
#include "buffer_cache/stats.hpp"
#include "mirrored.hpp"

#include "stats/persist.hpp"

/**
 * Buffer implementation.
 */

perfmon_counter_t pm_registered_snapshots("registered_snapshots"),
                  pm_registered_snapshot_blocks("registered_snapshot_blocks");
perfmon_sampler_t pm_snapshots_per_transaction("snapshots_per_transaction", secs_to_ticks(1));

perfmon_persistent_counter_t pm_cache_hits("cache_hits"), pm_cache_misses("cache_misses");

// This loads a block from the serializer and stores it into buf.
void mc_inner_buf_t::load_inner_buf(bool should_lock, file_t::account_t *io_account) {
    if (should_lock) {
        bool locked UNUSED = lock.lock(rwi_write, NULL);
        rassert(locked);
    } else {
        // We should have at least *some* kind of lock on the buffer, shouldn't we?
        rassert(lock.locked());
    }

    // Read the block...
    {
        on_thread_t thread(cache->serializer->home_thread());
        subtree_recency = cache->serializer->get_recency(block_id);
        struct : public serializer_t::read_callback_t, public cond_t {
            void on_serializer_read() { pulse(); }
        } cb;
        rassert(data); // Should have been malloced before!
        if (!cache->serializer->do_read(block_id, data, io_account, &cb)) {
            cb.wait();
        }
    }

    // Read the transaction id
    transaction_id = cache->serializer->get_current_transaction_id(block_id, data);

    replay_patches();

    if (should_lock) {
        lock.unlock();
    }
}

// TODO: This is basically equivalent in functionality to doing a spawn_now() on
// load_inner_buf(). However, it takes less memory and for now, I don't want to risk
// a regression. We should remove this after 1.1!
// <DEPRECATED>
struct load_buf_fsm_t : public thread_message_t, serializer_t::read_callback_t {
    bool have_loaded;
    mc_inner_buf_t *inner_buf;
    file_t::account_t *io_account_;
    explicit load_buf_fsm_t(mc_inner_buf_t *buf, file_t::account_t *io_account) :
            inner_buf(buf),
            io_account_(io_account) {
        bool locked UNUSED = inner_buf->lock.lock(rwi_write, NULL);
        rassert(locked);
        have_loaded = false;
        if (continue_on_thread(inner_buf->cache->serializer->home_thread(), this)) on_thread_switch();
    }
    void on_thread_switch() {
        if (!have_loaded) {
            inner_buf->subtree_recency = inner_buf->cache->serializer->get_recency(inner_buf->block_id);
<<<<<<< HEAD
            if (inner_buf->cache->serializer->do_read(inner_buf->block_id, inner_buf->data, io_account_, this))
=======
            // TODO! Actually setting data_token currently makes stuff crash :-(
            //inner_buf->data_token = inner_buf->cache->serializer->index_read(inner_buf->block_id); // TODO: Merge this initialization with the read itself eventually
            if (inner_buf->cache->serializer->do_read(inner_buf->block_id, inner_buf->data, this))
>>>>>>> 93e27d58
                on_serializer_read();
        } else {
            // Read the block sequence id
            inner_buf->block_sequence_id = inner_buf->cache->serializer->get_block_sequence_id(inner_buf->block_id, inner_buf->data);

            inner_buf->replay_patches();

            inner_buf->lock.unlock();
            delete this;
        }
    }
    void on_serializer_read() {
        have_loaded = true;
        if (continue_on_thread(inner_buf->cache->home_thread(), this)) on_thread_switch();
    }
};
// </DEPRECATED>



// This form of the buf constructor is used when the block exists on disk and needs to be loaded
mc_inner_buf_t::mc_inner_buf_t(cache_t *cache, block_id_t block_id, bool should_load, file_t::account_t *io_account)
    : cache(cache),
      block_id(block_id),
      subtree_recency(repli_timestamp::invalid),  // Gets initialized by load_inner_buf
      data(should_load ? cache->serializer->malloc() : NULL),
      version_id(cache->get_min_snapshot_version(cache->get_current_version_id())),
      next_patch_counter(1),
      refcount(0),
      do_delete(false),
      write_empty_deleted_block(false),
      cow_refcount(0),
      writeback_buf(this),
      page_repl_buf(this),
      page_map_buf(this),
      block_sequence_id(NULL_SER_BLOCK_SEQUENCE_ID) {

    rassert(version_id != faux_version_id);

    if (should_load) {
        // Some things expect us to return immediately (as of 5/12/2011), so we do the loading in a separate coro.
        // We have to make sure that load_inner_buf() acquires the lock first however,
        // so we use spawn_now().
        //coro_t::spawn_now(boost::bind(&load_inner_buf, this, true));
        // TODO: Spawning a coroutine for each load might introduce a performance regression.
        // Also it doesn't harmonize with the current patch_disk_storage preloading.
        // Therefore, we are still using the old load_buf_fsm_t at this one place for now.
        new load_buf_fsm_t(this, io_account);
    }

    // pm_n_blocks_in_memory gets incremented in cases where
    // should_load == false, because currently we're still mallocing
    // the buffer.
    pm_n_blocks_in_memory++;
    refcount++; // Make the refcount nonzero so this block won't be considered safe to unload.

    cache->page_repl.make_space(1);

    refcount--;
}

// This form of the buf constructor is used when the block exists on disks but has been loaded into buf already
mc_inner_buf_t::mc_inner_buf_t(cache_t *cache, block_id_t block_id, void *buf, repli_timestamp recency_timestamp)
    : cache(cache),
      block_id(block_id),
      subtree_recency(recency_timestamp),
      data(buf),
      version_id(cache->get_min_snapshot_version(cache->get_current_version_id())),
      refcount(0),
      do_delete(false),
      write_empty_deleted_block(false),
      cow_refcount(0),
      writeback_buf(this),
      page_repl_buf(this),
      page_map_buf(this),
      block_sequence_id(NULL_SER_BLOCK_SEQUENCE_ID) {

    rassert(version_id != faux_version_id);

    pm_n_blocks_in_memory++;
    refcount++; // Make the refcount nonzero so this block won't be considered safe to unload.
    cache->page_repl.make_space(1);
    refcount--;

    // Read the block sequence id
    block_sequence_id = cache->serializer->get_block_sequence_id(block_id, data);
    
    replay_patches();

    // TODO: This should initialize data_token at some point. That however requires switching to the serializer thread and we cannot afford that here, except if we lock. Maybe read ahead should pass the token through to here.
}

mc_inner_buf_t *mc_inner_buf_t::allocate(cache_t *cache, version_id_t snapshot_version, repli_timestamp recency_timestamp) {
    cache->assert_thread();

    if (snapshot_version == faux_version_id)
        snapshot_version = cache->get_current_version_id();

    block_id_t block_id = cache->free_list.gen_block_id();
    mc_inner_buf_t *inner_buf = cache->find_buf(block_id);
    if (!inner_buf) {
        return new mc_inner_buf_t(cache, block_id, snapshot_version, recency_timestamp);
    } else {
        // Block with block_id was logically deleted, but its inner_buf survived.
        // That can happen when there are active snapshots that holding older versions
        // of the block. It's safe to update the top version of the block though.
        rassert(inner_buf->do_delete);
        rassert(inner_buf->data == NULL);

        inner_buf->subtree_recency = recency_timestamp;
        inner_buf->data = cache->serializer->malloc();
        #if !defined(NDEBUG) || defined(VALGRIND)
            // The memory allocator already filled this with 0xBD, but it's nice to be able to distinguish
            // between problems with uninitialized memory and problems with uninitialized blocks
            memset(inner_buf->data, 0xCD, cache->serializer->get_block_size().value());
        #endif
        inner_buf->version_id = snapshot_version;
        inner_buf->do_delete = false;
        inner_buf->next_patch_counter = 1;
        inner_buf->write_empty_deleted_block = false;
<<<<<<< HEAD
        inner_buf->cow_refcount = 0;
        inner_buf->transaction_id = NULL_SER_TRANSACTION_ID;
=======
        inner_buf->cow_will_be_needed = false;
        inner_buf->block_sequence_id = NULL_SER_BLOCK_SEQUENCE_ID;
        inner_buf->data_token.reset();
>>>>>>> 93e27d58

        return inner_buf;
    }
}

// This form of the buf constructor is used when a completely new block is being created.
// Used by mc_inner_buf_t::allocate() and by the patch log.
// If you update this constructor, please don't forget to update mc_inner_buf_t::allocate
// accordingly.
mc_inner_buf_t::mc_inner_buf_t(cache_t *cache, block_id_t block_id, version_id_t snapshot_version, repli_timestamp recency_timestamp)
    : cache(cache),
      block_id(block_id),
      subtree_recency(recency_timestamp),
      data(cache->serializer->malloc()),
      version_id(snapshot_version),
      next_patch_counter(1),
      refcount(0),
      do_delete(false),
      write_empty_deleted_block(false),
      cow_refcount(0),
      writeback_buf(this),
      page_repl_buf(this),
      page_map_buf(this),
<<<<<<< HEAD
      transaction_id(NULL_SER_TRANSACTION_ID)
{
    rassert(version_id != faux_version_id);
=======
      block_sequence_id(NULL_SER_BLOCK_SEQUENCE_ID) {

>>>>>>> 93e27d58
    cache->assert_thread();

#if !defined(NDEBUG) || defined(VALGRIND)
    // The memory allocator already filled this with 0xBD, but it's nice to be able to distinguish
    // between problems with uninitialized memory and problems with uninitialized blocks
    memset(data, 0xCD, cache->serializer->get_block_size().value());
#endif

    pm_n_blocks_in_memory++;
    refcount++; // Make the refcount nonzero so this block won't be considered safe to unload.

    cache->page_repl.make_space(1);

    refcount--;
}

mc_inner_buf_t::~mc_inner_buf_t() {
    cache->assert_thread();

#ifndef NDEBUG
    // We're about to free the data, let's set it to a recognizable
    // value to make sure we don't depend on accessing things that may
    // be flushed out of the cache.
    if (data)
        memset(data, 0xDD, cache->serializer->get_block_size().value());
#endif

    rassert(safe_to_unload());
    if (data)
        cache->serializer->free(data);

    pm_n_blocks_in_memory--;
}

void mc_inner_buf_t::replay_patches() {
    // Remove obsolete patches from diff storage
<<<<<<< HEAD
    if (cache->patch_memory_storage.has_patches_for_block(block_id)) {
        // TODO: Perhaps there is a problem if the question of whether
        // we can call filter_applied_patches depends on whether the
        // block id is already in the patch_memory_storage.
        cache->patch_memory_storage.filter_applied_patches(block_id, transaction_id);
=======
    if (patches) {
        cache->patch_memory_storage.filter_applied_patches(block_id, block_sequence_id);
        patches = cache->patch_memory_storage.get_patches(block_id);
>>>>>>> 93e27d58
    }
    // All patches that currently exist must have been materialized out of core...
    writeback_buf.last_patch_materialized = cache->patch_memory_storage.last_patch_materialized_or_zero(block_id);

    // Apply outstanding patches
    cache->patch_memory_storage.apply_patches(block_id, reinterpret_cast<char *>(data));

    // Set next_patch_counter such that the next patches get values consistent with the existing patches
    next_patch_counter = cache->patch_memory_storage.last_patch_materialized_or_zero(block_id) + 1;
}

bool mc_inner_buf_t::snapshot_if_needed(version_id_t new_version) {
    cache->assert_thread();
<<<<<<< HEAD
    rassert(snapshots.size() == 0 || snapshots.front().snapshotted_version <= version_id);  // you can get snapshotted_version == version_id due to copy-on-write doing the snapshotting

    // all snapshot txns such that
    //   inner_version <= snapshot_txn->version_id < new_version
    // can see the current version of inner_buf->data, so we need to make some snapshots for them
    size_t num_snapshots_affected = cache->calculate_snapshots_affected(version_id, new_version);
    if (num_snapshots_affected + cow_refcount > 0) {
        if (!data) {
            // Ok, we are in trouble. We don't have data (probably because we were constructed
            // with should_load == false), but now a snapshot of that non-existing data is needed.
            // That in turn means that we have to acquire the data now, before we can proceed...
            data = cache->serializer->malloc();
            // Our callee (hopefully!!!) already has a lock at this point, so there's no need
            // to acquire another one inside of load_inner_buf (and of course it would dead-lock).
            load_inner_buf(false, cache->reads_io_account.get());

            // Now that we have loaded the data, it could have happended that the snapshot
            // is actually not needed anymore (in which case we have loaded the block
            // unnecessarily, but what could we  possibly do about that?).
            // So we register the snapshotted block and also update the affected count,
            // and then recheck if the refcount is still positive.
        }
        num_snapshots_affected = cache->register_snapshotted_block(this, data, version_id, new_version);
    }

    size_t refcount = num_snapshots_affected + cow_refcount;
    if (refcount > 0) {
        snapshots.push_front(buf_snapshot_info_t(data, version_id, refcount));
        cow_refcount = 0;
        return true;
    } else {
        return false;
=======
    rassert(snapshots.size() == 0 || snapshots.front()->snapshotted_version < version_id);

    size_t num_snapshots_affected = cache->register_snapshotted_block(this, version_id);
    rassert(cow_will_be_needed || num_snapshots_affected > 0);

    // Pick a snapshotting strategy
    if (data_token) {
        // We have an up-to-date token, so we can later read the snapshot from disk
        snapshots.push_front(new on_disk_snapshot_t(version_id, num_snapshots_affected, cache->serializer, data_token));
    } else {
        // Ok, let's just keep it in memory for now
        // TODO: Maybe write it to disk instead and then delete the old in-memory buffer?
        snapshots.push_front(new in_memory_snapshot_t(version_id, num_snapshots_affected, cache->serializer, data));
>>>>>>> 93e27d58
    }
}

void mc_inner_buf_t::release_snapshot(void *data) {
    for (snapshot_data_list_t::iterator it = snapshots.begin(); it != snapshots.end(); ++it) {
<<<<<<< HEAD
        buf_snapshot_info_t& snap = *it;
        if (snap.data == data) {
            if (--snap.refcount == 0) {
                cache->serializer->free(data);
=======
        buf_snapshot_info_t* snap = *it;
        if (p(*snap)) {
            if (--snap->refcount == 0) {
                delete snap;
>>>>>>> 93e27d58
                snapshots.erase(it);
            }
            return;
        }
    }
    unreachable("Tried to release block snapshot that doesn't exist");
}

bool mc_inner_buf_t::safe_to_unload() {
    return !lock.locked() && writeback_buf.safe_to_unload() && refcount == 0 && cow_refcount == 0 && snapshots.size() == 0;
}

perfmon_duration_sampler_t
    pm_bufs_acquiring("bufs_acquiring", secs_to_ticks(1)),
    pm_bufs_held("bufs_held", secs_to_ticks(1));

mc_buf_t::mc_buf_t(mc_inner_buf_t *inner_buf, access_t mode, mc_inner_buf_t::version_id_t version_to_access, bool snapshotted, boost::function<void()> call_when_in_line)
    : mode(mode), non_locking_access(false), inner_buf(inner_buf), data(NULL)
{
    inner_buf->cache->assert_thread();
    patches_affected_data_size_at_start = -1;

    // If the top version is less or equal to version_to_access, then we need to acquire
    // a read lock first (otherwise we may get the data of the unfinished write on top).
    if (snapshotted && version_to_access != mc_inner_buf_t::faux_version_id && version_to_access < inner_buf->version_id) {
        rassert(is_read_mode(mode), "Only read access is allowed to block snapshots");
        inner_buf->refcount++;
        acquire_block(false, version_to_access, snapshotted);
        if (call_when_in_line) call_when_in_line();

    } else {
        // the top version is the right one for us
        inner_buf->refcount++;

        pm_bufs_acquiring.begin(&start_time);
        inner_buf->lock.co_lock(mode == rwi_read_outdated_ok ? rwi_read : mode, call_when_in_line);
        pm_bufs_acquiring.end(&start_time);

        acquire_block(true, version_to_access, snapshotted);
    }
}

void *mc_inner_buf_t::get_snapshot_data(version_id_t version_to_access) {
    rassert(version_to_access != mc_inner_buf_t::faux_version_id);
    for (snapshot_data_list_t::iterator it = snapshots.begin(); it != snapshots.end(); it++) {
        if ((*it)->snapshotted_version <= version_to_access) {
            return (*it)->get_data();
        }
    }
    return NULL;
}

void mc_buf_t::acquire_block(bool locked, mc_inner_buf_t::version_id_t version_to_access, bool snapshotted) {
    inner_buf->cache->assert_thread();

    mc_inner_buf_t::version_id_t inner_version = inner_buf->version_id;
    // In case we don't have received a version yet (i.e. this is the first block we are acquiring, just access the most recent version)
    if (snapshotted && version_to_access != mc_inner_buf_t::faux_version_id) {
        data = inner_version <= version_to_access ? inner_buf->data : inner_buf->get_snapshot_data(version_to_access);
        guarantee(data != NULL);
    } else {
        rassert(!inner_buf->do_delete);

        switch (mode) {
            case rwi_read_sync:
            case rwi_read: {
                data = inner_buf->data;
                rassert(data != NULL);
                break;
            }
            case rwi_read_outdated_ok: {
                ++inner_buf->cow_refcount;
                data = inner_buf->data;
                rassert(data != NULL);
                inner_buf->lock.unlock();
                break;
            }
            case rwi_write: {
                if (version_to_access == mc_inner_buf_t::faux_version_id)
                    version_to_access = inner_buf->cache->get_current_version_id();

<<<<<<< HEAD
                rassert(inner_version <= version_to_access);
=======
                    if (inner_buf->cow_will_be_needed)
                        ++inner_buf->snapshots.front()->refcount;
                }
>>>>>>> 93e27d58

                bool snapshotted = inner_buf->snapshot_if_needed(version_to_access);
                if (snapshotted)
                    inner_buf->data = inner_buf->cache->serializer->clone(inner_buf->data);

                inner_buf->version_id = version_to_access;
                data = inner_buf->data;
                // The inner_buf could just have been acquired with should_load == false,
                // so we cannot assert data here unfortunately!
                //rassert(data != NULL);

                if (!inner_buf->writeback_buf.needs_flush &&
                        patches_affected_data_size_at_start == -1 &&
                        global_full_perfmon) {
                    patches_affected_data_size_at_start =
                        inner_buf->cache->patch_memory_storage.get_affected_data_size(inner_buf->block_id);
                }

                break;
            }
            case rwi_intent:
                not_implemented("Locking with intent not supported yet.");
            case rwi_upgrade:
            default:
                unreachable();
        }
    }

    version_to_access = mc_inner_buf_t::faux_version_id;

    pm_bufs_held.begin(&start_time);

    if (snapshotted) {
        if (locked)
            inner_buf->lock.unlock();
        non_locking_access = true;
    }
}

void mc_buf_t::apply_patch(buf_patch_t *patch) {
    rassert(!inner_buf->safe_to_unload()); // If this assertion fails, it probably means that you're trying to access a buf you don't own.
    rassert(!inner_buf->do_delete);
    rassert(mode == rwi_write);
    rassert(data == inner_buf->data);
    rassert(data, "Probably tried to write to a buffer acquired with !should_load.");
    rassert(patch->get_block_id() == inner_buf->block_id);

    patch->apply_to_buf((char*)data);
    inner_buf->writeback_buf.set_dirty();
    // Invalidate the token
    inner_buf->data_token.reset();

    // We cannot accept patches for blocks without a valid block sequence id (namely newly allocated blocks, they have to be written to disk at least once)
    if (inner_buf->block_sequence_id == NULL_SER_BLOCK_SEQUENCE_ID) {
        ensure_flush();
    }

    if (!inner_buf->writeback_buf.needs_flush) {
        // Check if we want to disable patching for this block and flush it directly instead
        const size_t MAX_PATCHES_SIZE = inner_buf->cache->serializer->get_block_size().value() / inner_buf->cache->max_patches_size_ratio;
        if (patch->get_affected_data_size() + inner_buf->cache->patch_memory_storage.get_affected_data_size(inner_buf->block_id) > MAX_PATCHES_SIZE) {
            ensure_flush();
            delete patch;
        } else {
            // Store the patch if the buffer does not have to be flushed anyway
            if (patch->get_patch_counter() == 1) {
                // Clean up any left-over patches
                inner_buf->cache->patch_memory_storage.drop_patches(inner_buf->block_id);
            }

            // Takes ownership of patch.
            inner_buf->cache->patch_memory_storage.store_patch(patch);
        }
    } else {
        delete patch;
    }
}

void *mc_buf_t::get_data_major_write() {
    rassert(!inner_buf->safe_to_unload()); // If this assertion fails, it probably means that you're trying to access a buf you don't own.
    rassert(!inner_buf->do_delete);
    rassert(mode == rwi_write);
    rassert(data == inner_buf->data);
    rassert(data, "Probably tried to write to a buffer acquired with !should_load.");

    inner_buf->assert_thread();

    // Invalidate the token
    inner_buf->data_token.reset();

    ensure_flush();

    return data;
}

void mc_buf_t::ensure_flush() {
    rassert(data == inner_buf->data);
    if (!inner_buf->writeback_buf.needs_flush) {
        // We bypass the patching system, make sure this buffer gets flushed.
        inner_buf->writeback_buf.needs_flush = true;
        // ... we can also get rid of existing patches at this point.
        inner_buf->cache->patch_memory_storage.drop_patches(inner_buf->block_id);
        // Make sure that the buf is marked as dirty
        inner_buf->writeback_buf.set_dirty();
    }
}

void mc_buf_t::mark_deleted(bool write_null) {
    rassert(mode == rwi_write);
    rassert(!inner_buf->safe_to_unload());
    rassert(data == inner_buf->data);

    bool snapshotted = inner_buf->snapshot_if_needed(inner_buf->version_id);
    if (!snapshotted && data)
        inner_buf->cache->serializer->free(data);

    data = inner_buf->data = NULL;

    inner_buf->do_delete = true;
    inner_buf->write_empty_deleted_block = write_null;
    ensure_flush(); // Disable patch log system for the buffer
}

patch_counter_t mc_buf_t::get_next_patch_counter() {
    rassert(!inner_buf->do_delete);
    rassert(mode == rwi_write);
    rassert(data == inner_buf->data);
    return inner_buf->next_patch_counter++;
}

bool ptr_in_byte_range(const void *p, const void *range_start, size_t size_in_bytes) {
    const uint8_t *p8 = reinterpret_cast<const uint8_t *>(p);
    const uint8_t *range8 = reinterpret_cast<const uint8_t *>(range_start);
    return range8 <= p8 && p8 < range8 + size_in_bytes;
}

bool range_inside_of_byte_range(const void *p, size_t n_bytes, const void *range_start, size_t size_in_bytes) {
    const uint8_t *p8 = reinterpret_cast<const uint8_t *>(p);
    return ptr_in_byte_range(p, range_start, size_in_bytes) &&
        (n_bytes == 0 || ptr_in_byte_range(p8 + n_bytes - 1, range_start, size_in_bytes));
}

// Personally I'd be happier if these functions took offsets.  That's
// a sort of long-term TODO, though.
void mc_buf_t::set_data(void *dest, const void *src, size_t n) {
    rassert(data == inner_buf->data);
    if (n == 0) {
        return;
    }
    rassert(range_inside_of_byte_range(dest, n, data, inner_buf->cache->get_block_size().value()));

    if (inner_buf->writeback_buf.needs_flush) {
        // Save the allocation / construction of a patch object
        get_data_major_write();
        memcpy(dest, src, n);
    } else {
<<<<<<< HEAD
        size_t offset = reinterpret_cast<uint8_t *>(dest) - reinterpret_cast<uint8_t *>(data);
        // transaction ID will be set later...
        apply_patch(new memcpy_patch_t(inner_buf->block_id, get_next_patch_counter(), offset, reinterpret_cast<const char *>(src), n));
=======
        size_t offset = (const char*)dest - (const char*)data;
        // block_sequence ID will be set later...
        apply_patch(new memcpy_patch_t(inner_buf->block_id, get_next_patch_counter(), offset, (const char*)src, n));
>>>>>>> 93e27d58
    }
}

void mc_buf_t::move_data(void *dest, const void *src, const size_t n) {
    rassert(data == inner_buf->data);
    if (n == 0) {
        return;
    }

    rassert(range_inside_of_byte_range(src, n, data, inner_buf->cache->get_block_size().value()));
    rassert(range_inside_of_byte_range(dest, n, data, inner_buf->cache->get_block_size().value()));

    if (inner_buf->writeback_buf.needs_flush) {
        // Save the allocation / construction of a patch object
        get_data_major_write();
        memmove(dest, src, n);
    } else {
<<<<<<< HEAD
        size_t dest_offset = reinterpret_cast<uint8_t *>(dest) - reinterpret_cast<uint8_t *>(data);
        size_t src_offset = reinterpret_cast<const uint8_t *>(src) - reinterpret_cast<uint8_t *>(data);
        // transaction ID will be set later...
=======
        size_t dest_offset = (const char*)dest - (const char*)data;
        size_t src_offset = (const char*)src - (const char*)data;
        // block_sequence ID will be set later...
>>>>>>> 93e27d58
        apply_patch(new memmove_patch_t(inner_buf->block_id, get_next_patch_counter(), dest_offset, src_offset, n));
    }
}

perfmon_sampler_t pm_patches_size_per_write("patches_size_per_write_buf", secs_to_ticks(1), false);

void mc_buf_t::release() {
    inner_buf->cache->assert_thread();
    pm_bufs_held.end(&start_time);

    if (mode == rwi_write && !inner_buf->writeback_buf.needs_flush && patches_affected_data_size_at_start >= 0) {
        if (inner_buf->cache->patch_memory_storage.get_affected_data_size(inner_buf->block_id) > (size_t)patches_affected_data_size_at_start)
            pm_patches_size_per_write.record(inner_buf->cache->patch_memory_storage.get_affected_data_size(inner_buf->block_id) - patches_affected_data_size_at_start);
    }

    inner_buf->cache->assert_thread();

    rassert(inner_buf->refcount > 0);
    --inner_buf->refcount;

    if (!non_locking_access) {
        switch (mode) {
            case rwi_read_sync:
            case rwi_read:
            case rwi_write: {
                inner_buf->lock.unlock();
                break;
            }
            case rwi_read_outdated_ok: {
                if (data == inner_buf->data) {
                    rassert(inner_buf->cow_refcount > 0);
                    --inner_buf->cow_refcount;
                } else {
                    inner_buf->release_snapshot(data);
                }
                break;
            }
            case rwi_intent:
            case rwi_upgrade:
            default:
                unreachable("Unexpected mode.");
        }
    }
    
    // If the buf is marked deleted, then we can delete it from memory already
    // and just keep track of the deleted block_id (and whether to write an
    // empty block).
    if (inner_buf->do_delete) {
        if (mode == rwi_write) {
            inner_buf->writeback_buf.mark_block_id_deleted();
            inner_buf->writeback_buf.set_dirty(false);
            inner_buf->writeback_buf.set_recency_dirty(false); // TODO: Do we need to handle recency in master in some other way?
        }
        if (inner_buf->safe_to_unload()) {
            delete inner_buf;
            inner_buf = NULL;
        }
    }

#if AGGRESSIVE_BUF_UNLOADING == 1
    // If this code is enabled, then it will cause bufs to be unloaded very aggressively.
    // This is useful for catching bugs in which something expects a buf to remain valid even though
    // it is eligible to be unloaded.

    if (inner_buf && inner_buf->safe_to_unload()) {
        delete inner_buf;
    }
#endif

    delete this;
}

mc_buf_t::~mc_buf_t() {
}

/**
 * Transaction implementation.
 */

perfmon_duration_sampler_t
    pm_transactions_starting("transactions_starting", secs_to_ticks(1)),
    pm_transactions_active("transactions_active", secs_to_ticks(1)),
    pm_transactions_committing("transactions_committing", secs_to_ticks(1));

mc_transaction_t::mc_transaction_t(cache_t *_cache, access_t _access, int _expected_change_count, repli_timestamp _recency_timestamp)
    : cache(_cache),
#ifndef NDEBUG
      order_token(order_token_t::ignore),
#endif
      expected_change_count(_expected_change_count),
      access(_access),
      recency_timestamp(_recency_timestamp),
      snapshot_version(mc_inner_buf_t::faux_version_id),
      snapshotted(false)
{
    block_pm_duration start_timer(&pm_transactions_starting);
    rassert(access == rwi_read || access == rwi_read_sync || access == rwi_write);
    cache->assert_thread();
    rassert(!cache->shutting_down);
    rassert(access == rwi_write || expected_change_count == 0);
    cache->num_live_transactions++;
    cache->writeback.begin_transaction(this);

    pm_transactions_active.begin(&start_time);
}

/* This version is only for read transactions. */
mc_transaction_t::mc_transaction_t(cache_t *_cache, access_t _access) :
    cache(_cache),
#ifndef NDEBUG
    order_token(order_token_t::ignore),
#endif
    expected_change_count(0),
    access(_access),
    recency_timestamp(repli_timestamp_t::distant_past),
    snapshot_version(mc_inner_buf_t::faux_version_id),
    snapshotted(false)
{
    block_pm_duration start_timer(&pm_transactions_starting);
    rassert(access == rwi_read || access == rwi_read_sync);
    cache->assert_thread();
    rassert(!cache->shutting_down);
    cache->num_live_transactions++;
    cache->writeback.begin_transaction(this);
    pm_transactions_active.begin(&start_time);
}

void mc_transaction_t::register_snapshotted_block(mc_inner_buf_t *inner_buf, void *data) {
    pm_registered_snapshot_blocks++;
    owned_buf_snapshots.push_back(std::make_pair(inner_buf, data));
}

mc_transaction_t::~mc_transaction_t() {

    /* For the benefit of some things that carry around `boost::shared_ptr<transaction_t>`. */
    // TODO: this is horrible.
    on_thread_t thread_switcher(home_thread());

    pm_transactions_active.end(&start_time);

    block_pm_duration commit_timer(&pm_transactions_committing);

    if (snapshotted && snapshot_version != mc_inner_buf_t::faux_version_id) {
        cache->unregister_snapshot(this);
        for (owned_snapshots_list_t::iterator it = owned_buf_snapshots.begin(); it != owned_buf_snapshots.end(); it++) {
            (*it).first->release_snapshot((*it).second);
        }
    }

    if (access == rwi_write && cache->writeback.wait_for_flush) {
        /* We have to call `sync_patiently()` before `on_transaction_commit()` so that if
        `on_transaction_commit()` starts a sync, we will get included in it */
        struct : public writeback_t::sync_callback_t, public cond_t {
            void on_sync() { pulse(); }
        } sync_callback;
        if (cache->writeback.sync_patiently(&sync_callback)) sync_callback.pulse();
        cache->on_transaction_commit(this);
        sync_callback.wait();

    } else {
        cache->on_transaction_commit(this);

    }

    pm_snapshots_per_transaction.record(owned_buf_snapshots.size());
    pm_registered_snapshot_blocks -= owned_buf_snapshots.size();
}

mc_buf_t *mc_transaction_t::allocate() {
    /* Make a completely new block, complete with a shiny new block_id. */
    rassert(access == rwi_write);
    rassert(!snapshotted);
    assert_thread();

    inner_buf_t *inner_buf = inner_buf_t::allocate(cache, snapshot_version, recency_timestamp);

    if (snapshot_version == mc_inner_buf_t::faux_version_id)
        snapshot_version = inner_buf->version_id;

    assert_thread();

    // This must pass since no one else holds references to this block.
    mc_buf_t *buf = new mc_buf_t(inner_buf, rwi_write, snapshot_version, snapshotted, 0);

    assert_thread();

    return buf;
}

mc_buf_t *mc_transaction_t::acquire(block_id_t block_id, access_t mode,
                                    boost::function<void()> call_when_in_line, bool should_load) {
    rassert(block_id != NULL_BLOCK_ID);
    rassert(is_read_mode(mode) || access != rwi_read); // TODO: What is the meaning of this assert?!?
    rassert(should_load || access == rwi_write);
    assert_thread();

    inner_buf_t *inner_buf = cache->find_buf(block_id);
    if (!inner_buf) {
        /* The buf isn't in the cache and must be loaded from disk */
        inner_buf = new inner_buf_t(cache, block_id, should_load, get_io_account());
    } else {
        rassert(!inner_buf->do_delete || snapshotted);

        if (!inner_buf->data && should_load && !inner_buf->do_delete) {
            // The inner_buf doesn't have any data currently. We need the data though,
            // so load it!
            inner_buf->data = cache->serializer->malloc();

            // Please keep in mind that this is blocking...
            inner_buf->load_inner_buf(true, get_io_account());
        }
    }

    // If we are not in a snapshot transaction, then snapshot_version is faux_version_id,
    // so the latest block version will be acquired (possibly, after acquiring the lock).
    // If the snapshot version is specified, then no locking is used.
    buf_t *buf = new buf_t(inner_buf, mode, snapshot_version, snapshotted, call_when_in_line);

    if (!(mode == rwi_read || mode == rwi_read_outdated_ok)) {
        buf->touch_recency(recency_timestamp);
    }

    maybe_finalize_version();
    return buf;
}

void mc_transaction_t::maybe_finalize_version() {
    cache->assert_thread();

    const bool have_to_snapshot = snapshot_version == mc_inner_buf_t::faux_version_id && snapshotted;
    if (have_to_snapshot) {
        // register_snapshot sets transaction snapshot_version
        cache->register_snapshot(this);
    }
    if (snapshot_version == mc_inner_buf_t::faux_version_id) {
        // For non-snapshotted transactions, we still assign a version number on the first acquire
        snapshot_version = cache->next_snapshot_version;
    }
}

void mc_transaction_t::snapshot() {
    rassert(is_read_mode(get_access()), "Can only make a snapshot in non-writing transaction");
    rassert(snapshot_version == mc_inner_buf_t::faux_version_id, "Tried to take a snapshot after having acquired a first block");

    snapshotted = true;
}

void mc_transaction_t::set_account(boost::shared_ptr<mc_cache_account_t> cache_account) {
    cache_account_ = cache_account;
}

file_t::account_t *mc_transaction_t::get_io_account() const {
    return (cache_account_.get() == NULL ? cache->reads_io_account.get() : cache_account_->io_account_.get());
}

void get_subtree_recencies_helper(int slice_home_thread, serializer_t *serializer, block_id_t *block_ids, size_t num_block_ids, repli_timestamp *recencies_out, get_subtree_recencies_callback_t *cb) {
    serializer->assert_thread();

    for (size_t i = 0; i < num_block_ids; ++i) {
        if (recencies_out[i].time == repli_timestamp::invalid.time) {
            recencies_out[i] = serializer->get_recency(block_ids[i]);
        }
    }

    do_on_thread(slice_home_thread, boost::bind(&get_subtree_recencies_callback_t::got_subtree_recencies, cb));
}

void mc_transaction_t::get_subtree_recencies(block_id_t *block_ids, size_t num_block_ids, repli_timestamp *recencies_out, get_subtree_recencies_callback_t *cb) {
    bool need_second_loop = false;
    for (size_t i = 0; i < num_block_ids; ++i) {
        inner_buf_t *inner_buf = cache->find_buf(block_ids[i]);
        if (inner_buf) {
            recencies_out[i] = inner_buf->subtree_recency;
        } else {
            need_second_loop = true;
            recencies_out[i] = repli_timestamp::invalid;
        }
    }

    if (need_second_loop) {
        do_on_thread(cache->serializer->home_thread(), boost::bind(&get_subtree_recencies_helper, get_thread_id(), cache->serializer, block_ids, num_block_ids, recencies_out, cb));
    } else {
        cb->got_subtree_recencies();
    }
}


/**
 * Cache implementation.
 */

void mc_cache_t::create(serializer_t *serializer, mirrored_cache_static_config_t *config) {
    /* Initialize config block and differential log */

    patch_disk_storage_t::create(serializer, MC_CONFIGBLOCK_ID, config);

    /* Write an empty superblock */

    on_thread_t switcher(serializer->home_thread());

    void *superblock = serializer->malloc();
    bzero(superblock, serializer->get_block_size().value());
    serializer_t::write_t write = serializer_t::write_t::make(
        SUPERBLOCK_ID, repli_timestamp::invalid, superblock, false, NULL);

    struct : public serializer_t::write_txn_callback_t, public cond_t {
        void on_serializer_write_txn() { pulse(); }
    } cb;
    if (!serializer->do_write(&write, 1, DEFAULT_DISK_ACCOUNT, &cb)) cb.wait();

    serializer->free(superblock);
}

mc_cache_t::mc_cache_t(
            serializer_t *serializer,
            mirrored_cache_config_t *dynamic_config) :

    dynamic_config(*dynamic_config),
    serializer(serializer),
    reads_io_account(serializer->make_io_account(dynamic_config->io_priority_reads)),
    writes_io_account(serializer->make_io_account(dynamic_config->io_priority_writes)),
    page_repl(
        // Launch page replacement if the user-specified maximum number of blocks is reached
        dynamic_config->max_size / serializer->get_block_size().ser_value(),
        this),
    writeback(
        this,
        dynamic_config->wait_for_flush,
        dynamic_config->flush_timer_ms,
        dynamic_config->flush_dirty_size / serializer->get_block_size().ser_value(),
        dynamic_config->max_dirty_size / serializer->get_block_size().ser_value(),
        dynamic_config->flush_waiting_threshold,
        dynamic_config->max_concurrent_flushes),
    /* Build list of free blocks (the free_list constructor blocks) */
    free_list(serializer),
    shutting_down(false),
    num_live_transactions(0),
    to_pulse_when_last_transaction_commits(NULL),
    max_patches_size_ratio(dynamic_config->wait_for_flush ? MAX_PATCHES_SIZE_RATIO_DURABILITY : MAX_PATCHES_SIZE_RATIO_MIN),
    next_snapshot_version(mc_inner_buf_t::faux_version_id+1)
{
#ifndef NDEBUG
    writebacks_allowed = false;
#endif

    /* Load differential log from disk */
    patch_disk_storage.reset(new patch_disk_storage_t(*this, MC_CONFIGBLOCK_ID));
    patch_disk_storage->load_patches(patch_memory_storage);

    /* Please note: writebacks must *not* happen prior to this point! */
    /* Writebacks ( / syncs / flushes) can cause blocks to be rewritten and require an intact patch_memory_storage! */
#ifndef NDEBUG
    writebacks_allowed = true;
#endif

    // Register us for read ahead to warm up faster
    serializer->register_read_ahead_cb(this);

    /* We may have made a lot of blocks dirty by initializing the patch log. We need to start
    a sync explicitly because it bypassed transaction_t. */
    writeback.sync(NULL);
}

mc_cache_t::~mc_cache_t() {
    shutting_down = true;
    serializer->unregister_read_ahead_cb(this);
    /* When unregister_read_ahead_cb returns, it is guaranteed that our
     offer_read_ahead_buf() method does not get called anymore.
     However, if offer_read_ahead_buf() got called during the execution of
     unregister_read_ahead_cb(), it might have placed a message for
     unregister_read_ahead_cb_home_thread() on the message queue. We must make
     sure that this message gets processed before we continue destructing
     ourselves, thus the yield here. */

    // TODO: Use a semaphore.
    coro_t::yield();

    /* Wait for all transactions to commit before shutting down */
    if (num_live_transactions > 0) {
        cond_t cond;
        to_pulse_when_last_transaction_commits = &cond;
        cond.wait();
        to_pulse_when_last_transaction_commits = NULL; // writeback is going to start another transaction, we don't want to get notified again (which would fail)
    }
    rassert(num_live_transactions == 0);

    /* Perform a final sync */
    struct : public writeback_t::sync_callback_t, public cond_t {
        void on_sync() { pulse(); }
    } sync_cb;
    if (!writeback.sync(&sync_cb)) sync_cb.wait();

    /* Must destroy patch_disk_storage before we delete bufs because it uses the buf mechanism
    to hold the differential log. */
    patch_disk_storage.reset();

    /* Delete all the buffers */
    while (inner_buf_t *buf = page_repl.get_first_buf()) {
       delete buf;
    }
}

block_size_t mc_cache_t::get_block_size() {
    return serializer->get_block_size();
}

void mc_cache_t::register_snapshot(mc_transaction_t *txn) {
    pm_registered_snapshots++;
    rassert(txn->snapshot_version == mc_inner_buf_t::faux_version_id, "Snapshot has been already created for this transaction");

    txn->snapshot_version = next_snapshot_version++;
    active_snapshots[txn->snapshot_version] = txn;
}

void mc_cache_t::unregister_snapshot(mc_transaction_t *txn) {
    snapshots_map_t::iterator it = active_snapshots.find(txn->snapshot_version);
    if (it != active_snapshots.end() && (*it).second == txn) {
        active_snapshots.erase(it);
    } else {
        unreachable("Tried to unregister a snapshot which doesn't exist");
    }
    pm_registered_snapshots--;
}

size_t mc_cache_t::calculate_snapshots_affected(mc_inner_buf_t::version_id_t snapshotted_version, mc_inner_buf_t::version_id_t new_version) {
    rassert(snapshotted_version <= new_version);    // on equals we'll get 0 snapshots affected
    size_t num_snapshots_affected = 0;
    for (snapshots_map_t::iterator it = active_snapshots.lower_bound(snapshotted_version); it != active_snapshots.lower_bound(new_version); it++) {
        num_snapshots_affected++;
    }
    return num_snapshots_affected;
}

size_t mc_cache_t::register_snapshotted_block(mc_inner_buf_t *inner_buf, void *data, mc_inner_buf_t::version_id_t snapshotted_version, mc_inner_buf_t::version_id_t new_version) {
    rassert(snapshotted_version <= new_version);    // on equals we'll get 0 snapshots affected
    size_t num_snapshots_affected = 0;
    for (snapshots_map_t::iterator it = active_snapshots.lower_bound(snapshotted_version); it != active_snapshots.lower_bound(new_version); it++) {
        (*it).second->register_snapshotted_block(inner_buf, data);
        num_snapshots_affected++;
    }
    return num_snapshots_affected;
}

mc_cache_t::inner_buf_t *mc_cache_t::find_buf(block_id_t block_id) {
    inner_buf_t *buf = page_map.find(block_id);
    if (buf) pm_cache_hits++;
    else pm_cache_misses++;
    return buf;
}

bool mc_cache_t::contains_block(block_id_t block_id) {
    return find_buf(block_id) != NULL;
}


boost::shared_ptr<mc_cache_account_t> mc_cache_t::create_account(int priority) {
    // We assume that a priority of 100 means that the transaction should have the same priority as
    // all the non-accounted transactions together. Not sure if this makes sense.

    // Be aware of rounding errors... (what can be do against those? probably just setting the default io_priority_reads high enough)
    int io_priority = std::max(1, dynamic_config.io_priority_reads * priority / 100);

    // TODO: This is a heuristic. While it might not be evil, it's not really optimal either.
    int outstanding_requests_limit = std::max(1, 16 * priority / 100);

    boost::shared_ptr<file_t::account_t> io_account(serializer->make_io_account(io_priority, outstanding_requests_limit));

    return boost::shared_ptr<cache_account_t>(new cache_account_t(io_account));
}

void mc_cache_t::on_transaction_commit(transaction_t *txn) {
    assert_thread();

    writeback.on_transaction_commit(txn);

    num_live_transactions--;
    if (to_pulse_when_last_transaction_commits && num_live_transactions == 0) {
        // We started a shutdown earlier, but we had to wait for the transactions to all finish.
        // Now that all transactions are done, continue shutting down.
        to_pulse_when_last_transaction_commits->pulse();
    }
}

bool mc_cache_t::offer_read_ahead_buf(block_id_t block_id, void *buf, repli_timestamp recency_timestamp) {
    // Note that the offered block might get deleted between the point where the serializer offers it and the message gets delivered!
    do_on_thread(home_thread(), boost::bind(&mc_cache_t::offer_read_ahead_buf_home_thread, this, block_id, buf, recency_timestamp));
    return true;
}

// TODO (rntz) why does this return a bool? no-one will ever see it!
bool mc_cache_t::offer_read_ahead_buf_home_thread(block_id_t block_id, void *buf, repli_timestamp recency_timestamp) {
    assert_thread();

    // Check that the offered block is allowed to be accepted at the current time
    // (e.g. that we don't have a more recent version already nor that it got deleted in the meantime)
    if (can_read_ahead_block_be_accepted(block_id)) {
        new mc_inner_buf_t(this, block_id, buf, recency_timestamp);
    } else {
        serializer->free(buf);
    }

    // Check if we want to unregister ourselves
    if (page_repl.is_full(5)) {
        // unregister_read_ahead_cb requires a coro context, but we might not be in any
        coro_t::spawn_now(boost::bind(&serializer_t::unregister_read_ahead_cb, serializer, this));
    }

    return true;
}

bool mc_cache_t::can_read_ahead_block_be_accepted(block_id_t block_id) {
    assert_thread();

    if (shutting_down) {
        return false;
    }

    const bool we_already_have_the_block = find_buf(block_id);
    const bool writeback_has_no_objections = writeback.can_read_ahead_block_be_accepted(block_id);

    return !we_already_have_the_block && writeback_has_no_objections;
}<|MERGE_RESOLUTION|>--- conflicted
+++ resolved
@@ -40,7 +40,7 @@
     }
 
     // Read the transaction id
-    transaction_id = cache->serializer->get_current_transaction_id(block_id, data);
+    block_sequence_id = cache->serializer->get_block_sequence_id(block_id, data);
 
     replay_patches();
 
@@ -68,13 +68,9 @@
     void on_thread_switch() {
         if (!have_loaded) {
             inner_buf->subtree_recency = inner_buf->cache->serializer->get_recency(inner_buf->block_id);
-<<<<<<< HEAD
-            if (inner_buf->cache->serializer->do_read(inner_buf->block_id, inner_buf->data, io_account_, this))
-=======
             // TODO! Actually setting data_token currently makes stuff crash :-(
             //inner_buf->data_token = inner_buf->cache->serializer->index_read(inner_buf->block_id); // TODO: Merge this initialization with the read itself eventually
-            if (inner_buf->cache->serializer->do_read(inner_buf->block_id, inner_buf->data, this))
->>>>>>> 93e27d58
+            if (inner_buf->cache->serializer->do_read(inner_buf->block_id, inner_buf->data, io_account_, this))
                 on_serializer_read();
         } else {
             // Read the block sequence id
@@ -128,6 +124,7 @@
     // pm_n_blocks_in_memory gets incremented in cases where
     // should_load == false, because currently we're still mallocing
     // the buffer.
+    // TODO: ^this appears to be false (see data(should_load ? cache->serializer->mallc() : NULL) above)
     pm_n_blocks_in_memory++;
     refcount++; // Make the refcount nonzero so this block won't be considered safe to unload.
 
@@ -195,14 +192,9 @@
         inner_buf->do_delete = false;
         inner_buf->next_patch_counter = 1;
         inner_buf->write_empty_deleted_block = false;
-<<<<<<< HEAD
         inner_buf->cow_refcount = 0;
-        inner_buf->transaction_id = NULL_SER_TRANSACTION_ID;
-=======
-        inner_buf->cow_will_be_needed = false;
         inner_buf->block_sequence_id = NULL_SER_BLOCK_SEQUENCE_ID;
         inner_buf->data_token.reset();
->>>>>>> 93e27d58
 
         return inner_buf;
     }
@@ -226,14 +218,9 @@
       writeback_buf(this),
       page_repl_buf(this),
       page_map_buf(this),
-<<<<<<< HEAD
-      transaction_id(NULL_SER_TRANSACTION_ID)
+      block_sequence_id(NULL_SER_BLOCK_SEQUENCE_ID)
 {
     rassert(version_id != faux_version_id);
-=======
-      block_sequence_id(NULL_SER_BLOCK_SEQUENCE_ID) {
-
->>>>>>> 93e27d58
     cache->assert_thread();
 
 #if !defined(NDEBUG) || defined(VALGRIND)
@@ -270,17 +257,11 @@
 
 void mc_inner_buf_t::replay_patches() {
     // Remove obsolete patches from diff storage
-<<<<<<< HEAD
     if (cache->patch_memory_storage.has_patches_for_block(block_id)) {
         // TODO: Perhaps there is a problem if the question of whether
         // we can call filter_applied_patches depends on whether the
         // block id is already in the patch_memory_storage.
-        cache->patch_memory_storage.filter_applied_patches(block_id, transaction_id);
-=======
-    if (patches) {
         cache->patch_memory_storage.filter_applied_patches(block_id, block_sequence_id);
-        patches = cache->patch_memory_storage.get_patches(block_id);
->>>>>>> 93e27d58
     }
     // All patches that currently exist must have been materialized out of core...
     writeback_buf.last_patch_materialized = cache->patch_memory_storage.last_patch_materialized_or_zero(block_id);
@@ -294,8 +275,8 @@
 
 bool mc_inner_buf_t::snapshot_if_needed(version_id_t new_version) {
     cache->assert_thread();
-<<<<<<< HEAD
-    rassert(snapshots.size() == 0 || snapshots.front().snapshotted_version <= version_id);  // you can get snapshotted_version == version_id due to copy-on-write doing the snapshotting
+    // we can get snapshotted_version == version_id due to copy-on-write doing the snapshotting
+    rassert(snapshots.size() == 0 || snapshots.front()->snapshotted_version <= version_id);
 
     // all snapshot txns such that
     //   inner_version <= snapshot_txn->version_id < new_version
@@ -320,18 +301,9 @@
         num_snapshots_affected = cache->register_snapshotted_block(this, data, version_id, new_version);
     }
 
-    size_t refcount = num_snapshots_affected + cow_refcount;
-    if (refcount > 0) {
-        snapshots.push_front(buf_snapshot_info_t(data, version_id, refcount));
-        cow_refcount = 0;
-        return true;
-    } else {
-        return false;
-=======
-    rassert(snapshots.size() == 0 || snapshots.front()->snapshotted_version < version_id);
-
-    size_t num_snapshots_affected = cache->register_snapshotted_block(this, version_id);
-    rassert(cow_will_be_needed || num_snapshots_affected > 0);
+    // check whether snapshot refcount is > 0
+    if (0 == num_snapshots_affected + cow_refcount)
+        return false;           // no snapshot necessary
 
     // Pick a snapshotting strategy
     if (data_token) {
@@ -341,23 +313,19 @@
         // Ok, let's just keep it in memory for now
         // TODO: Maybe write it to disk instead and then delete the old in-memory buffer?
         snapshots.push_front(new in_memory_snapshot_t(version_id, num_snapshots_affected, cache->serializer, data));
->>>>>>> 93e27d58
-    }
+    }
+    cow_refcount = 0;
+    return true;
 }
 
 void mc_inner_buf_t::release_snapshot(void *data) {
     for (snapshot_data_list_t::iterator it = snapshots.begin(); it != snapshots.end(); ++it) {
-<<<<<<< HEAD
-        buf_snapshot_info_t& snap = *it;
-        if (snap.data == data) {
-            if (--snap.refcount == 0) {
-                cache->serializer->free(data);
-=======
         buf_snapshot_info_t* snap = *it;
-        if (p(*snap)) {
+        // !TODO (rntz) is this guaranteed to release the snapshot if it is appropriate?
+        // what if data == NULL?
+        if (snap->get_data_if_available() == data) {
             if (--snap->refcount == 0) {
                 delete snap;
->>>>>>> 93e27d58
                 snapshots.erase(it);
             }
             return;
@@ -378,20 +346,21 @@
     : mode(mode), non_locking_access(false), inner_buf(inner_buf), data(NULL)
 {
     inner_buf->cache->assert_thread();
+    inner_buf->refcount++;
     patches_affected_data_size_at_start = -1;
+
+    if (snapshotted) rassert(is_read_mode(mode), "Only read access is allowed to block snapshots");
 
     // If the top version is less or equal to version_to_access, then we need to acquire
     // a read lock first (otherwise we may get the data of the unfinished write on top).
     if (snapshotted && version_to_access != mc_inner_buf_t::faux_version_id && version_to_access < inner_buf->version_id) {
-        rassert(is_read_mode(mode), "Only read access is allowed to block snapshots");
-        inner_buf->refcount++;
+        // we're accessing a snapshotted block, no need to lock
         acquire_block(false, version_to_access, snapshotted);
+        // we never needed to get in line, so just call the function straight-up to ensure it gets called.
         if (call_when_in_line) call_when_in_line();
 
     } else {
-        // the top version is the right one for us
-        inner_buf->refcount++;
-
+        // the top version is the right one for us; acquire a lock of the appropriate type first
         pm_bufs_acquiring.begin(&start_time);
         inner_buf->lock.co_lock(mode == rwi_read_outdated_ok ? rwi_read : mode, call_when_in_line);
         pm_bufs_acquiring.end(&start_time);
@@ -416,9 +385,11 @@
     mc_inner_buf_t::version_id_t inner_version = inner_buf->version_id;
     // In case we don't have received a version yet (i.e. this is the first block we are acquiring, just access the most recent version)
     if (snapshotted && version_to_access != mc_inner_buf_t::faux_version_id) {
+        // FIXME (rntz) needs to be updated for written-to-disk snapshotted blocks
         data = inner_version <= version_to_access ? inner_buf->data : inner_buf->get_snapshot_data(version_to_access);
         guarantee(data != NULL);
     } else {
+        // we want the most recent version
         rassert(!inner_buf->do_delete);
 
         switch (mode) {
@@ -432,22 +403,23 @@
                 ++inner_buf->cow_refcount;
                 data = inner_buf->data;
                 rassert(data != NULL);
+                // unlock the buffer now that we have established a COW reference to it so that
+                // writers can overwrite it. we know we have locked the buffer because !(snapshotted
+                // && version_to_access != faux_version_id) and therefore mc_buf_t() locked it
+                // before calling us.
                 inner_buf->lock.unlock();
                 break;
             }
             case rwi_write: {
+                // FIXME (rntz) is it valid for version_to_access to be anything /other/ than
+                // faux_version_id? it looks like it might happen if called from
+                // transaction_t::allocate()
                 if (version_to_access == mc_inner_buf_t::faux_version_id)
                     version_to_access = inner_buf->cache->get_current_version_id();
-
-<<<<<<< HEAD
                 rassert(inner_version <= version_to_access);
-=======
-                    if (inner_buf->cow_will_be_needed)
-                        ++inner_buf->snapshots.front()->refcount;
-                }
->>>>>>> 93e27d58
 
                 bool snapshotted = inner_buf->snapshot_if_needed(version_to_access);
+                // XXX (rntz) why are we doing this instead of inner_buf doing it itself?
                 if (snapshotted)
                     inner_buf->data = inner_buf->cache->serializer->clone(inner_buf->data);
 
@@ -474,7 +446,7 @@
         }
     }
 
-    version_to_access = mc_inner_buf_t::faux_version_id;
+    version_to_access = mc_inner_buf_t::faux_version_id; // FIXME (rntz) this is a nop
 
     pm_bufs_held.begin(&start_time);
 
@@ -602,15 +574,9 @@
         get_data_major_write();
         memcpy(dest, src, n);
     } else {
-<<<<<<< HEAD
         size_t offset = reinterpret_cast<uint8_t *>(dest) - reinterpret_cast<uint8_t *>(data);
-        // transaction ID will be set later...
+        // block_sequence ID will be set later...
         apply_patch(new memcpy_patch_t(inner_buf->block_id, get_next_patch_counter(), offset, reinterpret_cast<const char *>(src), n));
-=======
-        size_t offset = (const char*)dest - (const char*)data;
-        // block_sequence ID will be set later...
-        apply_patch(new memcpy_patch_t(inner_buf->block_id, get_next_patch_counter(), offset, (const char*)src, n));
->>>>>>> 93e27d58
     }
 }
 
@@ -628,15 +594,9 @@
         get_data_major_write();
         memmove(dest, src, n);
     } else {
-<<<<<<< HEAD
         size_t dest_offset = reinterpret_cast<uint8_t *>(dest) - reinterpret_cast<uint8_t *>(data);
         size_t src_offset = reinterpret_cast<const uint8_t *>(src) - reinterpret_cast<uint8_t *>(data);
-        // transaction ID will be set later...
-=======
-        size_t dest_offset = (const char*)dest - (const char*)data;
-        size_t src_offset = (const char*)src - (const char*)data;
-        // block_sequence ID will be set later...
->>>>>>> 93e27d58
+        // tblock_sequence ID will be set later...
         apply_patch(new memmove_patch_t(inner_buf->block_id, get_next_patch_counter(), dest_offset, src_offset, n));
     }
 }
@@ -829,6 +789,7 @@
 mc_buf_t *mc_transaction_t::acquire(block_id_t block_id, access_t mode,
                                     boost::function<void()> call_when_in_line, bool should_load) {
     rassert(block_id != NULL_BLOCK_ID);
+    // XXX (rntz) this assert is always true; remove it.
     rassert(is_read_mode(mode) || access != rwi_read); // TODO: What is the meaning of this assert?!?
     rassert(should_load || access == rwi_write);
     assert_thread();
@@ -836,10 +797,16 @@
     inner_buf_t *inner_buf = cache->find_buf(block_id);
     if (!inner_buf) {
         /* The buf isn't in the cache and must be loaded from disk */
+        // We are either not snapshotted or our snapshot is consistent with the latest version;
+        // otherwise, the inner buf would be around to keep track of the snapshotted version. Thus,
+        // it is not wasteful to load the latest version if should_load is true.
         inner_buf = new inner_buf_t(cache, block_id, should_load, get_io_account());
     } else {
+        // TODO (rntz) this seems like something that should be handled by buf_t.
         rassert(!inner_buf->do_delete || snapshotted);
 
+        // ensures the inner buf's data is loaded if should_load is true
+        // FIXME (rntz) this overeagerly loads the latest version when we need a snapshotted version
         if (!inner_buf->data && should_load && !inner_buf->do_delete) {
             // The inner_buf doesn't have any data currently. We need the data though,
             // so load it!
