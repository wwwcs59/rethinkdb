// Copyright 2010-2014 RethinkDB, all rights reserved.
#include "clustering/administration/servers/server_common.hpp"

#include "clustering/administration/datum_adapter.hpp"
#include "clustering/administration/servers/config_client.hpp"

common_server_artificial_table_backend_t::common_server_artificial_table_backend_t(
        boost::shared_ptr< semilattice_readwrite_view_t<
            servers_semilattice_metadata_t> > _servers_sl_view,
        server_name_client_t *_name_client) :
    servers_sl_view(_servers_sl_view),
    name_client(_name_client),
    subs([this]() { notify_all(); }, _servers_sl_view)
{
    servers_sl_view->assert_thread();
    name_client->assert_thread();
}

std::string common_server_artificial_table_backend_t::get_primary_key_name() {
    return "id";
}

bool common_server_artificial_table_backend_t::read_all_rows_as_vector(
        signal_t *interruptor,
        std::vector<ql::datum_t> *rows_out,
        std::string *error_out) {
    on_thread_t thread_switcher(home_thread());
    rows_out->clear();
    servers_semilattice_metadata_t servers_sl = servers_sl_view->get();
<<<<<<< HEAD
    /* Note that we don't have a subscription watching `get_server_id_to_name_map()`,
    even though we use it in this calculation. This is OK because any time
    `get_server_id_to_name_map()` changes, we'll also get a notification through
    `servers_sl_view`, and since the `cfeed_artificial_table_backend_t` does its
    recalculations asynchronously, it shouldn't matter that there is a slight delay
    between when we get a notification through `servers_sl_view` and when
    `get_server_id_to_name_map()` actually changes. But it's still a bit fragile, and
    maybe we shouldn't do it. */
    std::map<server_id_t, name_string_t> server_map =
        name_client->get_server_id_to_name_map()->get();
    for (auto it = server_map.begin(); it != server_map.end(); ++it) {
        ql::datum_t row;
        std::map<server_id_t, deletable_t<server_semilattice_metadata_t> >
            ::iterator sl_it;
        if (!search_metadata_by_uuid(&servers_sl.servers, it->first, &sl_it)) {
            continue;
        }
        if (!format_row(it->second, it->first, sl_it->second.get_ref(),
                        interruptor, &row, error_out)) {
            return false;
        }
        rows_out->push_back(row);
    }
    return true;
=======
    bool result = true;
    server_config_client->get_server_id_to_name_map()->apply_read(
        [&](const std::map<server_id_t, name_string_t> *map) {
            for (auto it = map->begin(); it != map->end(); ++it) {
                ql::datum_t row;
                std::map<
                        server_id_t, deletable_t<server_semilattice_metadata_t>
                    >::iterator sl_it;
                if (!search_metadata_by_uuid(&servers_sl.servers, it->first, &sl_it)) {
                    continue;
                }
                if (!format_row(it->second, it->first, sl_it->second.get_ref(),
                                &row, error_out)) {
                    result = false;
                    return;
                }
                rows_out->push_back(row);
            }
        });
    return result;
>>>>>>> 7972bcd5
}

bool common_server_artificial_table_backend_t::read_row(
        ql::datum_t primary_key,
        signal_t *interruptor,
        ql::datum_t *row_out,
        std::string *error_out) {
    on_thread_t thread_switcher(home_thread());
    servers_semilattice_metadata_t servers_sl = servers_sl_view->get();
    name_string_t server_name;
    server_id_t server_id;
    server_semilattice_metadata_t *server_sl;
    if (!lookup(primary_key, &servers_sl, &server_name, &server_id, &server_sl)) {
        *row_out = ql::datum_t();
        return true;
    } else {
        return format_row(server_name, server_id, *server_sl,
            interruptor, row_out, error_out);
    }
}

bool common_server_artificial_table_backend_t::lookup(
        ql::datum_t primary_key,
        servers_semilattice_metadata_t *servers,
        name_string_t *name_out,
        server_id_t *server_id_out,
        server_semilattice_metadata_t **server_out) {
    assert_thread();
    std::string dummy_error;
    if (!convert_uuid_from_datum(primary_key, server_id_out, &dummy_error)) {
        return false;
    }
    std::map<server_id_t, deletable_t<server_semilattice_metadata_t> >::iterator it;
    if (!search_metadata_by_uuid(&servers->servers, *server_id_out, &it)) {
        return false;
    }
    *server_out = it->second.get_mutable();
    boost::optional<name_string_t> res =
        server_config_client->get_name_for_server_id(*server_id_out);
    if (!res) {
        /* This is probably impossible, but it could conceivably be possible due to a
        race condition */
        return false;
    }
    *name_out = *res;
    return true;
}
<|MERGE_RESOLUTION|>--- conflicted
+++ resolved
@@ -7,13 +7,13 @@
 common_server_artificial_table_backend_t::common_server_artificial_table_backend_t(
         boost::shared_ptr< semilattice_readwrite_view_t<
             servers_semilattice_metadata_t> > _servers_sl_view,
-        server_name_client_t *_name_client) :
+        server_config_client_t *_server_config_client) :
     servers_sl_view(_servers_sl_view),
-    name_client(_name_client),
+    server_config_client(_server_config_client),
     subs([this]() { notify_all(); }, _servers_sl_view)
 {
     servers_sl_view->assert_thread();
-    name_client->assert_thread();
+    server_config_client->assert_thread();
 }
 
 std::string common_server_artificial_table_backend_t::get_primary_key_name() {
@@ -27,7 +27,6 @@
     on_thread_t thread_switcher(home_thread());
     rows_out->clear();
     servers_semilattice_metadata_t servers_sl = servers_sl_view->get();
-<<<<<<< HEAD
     /* Note that we don't have a subscription watching `get_server_id_to_name_map()`,
     even though we use it in this calculation. This is OK because any time
     `get_server_id_to_name_map()` changes, we'll also get a notification through
@@ -37,7 +36,7 @@
     `get_server_id_to_name_map()` actually changes. But it's still a bit fragile, and
     maybe we shouldn't do it. */
     std::map<server_id_t, name_string_t> server_map =
-        name_client->get_server_id_to_name_map()->get();
+        server_config_client->get_server_id_to_name_map()->get();
     for (auto it = server_map.begin(); it != server_map.end(); ++it) {
         ql::datum_t row;
         std::map<server_id_t, deletable_t<server_semilattice_metadata_t> >
@@ -52,28 +51,6 @@
         rows_out->push_back(row);
     }
     return true;
-=======
-    bool result = true;
-    server_config_client->get_server_id_to_name_map()->apply_read(
-        [&](const std::map<server_id_t, name_string_t> *map) {
-            for (auto it = map->begin(); it != map->end(); ++it) {
-                ql::datum_t row;
-                std::map<
-                        server_id_t, deletable_t<server_semilattice_metadata_t>
-                    >::iterator sl_it;
-                if (!search_metadata_by_uuid(&servers_sl.servers, it->first, &sl_it)) {
-                    continue;
-                }
-                if (!format_row(it->second, it->first, sl_it->second.get_ref(),
-                                &row, error_out)) {
-                    result = false;
-                    return;
-                }
-                rows_out->push_back(row);
-            }
-        });
-    return result;
->>>>>>> 7972bcd5
 }
 
 bool common_server_artificial_table_backend_t::read_row(
