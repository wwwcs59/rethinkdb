--- conflicted
+++ resolved
@@ -72,12 +72,8 @@
 #if 0
         opts.form_data["Cooked-Number-Of-Tables"]
             = strprintf("%" PR_RECONSTRUCTABLE_DOUBLE,
-<<<<<<< HEAD
-                        cook(snapshot.rdb_namespaces->namespaces.size()));
+                        cook(count_non_deleted(snapshot.rdb_namespaces->namespaces));
 #endif
-=======
-                        cook(count_non_deleted(snapshot.rdb_namespaces->namespaces)));
->>>>>>> 3ccbf0d3
         //opts.form_data["Cooked-Size-Of-Shards"]
         //    = strprintf("%" PR_RECONSTRUCTABLE_DOUBLE, cook(0.0)); // XXX
     }
