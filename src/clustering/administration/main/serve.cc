// Copyright 2010-2014 RethinkDB, all rights reserved.
#include "clustering/administration/main/serve.hpp"

#include <stdio.h>

#include "arch/arch.hpp"
#include "arch/io/network.hpp"
#include "arch/os_signal.hpp"
#include "buffer_cache/alt/cache_balancer.hpp"
#include "clustering/administration/admin_tracker.hpp"
#include "clustering/administration/auto_reconnect.hpp"
#include "clustering/administration/http/server.hpp"
#include "clustering/administration/issues/local.hpp"
#include "clustering/administration/logger.hpp"
#include "clustering/administration/main/file_based_svs_by_namespace.hpp"
#include "clustering/administration/main/initial_join.hpp"
#include "clustering/administration/main/ports.hpp"
#include "clustering/administration/main/watchable_fields.hpp"
#include "clustering/administration/metadata.hpp"
#include "clustering/administration/network_logger.hpp"
#include "clustering/administration/perfmon_collection_repo.hpp"
#include "clustering/administration/persist.hpp"
#include "clustering/administration/proc_stats.hpp"
#include "clustering/administration/reactor_driver.hpp"
#include "clustering/administration/reql_cluster_interface.hpp"
#include "clustering/administration/sys_stats.hpp"
#include "containers/incremental_lenses.hpp"
#include "extproc/extproc_pool.hpp"
#include "rdb_protocol/query_server.hpp"
#include "rpc/connectivity/cluster.hpp"
#include "rpc/directory/read_manager.hpp"
#include "rpc/directory/write_manager.hpp"
#include "rpc/semilattice/semilattice_manager.hpp"
#include "rpc/semilattice/view/field.hpp"

peer_address_set_t look_up_peers_addresses(const std::vector<host_and_port_t> &names) {
    peer_address_set_t peers;
    for (size_t i = 0; i < names.size(); ++i) {
        peer_address_t peer(std::set<host_and_port_t>(&names[i], &names[i+1]));
        if (peers.find(peer) != peers.end()) {
            logWRN("Duplicate peer in --join parameters, ignoring: '%s:%d'",
                   names[i].host().c_str(), names[i].port().value());
        } else {
            peers.insert(peer);
        }
    }
    return peers;
}

std::string service_address_ports_t::get_addresses_string() const {
    std::set<ip_address_t> actual_addresses = local_addresses;
    bool first = true;
    std::string result;

    // Get the actual list for printing if we're listening on all addresses.
    if (is_bind_all()) {
        actual_addresses = get_local_ips(std::set<ip_address_t>(), true);
    }

    for (std::set<ip_address_t>::const_iterator i = actual_addresses.begin(); i != actual_addresses.end(); ++i) {
        result += (first ? "" : ", " ) + i->to_string();
        first = false;
    }

    return result;
}

bool service_address_ports_t::is_bind_all() const {
    // If the set is empty, it means we're listening on all addresses.
    return local_addresses.empty();
}

bool do_serve(io_backender_t *io_backender,
              bool i_am_a_server,
              // NB. filepath & persistent_file are used only if i_am_a_server is true.
              const base_path_t &base_path,
              metadata_persistence::cluster_persistent_file_t *cluster_metadata_file,
              metadata_persistence::auth_persistent_file_t *auth_metadata_file,
              uint64_t total_cache_size,
              const serve_info_t &serve_info,
              os_signal_cond_t *stop_cond) {
    try {
        extproc_pool_t extproc_pool(get_num_threads());

        local_issue_tracker_t local_issue_tracker;

        thread_pool_log_writer_t log_writer(&local_issue_tracker);

        cluster_semilattice_metadata_t cluster_metadata;
        auth_semilattice_metadata_t auth_metadata;
        machine_id_t machine_id = generate_uuid();

        if (cluster_metadata_file != NULL) {
            machine_id = cluster_metadata_file->read_machine_id();
            cluster_metadata = cluster_metadata_file->read_metadata();
        }
        if (auth_metadata_file != NULL) {
            auth_metadata = auth_metadata_file->read_metadata();
        }
#ifndef NDEBUG
        logINF("Our machine ID is %s", uuid_to_str(machine_id).c_str());
#endif

        connectivity_cluster_t connectivity_cluster;

        mailbox_manager_t mailbox_manager(&connectivity_cluster, 'M');

        semilattice_manager_t<cluster_semilattice_metadata_t>
            semilattice_manager_cluster(&connectivity_cluster, 'S', cluster_metadata);

        semilattice_manager_t<auth_semilattice_metadata_t>
            semilattice_manager_auth(&connectivity_cluster, 'A', auth_metadata);

        log_server_t log_server(&mailbox_manager, &log_writer);

        // Initialize the stat manager before the directory manager so that we
        // could initialize the cluster directory metadata with the proper
        // stat_manager mailbox address
        stat_manager_t stat_manager(&mailbox_manager);

        scoped_ptr_t<cluster_directory_metadata_t> initial_directory(
            new cluster_directory_metadata_t(machine_id,
                                             connectivity_cluster.get_me(),
                                             total_cache_size,
                                             get_ips(),
                                             stat_manager.get_address(),
                                             log_server.get_business_card(),
                                             i_am_a_server ? SERVER_PEER : PROXY_PEER));

        watchable_variable_t<cluster_directory_metadata_t> our_root_directory_variable(*initial_directory);

        directory_write_manager_t<cluster_directory_metadata_t> directory_write_manager(
            &connectivity_cluster, 'D', our_root_directory_variable.get_watchable());
        directory_read_manager_t<cluster_directory_metadata_t> directory_read_manager(
            &connectivity_cluster, 'D');

        network_logger_t network_logger(
            connectivity_cluster.get_me(),
            directory_read_manager.get_root_view(),
            metadata_field(&cluster_semilattice_metadata_t::machines, semilattice_manager_cluster.get_root_view()));

        scoped_ptr_t<connectivity_cluster_t::run_t> connectivity_cluster_run;

        try {
            connectivity_cluster_run.init(new connectivity_cluster_t::run_t(
                &connectivity_cluster,
                serve_info.ports.local_addresses,
                serve_info.ports.canonical_addresses,
                serve_info.ports.port,
                serve_info.ports.client_port));

            // Update the directory with the ip addresses that we are passing to peers
            std::set<ip_and_port_t> ips = connectivity_cluster_run->get_ips();
            initial_directory->ips.clear();
            for (auto it = ips.begin(); it != ips.end(); ++it) {
                initial_directory->ips.push_back(it->ip().to_string());
            }
            our_root_directory_variable.set_value(*initial_directory);
            initial_directory.reset();
        } catch (const address_in_use_exc_t &ex) {
            throw address_in_use_exc_t(strprintf("Could not bind to cluster port: %s", ex.what()));
        }

        // If (0 == port), then we asked the OS to give us a port number.
        if (serve_info.ports.port != 0) {
            guarantee(serve_info.ports.port == connectivity_cluster_run->get_port());
        }
        logINF("Listening for intracluster connections on port %d\n",
            connectivity_cluster_run->get_port());

        auto_reconnector_t auto_reconnector(
            &connectivity_cluster,
            connectivity_cluster_run.get(),
            directory_read_manager.get_root_view()->incremental_subview(
                incremental_field_getter_t<machine_id_t, cluster_directory_metadata_t>(&cluster_directory_metadata_t::machine_id)),
            metadata_field(&cluster_semilattice_metadata_t::machines, semilattice_manager_cluster.get_root_view()));

        field_copier_t<std::list<local_issue_t>, cluster_directory_metadata_t> copy_local_issues_to_cluster(
            &cluster_directory_metadata_t::local_issues,
            local_issue_tracker.get_issues_watchable(),
            &our_root_directory_variable);

        admin_tracker_t admin_tracker(semilattice_manager_cluster.get_root_view(),
                                      semilattice_manager_auth.get_root_view(),
                                      directory_read_manager.get_root_view());

        perfmon_collection_t proc_stats_collection;
        perfmon_membership_t proc_stats_membership(&get_global_perfmon_collection(), &proc_stats_collection, "proc");

        proc_stats_collector_t proc_stats_collector(&proc_stats_collection);

        scoped_ptr_t<perfmon_collection_t> sys_stats_collection;
        scoped_ptr_t<perfmon_membership_t> sys_stats_membership;
        scoped_ptr_t<sys_stats_collector_t> sys_stats_collector;
        if (i_am_a_server) {
            sys_stats_collection.init(new perfmon_collection_t);
            sys_stats_membership.init(new perfmon_membership_t(
                &get_global_perfmon_collection(),
                sys_stats_collection.get(),
                "sys"));
            sys_stats_collector.init(new sys_stats_collector_t(
                base_path, sys_stats_collection.get()));
        }

        scoped_ptr_t<initial_joiner_t> initial_joiner;
        if (!serve_info.peers.empty()) {
            initial_joiner.init(new initial_joiner_t(&connectivity_cluster,
                                                     connectivity_cluster_run.get(),
                                                     serve_info.peers));
            try {
                wait_interruptible(initial_joiner->get_ready_signal(), stop_cond);
            } catch (const interrupted_exc_t &) {
                return false;
            }
        }

        perfmon_collection_repo_t perfmon_repo(&get_global_perfmon_collection());

        // ReQL evaluation context and supporting structures
        rdb_context_t rdb_ctx(&extproc_pool,
                              &mailbox_manager,
                              NULL,
<<<<<<< HEAD
                              &reql_admin_interface,
                              semilattice_manager_auth.get_root_view(),
=======
                              auth_manager_cluster.get_root_view(),
>>>>>>> 7d45120b
                              &get_global_perfmon_collection(),
                              serve_info.reql_http_proxy);

        real_reql_cluster_interface_t reql_cluster_interface(
                &mailbox_manager,
                machine_id,
                semilattice_manager_cluster.get_root_view(),
                directory_read_manager.get_root_view(),
                &rdb_ctx
                );

        //This is an annoying chicken and egg problem here
        rdb_ctx.cluster_interface = &reql_cluster_interface;

        {
            scoped_ptr_t<cache_balancer_t> cache_balancer;

            if (i_am_a_server) {
                // Proxies do not have caches to balance
                cache_balancer.init(new alt_cache_balancer_t(total_cache_size));
            }

            // Reactor drivers

            // RDB
            scoped_ptr_t<file_based_svs_by_namespace_t> rdb_svs_source;
            scoped_ptr_t<reactor_driver_t> rdb_reactor_driver;
            scoped_ptr_t<field_copier_t<namespaces_directory_metadata_t, cluster_directory_metadata_t> >
                rdb_reactor_directory_copier;

            if (i_am_a_server) {
                rdb_svs_source.init(new file_based_svs_by_namespace_t(
                    io_backender, cache_balancer.get(), base_path));
                rdb_reactor_driver.init(new reactor_driver_t(
                        base_path,
                        io_backender,
                        &mailbox_manager,
                        directory_read_manager.get_root_view()->incremental_subview(
                            incremental_field_getter_t<namespaces_directory_metadata_t,
                                                       cluster_directory_metadata_t>(&cluster_directory_metadata_t::rdb_namespaces)),
                        cluster_metadata_file->get_rdb_branch_history_manager(),
                        metadata_field(&cluster_semilattice_metadata_t::rdb_namespaces,
                                       semilattice_manager_cluster.get_root_view()),
                        metadata_field(&cluster_semilattice_metadata_t::machines,
                                       semilattice_manager_cluster.get_root_view()),
                        directory_read_manager.get_root_view()->incremental_subview(
                            incremental_field_getter_t<machine_id_t,
                                                       cluster_directory_metadata_t>(&cluster_directory_metadata_t::machine_id)),
                        rdb_svs_source.get(),
                        &perfmon_repo,
                        &rdb_ctx));
                rdb_reactor_directory_copier.init(new field_copier_t<namespaces_directory_metadata_t, cluster_directory_metadata_t>(
                    &cluster_directory_metadata_t::rdb_namespaces,
                    rdb_reactor_driver->get_watchable(),
                    &our_root_directory_variable));
            }

            {
                rdb_query_server_t rdb_query_server(
                    serve_info.ports.local_addresses,
                    serve_info.ports.reql_port,
                    &rdb_ctx);
                logINF("Listening for client driver connections on port %d\n",
                       rdb_query_server.get_port());

                scoped_ptr_t<metadata_persistence::semilattice_watching_persister_t<cluster_semilattice_metadata_t> >
                    cluster_metadata_persister;
                scoped_ptr_t<metadata_persistence::semilattice_watching_persister_t<auth_semilattice_metadata_t> >
                    auth_metadata_persister;

                if (i_am_a_server) {
                    cluster_metadata_persister.init(new metadata_persistence::semilattice_watching_persister_t<cluster_semilattice_metadata_t>(
                        cluster_metadata_file,
                        semilattice_manager_cluster.get_root_view()));
                    auth_metadata_persister.init(new metadata_persistence::semilattice_watching_persister_t<auth_semilattice_metadata_t>(
                        auth_metadata_file,
                        semilattice_manager_auth.get_root_view()));
                }

                {
                    scoped_ptr_t<administrative_http_server_manager_t> admin_server_ptr;
                    if (serve_info.ports.http_admin_is_disabled) {
                        logINF("Administrative HTTP connections are disabled.\n");
                    } else {
                        // TODO: Pardon me what, but is this how we fail here?
                        guarantee(serve_info.ports.http_port < 65536);
                        admin_server_ptr.init(
                            new administrative_http_server_manager_t(
                                serve_info.ports.local_addresses,
                                serve_info.ports.http_port,
                                &mailbox_manager,
                                semilattice_manager_cluster.get_root_view(),
                                semilattice_manager_auth.get_root_view(),
                                directory_read_manager.get_root_view(),
                                &reql_cluster_interface,
                                &admin_tracker,
                                rdb_query_server.get_http_app(),
                                machine_id,
                                serve_info.web_assets));
                        logINF("Listening for administrative HTTP connections on port %d\n",
                               admin_server_ptr->get_port());
                    }

                    const std::string addresses_string = serve_info.ports.get_addresses_string();
                    logINF("Listening on addresses: %s\n", addresses_string.c_str());

                    if (!serve_info.ports.is_bind_all()) {
                        logINF("To fully expose RethinkDB on the network, bind to all addresses");
                        if(serve_info.config_file) {
                            logINF("by adding `bind=all' to the config file (%s).",
                                   (*serve_info.config_file).c_str());
                        } else {
                            logINF("by running rethinkdb with the `--bind all` command line option.");
                        }
                    }

                    logINF("Server ready\n");

                    stop_cond->wait_lazily_unordered();


                    if (stop_cond->get_source_signo() == SIGINT) {
                        logINF("Server got SIGINT from pid %d, uid %d; shutting down...\n",
                               stop_cond->get_source_pid(), stop_cond->get_source_uid());
                    } else if (stop_cond->get_source_signo() == SIGTERM) {
                        logINF("Server got SIGTERM from pid %d, uid %d; shutting down...\n",
                               stop_cond->get_source_pid(), stop_cond->get_source_uid());

                    } else {
                        logINF("Server got signal %d from pid %d, uid %d; shutting down...\n",
                               stop_cond->get_source_signo(),
                               stop_cond->get_source_pid(), stop_cond->get_source_uid());
                    }

                }

                cond_t non_interruptor;
                if (i_am_a_server) {
                    cluster_metadata_persister->stop_and_flush(&non_interruptor);
                    auth_metadata_persister->stop_and_flush(&non_interruptor);
                }

                logINF("Shutting down client connections...\n");
            }
            logINF("All client connections closed.\n");

            logINF("Shutting down storage engine... (This may take a while if you had a lot of unflushed data in the writeback cache.)\n");
        }
        logINF("Storage engine shut down.\n");

    } catch (const address_in_use_exc_t &ex) {
        logERR("%s.\n", ex.what());
        return false;
    } catch (const tcp_socket_exc_t &ex) {
        logERR("%s.\n", ex.what());
        return false;
    }

    return true;
}

bool serve(io_backender_t *io_backender,
           const base_path_t &base_path,
           metadata_persistence::cluster_persistent_file_t *cluster_persistent_file,
           metadata_persistence::auth_persistent_file_t *auth_persistent_file,
           uint64_t total_cache_size,
           const serve_info_t &serve_info,
           os_signal_cond_t *stop_cond) {
    return do_serve(io_backender,
                    true,
                    base_path,
                    cluster_persistent_file,
                    auth_persistent_file,
                    total_cache_size,
                    serve_info,
                    stop_cond);
}

bool serve_proxy(const serve_info_t &serve_info,
                 os_signal_cond_t *stop_cond) {
    // TODO: filepath doesn't _seem_ ignored.
    // filepath and persistent_file are ignored for proxies, so we use the empty string & NULL respectively.
    return do_serve(NULL,
                    false,
                    base_path_t(""),
                    NULL,
                    NULL,
                    0,
                    serve_info,
                    stop_cond);
}<|MERGE_RESOLUTION|>--- conflicted
+++ resolved
@@ -219,13 +219,8 @@
         // ReQL evaluation context and supporting structures
         rdb_context_t rdb_ctx(&extproc_pool,
                               &mailbox_manager,
-                              NULL,
-<<<<<<< HEAD
-                              &reql_admin_interface,
+                              NULL,   /* we'll fill this in later */
                               semilattice_manager_auth.get_root_view(),
-=======
-                              auth_manager_cluster.get_root_view(),
->>>>>>> 7d45120b
                               &get_global_perfmon_collection(),
                               serve_info.reql_http_proxy);
 
