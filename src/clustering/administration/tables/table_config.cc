// Copyright 2010-2014 RethinkDB, all rights reserved.
#include "clustering/administration/tables/table_config.hpp"

#include "clustering/administration/datum_adapter.hpp"
#include "clustering/administration/metadata.hpp"
#include "clustering/administration/tables/generate_config.hpp"
#include "clustering/administration/tables/split_points.hpp"
#include "concurrency/cross_thread_signal.hpp"

table_config_artificial_table_backend_t::~table_config_artificial_table_backend_t() {
    begin_changefeed_destruction();
}

ql::datum_t convert_replica_list_to_datum(
        const std::set<server_id_t> &replicas,
        admin_identifier_format_t identifier_format,
        server_config_client_t *server_config_client) {
    ql::datum_array_builder_t replicas_builder(ql::configured_limits_t::unlimited);
    for (const server_id_t &replica : replicas) {
        ql::datum_t replica_datum;
        /* This will return `false` for replicas that have been permanently removed */
        if (convert_server_id_to_datum(
                replica, identifier_format, server_config_client, &replica_datum,
                nullptr)) {
            replicas_builder.add(replica_datum);
        }
    }
    return std::move(replicas_builder).to_datum();
}

bool convert_replica_list_from_datum(
        const ql::datum_t &datum,
        admin_identifier_format_t identifier_format,
        server_config_client_t *server_config_client,
        std::set<server_id_t> *replicas_out,
        std::string *error_out) {
    if (datum.get_type() != ql::datum_t::R_ARRAY) {
        *error_out = "Expected an array, got " + datum.print();
        return false;
    }
    replicas_out->clear();
    for (size_t i = 0; i < datum.arr_size(); ++i) {
        server_id_t server_id;
        name_string_t server_name;
        if (!convert_server_id_from_datum(datum.get(i), identifier_format,
                server_config_client, &server_id, &server_name, error_out)) {
            return false;
        }
        auto pair = replicas_out->insert(server_id);
        if (!pair.second) {
            *error_out = strprintf("Server `%s` is listed more than once.",
                server_name.c_str());
            return false;
        }
    }
    return true;
}

ql::datum_t convert_write_ack_config_req_to_datum(
        const write_ack_config_t::req_t &req,
        admin_identifier_format_t identifier_format,
        server_config_client_t *server_config_client) {
    ql::datum_object_builder_t builder;
    builder.overwrite("replicas",
        convert_replica_list_to_datum(req.replicas, identifier_format,
                                      server_config_client));
    const char *acks =
        (req.mode == write_ack_config_t::mode_t::majority) ? "majority" : "single";
    builder.overwrite("acks", ql::datum_t(acks));
    return std::move(builder).to_datum();
}

bool convert_write_ack_config_req_from_datum(
        const ql::datum_t &datum,
        admin_identifier_format_t identifier_format,
        server_config_client_t *server_config_client,
        write_ack_config_t::req_t *req_out,
        std::string *error_out) {
    converter_from_datum_object_t converter;
    if (!converter.init(datum, error_out)) {
        return false;
    }

    ql::datum_t replicas_datum;
    if (!converter.get("replicas", &replicas_datum, error_out)) {
        return false;
    }
    if (!convert_replica_list_from_datum(replicas_datum, identifier_format,
            server_config_client, &req_out->replicas, error_out)) {
        *error_out = "In `replicas`: " + *error_out;
        return false;
    }

    ql::datum_t acks_datum;
    if (!converter.get("acks", &acks_datum, error_out)) {
        return false;
    }
    if (acks_datum == ql::datum_t("single")) {
        req_out->mode = write_ack_config_t::mode_t::single;
    } else if (acks_datum == ql::datum_t("majority")) {
        req_out->mode = write_ack_config_t::mode_t::majority;
    } else {
        *error_out = "In `acks`: Expected 'single' or 'majority', got: " +
            acks_datum.print();
        return false;
    }

    if (!converter.check_no_extra_keys(error_out)) {
        return false;
    }

    return true;
}

ql::datum_t convert_write_ack_config_to_datum(
        const write_ack_config_t &config,
        admin_identifier_format_t identifier_format,
        server_config_client_t *server_config_client) {
    if (config.mode == write_ack_config_t::mode_t::single) {
        return ql::datum_t("single");
    } else if (config.mode == write_ack_config_t::mode_t::majority) {
        return ql::datum_t("majority");
    } else {
        return convert_vector_to_datum<write_ack_config_t::req_t>(
            [&](const write_ack_config_t::req_t &req) {
                return convert_write_ack_config_req_to_datum(
                    req, identifier_format, server_config_client);
            }, config.complex_reqs);
    }
}

bool convert_write_ack_config_from_datum(
        const ql::datum_t &datum,
        admin_identifier_format_t identifier_format,
        server_config_client_t *server_config_client,
        write_ack_config_t *config_out,
        std::string *error_out) {
    if (datum == ql::datum_t("single")) {
        config_out->mode = write_ack_config_t::mode_t::single;
        config_out->complex_reqs.clear();
    } else if (datum == ql::datum_t("majority")) {
        config_out->mode = write_ack_config_t::mode_t::majority;
        config_out->complex_reqs.clear();
    } else if (datum.get_type() == ql::datum_t::R_ARRAY) {
        config_out->mode = write_ack_config_t::mode_t::complex;
        if (!convert_vector_from_datum<write_ack_config_t::req_t>(
                [&](const ql::datum_t &datum_2, write_ack_config_t::req_t *req_out,
                        std::string *error_out_2) {
                    return convert_write_ack_config_req_from_datum(
                        datum_2, identifier_format, server_config_client,
                        req_out, error_out_2);
                }, datum, &config_out->complex_reqs, error_out)) {
            return false;
        }
    } else {
        *error_out = "Expected `single`, `majority`, or a list of ack requirements, but "
            "instead got: " + datum.print();
        return false;
    }
    return true;
}

ql::datum_t convert_durability_to_datum(
        write_durability_t durability) {
    switch (durability) {
        case write_durability_t::SOFT:
            return ql::datum_t("soft");
        case write_durability_t::HARD:
            return ql::datum_t("hard");
        case write_durability_t::INVALID:
        default:
            unreachable();
    }
}

bool convert_durability_from_datum(
        const ql::datum_t &datum,
        write_durability_t *durability_out,
        std::string *error_out) {
    if (datum == ql::datum_t("soft")) {
        *durability_out = write_durability_t::SOFT;
    } else if (datum == ql::datum_t("hard")) {
        *durability_out = write_durability_t::HARD;
    } else {
        *error_out = "Expected \"soft\" or \"hard\", got: " + datum.print();
        return false;
    }
    return true;
}

ql::datum_t convert_table_config_shard_to_datum(
        const table_config_t::shard_t &shard,
        admin_identifier_format_t identifier_format,
        server_config_client_t *server_config_client) {
    ql::datum_object_builder_t builder;

    builder.overwrite("replicas",
        convert_replica_list_to_datum(shard.replicas, identifier_format,
                                      server_config_client));

    ql::datum_t director;
    if (!convert_server_id_to_datum(
            shard.director, identifier_format, server_config_client, &director,
            nullptr)) {
        /* If the previous director was declared dead, just display `null`. The user will
        have to change this to a new server before the table will come back online. */
        director = ql::datum_t::null();
    }
    builder.overwrite("director", director);

    return std::move(builder).to_datum();
}

bool convert_table_config_shard_from_datum(
        ql::datum_t datum,
        admin_identifier_format_t identifier_format,
        server_config_client_t *server_config_client,
        table_config_t::shard_t *shard_out,
        std::string *error_out) {
    converter_from_datum_object_t converter;
    if (!converter.init(datum, error_out)) {
        return false;
    }

    ql::datum_t replicas_datum;
    if (!converter.get("replicas", &replicas_datum, error_out)) {
        return false;
    }
    if (!convert_replica_list_from_datum(replicas_datum, identifier_format,
            server_config_client, &shard_out->replicas, error_out)) {
        *error_out = "In `replicas`: " + *error_out;
        return false;
    }
    if (shard_out->replicas.empty()) {
        *error_out = "You must specify at least one replica for each shard.";
        return false;
    }

    ql::datum_t director_datum;
    if (!converter.get("director", &director_datum, error_out)) {
        return false;
    }
    if (director_datum.get_type() == ql::datum_t::R_NULL) {
        /* There's never a good reason for the user to intentionally set the director to
        `null`; setting the director to `null` will ensure that the table cannot accept
        queries. We allow it because if the director is declared dead, it will appear to
        the user as `null`; and we want to allow the user to do things like
        `r.table_config("foo").update({"name": "bar"})` even when the director is in that
        state. */
        shard_out->director = nil_uuid();
    } else {
        name_string_t director_name;
        if (!convert_server_id_from_datum(director_datum, identifier_format,
                server_config_client, &shard_out->director, &director_name, error_out)) {
            *error_out = "In `director`: " + *error_out;
            return false;
        }
        if (shard_out->replicas.count(shard_out->director) != 1) {
            *error_out = strprintf("The director (server `%s`) must also be one of the "
                "replicas.", director_name.c_str());
            return false;
        }
    }

    if (!converter.check_no_extra_keys(error_out)) {
        return false;
    }

    return true;
}

/* This is separate from `format_row()` because it needs to be publicly exposed so it can
   be used to create the return value of `table.reconfigure()`. */
ql::datum_t convert_table_config_to_datum(
        namespace_id_t table_id,
        name_string_t table_name,
        const ql::datum_t &db_name_or_uuid,
        const std::string &primary_key,
        const table_config_t &config,
        admin_identifier_format_t identifier_format,
        server_config_client_t *server_config_client) {
    ql::datum_object_builder_t builder;
    builder.overwrite("name", convert_name_to_datum(table_name));
    builder.overwrite("db", db_name_or_uuid);
    builder.overwrite("id", convert_uuid_to_datum(table_id));
    builder.overwrite("primary_key", convert_string_to_datum(primary_key));
    builder.overwrite("shards",
        convert_vector_to_datum<table_config_t::shard_t>(
            [&](const table_config_t::shard_t &shard) {
                return convert_table_config_shard_to_datum(
                    shard, identifier_format, server_config_client);
            },
            config.shards));
    builder.overwrite("write_acks",
        convert_write_ack_config_to_datum(
            config.write_ack_config, identifier_format, server_config_client));
    builder.overwrite("durability",
        convert_durability_to_datum(config.durability));
    return std::move(builder).to_datum();
}

bool table_config_artificial_table_backend_t::format_row(
        namespace_id_t table_id,
        name_string_t table_name,
        const ql::datum_t &db_name_or_uuid,
        const namespace_semilattice_metadata_t &metadata,
        UNUSED signal_t *interruptor,
        ql::datum_t *row_out,
        UNUSED std::string *error_out) {
    assert_thread();
<<<<<<< HEAD
    *row_out = convert_table_config_to_datum(table_id, table_name, db_name_or_uuid,
        metadata.primary_key.get_ref(), metadata.replication_info.get_ref().config, 
        identifier_format, name_client);
=======

    ql::datum_t start = convert_table_config_to_datum(
        metadata.replication_info.get_ref().config, identifier_format,
        server_config_client);
    ql::datum_object_builder_t builder(start);
    builder.overwrite("name", convert_name_to_datum(table_name));
    builder.overwrite("db", db_name_or_uuid);
    builder.overwrite("id", convert_uuid_to_datum(table_id));
    builder.overwrite(
        "primary_key", convert_string_to_datum(metadata.primary_key.get_ref()));
    *row_out = std::move(builder).to_datum();

>>>>>>> 238e026d
    return true;
}

bool convert_table_config_and_name_from_datum(
        ql::datum_t datum,
        bool existed_before,
        const cluster_semilattice_metadata_t &all_metadata,
        admin_identifier_format_t identifier_format,
        server_config_client_t *server_config_client,
        signal_t *interruptor,
        name_string_t *table_name_out,
        ql::datum_t *db_out,
        namespace_id_t *id_out,
        table_config_t *config_out,
        std::string *primary_key_out,
        std::string *error_out) {
    /* In practice, the input will always be an object and the `id` field will always
    be valid, because `artificial_table_t` will check those thing before passing the
    row to `table_config_artificial_table_backend_t`. But we check them anyway for
    consistency. */
    converter_from_datum_object_t converter;
    if (!converter.init(datum, error_out)) {
        return false;
    }

    ql::datum_t name_datum;
    if (!converter.get("name", &name_datum, error_out)) {
        return false;
    }
    if (!convert_name_from_datum(name_datum, "table name", table_name_out, error_out)) {
        *error_out = "In `name`: " + *error_out;
        return false;
    }

    if (!converter.get("db", db_out, error_out)) {
        return false;
    }

    ql::datum_t id_datum;
    if (!converter.get("id", &id_datum, error_out)) {
        return false;
    }
    if (!convert_uuid_from_datum(id_datum, id_out, error_out)) {
        *error_out = "In `id`: " + *error_out;
        return false;
    }

    if (existed_before || converter.has("primary_key")) {
        ql::datum_t primary_key_datum;
        if (!converter.get("primary_key", &primary_key_datum, error_out)) {
            return false;
        }
        if (!convert_string_from_datum(primary_key_datum, primary_key_out, error_out)) {
            *error_out = "In `primary_key`: " + *error_out;
            return false;
        }
    } else {
        *primary_key_out = "id";
    }

    if (existed_before || converter.has("shards")) {
        ql::datum_t shards_datum;
        if (!converter.get("shards", &shards_datum, error_out)) {
            return false;
        }
        if (!convert_vector_from_datum<table_config_t::shard_t>(
                [&](ql::datum_t shard_datum, table_config_t::shard_t *shard_out,
                        std::string *error_out_2) {
                    return convert_table_config_shard_from_datum(
                        shard_datum, identifier_format, server_config_client,
                        shard_out, error_out_2);
                },
                shards_datum,
                &config_out->shards,
                error_out)) {
            *error_out = "In `shards`: " + *error_out;
            return false;
        }
        if (config_out->shards.empty()) {
            *error_out = "In `shards`: You must specify at least one shard.";
            return false;
        }
    } else {
        std::map<server_id_t, int> server_usage;
        for (const auto &pair : all_metadata.rdb_namespaces->namespaces) {
            if (pair.second.is_deleted()) {
                continue;
            }
            calculate_server_usage(
                pair.second.get_ref().replication_info.get_ref().config, &server_usage);
        }
        if (!table_generate_config(
                server_config_client, nil_uuid(), nullptr, server_usage,
                table_generate_config_params_t::make_default(), table_shard_scheme_t(),
                interruptor, config_out, error_out)) {
            *error_out = "When generating configuration for new table: " + *error_out;
            return false;
        }
    }

    if (existed_before || converter.has("write_acks")) {
        ql::datum_t write_acks_datum;
        if (!converter.get("write_acks", &write_acks_datum, error_out)) {
            return false;
        }
        if (!convert_write_ack_config_from_datum(write_acks_datum, identifier_format,
                server_config_client, &config_out->write_ack_config, error_out)) {
            *error_out = "In `write_acks`: " + *error_out;
            return false;
        }
    } else {
        config_out->write_ack_config.mode = write_ack_config_t::mode_t::majority;
        config_out->write_ack_config.complex_reqs.clear();
    }

    if (existed_before || converter.has("durability")) {
        ql::datum_t durability_datum;
        if (!converter.get("durability", &durability_datum, error_out)) {
            return false;
        }
        if (!convert_durability_from_datum(durability_datum, &config_out->durability,
                error_out)) {
            *error_out = "In `durability`: " + *error_out;
            return false;
        }
    } else {
        config_out->durability = write_durability_t::HARD;
    }

    write_ack_config_checker_t ack_checker(*config_out, all_metadata.servers);
    for (const table_config_t::shard_t &shard : config_out->shards) {
        std::set<server_id_t> replicas;
        replicas.insert(shard.replicas.begin(), shard.replicas.end());
        if (!ack_checker.check_acks(replicas)) {
            *error_out = "The `write_acks` settings you provided make some shard(s) "
                "unwritable. This usually happens because different shards have "
                "different numbers of replicas; the 'majority' write ack setting "
                "applies the same threshold to every shard, but it computes the "
                "threshold based on the shard with the most replicas.";
            return false;
        }
    }

    if (!converter.check_no_extra_keys(error_out)) {
        return false;
    }

    return true;
}

bool table_config_artificial_table_backend_t::write_row(
        ql::datum_t primary_key,
        bool pkey_was_autogenerated,
        ql::datum_t *new_value_inout,
        signal_t *interruptor,
        std::string *error_out) {
    cross_thread_signal_t interruptor2(interruptor, home_thread());
    on_thread_t thread_switcher(home_thread());

    /* Look for an existing table with the given UUID */
    cluster_semilattice_metadata_t md = semilattice_view->get();
    namespace_id_t table_id;
    std::string dummy_error;
    if (!convert_uuid_from_datum(primary_key, &table_id, &dummy_error)) {
        /* If the primary key was not a valid UUID, then it must refer to a nonexistent
        row. */
        guarantee(!pkey_was_autogenerated, "auto-generated primary key should have been "
            "a valid UUID string.");
        table_id = nil_uuid();
    }

    name_string_t old_table_name;
    ql::datum_t old_db_name_or_uuid;
    name_string_t old_db_name;
    bool existed_before = convert_table_id_to_datums(table_id, identifier_format, md,
        nullptr, &old_table_name, &old_db_name_or_uuid, &old_db_name);
    cow_ptr_t<namespaces_semilattice_metadata_t>::change_t md_change(&md.rdb_namespaces);
    auto it = md_change.get()->namespaces.find(table_id);
    guarantee(existed_before ==
        (!it->second.is_deleted() && it != md_change.get()->namespaces.end()));

    if (new_value_inout->has()) {
        /* We're updating an existing table (if `existed_before == true`) or creating
        a new one (if `existed_before == false`) */

        /* Parse the new value the user provided for the table */
        table_replication_info_t replication_info;
        name_string_t new_table_name;
        ql::datum_t new_db_name_or_uuid;
        namespace_id_t new_table_id;
        std::string new_primary_key;
        if (!convert_table_config_and_name_from_datum(*new_value_inout, existed_before,
                md, identifier_format, server_config_client, interruptor,
                &new_table_name, &new_db_name_or_uuid, &new_table_id,
                &replication_info.config, &new_primary_key, error_out)) {
            *error_out = "The change you're trying to make to "
                "`rethinkdb.table_config` has the wrong format. " + *error_out;
            return false;
        }
        guarantee(new_table_id == table_id, "artificial_table_t should ensure that the "
            "primary key doesn't change.");

        if (existed_before) {
            guarantee(!pkey_was_autogenerated, "UUID collision happened");
        } else {
            if (!pkey_was_autogenerated) {
                *error_out = "If you want to create a new table by inserting into "
                    "`rethinkdb.table_config`, you must use an auto-generated primary "
                    "key.";
                return false;
            }
            /* Assert that we didn't randomly generate the UUID of a table that used to
            exist but was deleted */
            guarantee(md_change.get()->namespaces.count(table_id) == 0,
                "UUID collision happened");
        }

        /* The way we handle the `db` field is a bit convoluted, but for good reason. If
        we're updating an existing table, we require that the DB field is the same as it
        is before. By not looking up the DB's UUID, we avoid any problems if there is a
        DB name collision or if the DB was deleted. If we're creating a new table, only
        then do we actually look up the DB's UUID. */
        database_id_t db_id;
        name_string_t db_name;
        if (existed_before) {
            if (new_db_name_or_uuid != old_db_name_or_uuid) {
                *error_out = "It's illegal to change a table's `database` field.";
                return false;
            }
            db_id = it->second.get_ref().database.get_ref();
            db_name = old_db_name;
        } else {
            if (!convert_database_id_from_datum(
                    new_db_name_or_uuid, identifier_format, md,
                    &db_id, &db_name, error_out)) {
                *error_out = "In `database`: " + *error_out;
                return false;
            }
        }

        if (existed_before) {
            if (new_primary_key != it->second.get_ref().primary_key.get_ref()) {
                *error_out = "It's illegal to change a table's primary key.";
                return false;
            }
        }

        /* Decide on the sharding scheme for the table */
        if (existed_before) {
            table_replication_info_t prev =
                it->second.get_mutable()->replication_info.get_ref();
            if (!calculate_split_points_intelligently(table_id, reql_cluster_interface,
                    replication_info.config.shards.size(), prev.shard_scheme,
                    &interruptor2, &replication_info.shard_scheme, error_out)) {
                return false;
            }
        } else {
            if (replication_info.config.shards.size() != 1) {
                *error_out = "Newly created tables must start with exactly one shard";
                return false;
            }
            replication_info.shard_scheme = table_shard_scheme_t::one_shard();
        }

        if (!existed_before || new_table_name != old_table_name) {
            /* Prevent name collisions if possible */
            for (const auto &pair : md_change.get()->namespaces) {
                if (!pair.second.is_deleted() &&
                        pair.second.get_ref().database.get_ref() == db_id &&
                        pair.second.get_ref().name.get_ref() == new_table_name) {
                    if (!existed_before) {
                        /* This message looks weird in the context of the variable named
                        `existed_before`, but it's correct. `existed_before` is true if a
                        table with the specified UUID already exists; but we're showing
                        the user an error if a table with the specified name already
                        exists. */
                        *error_out = strprintf("Table `%s.%s` already exists.",
                            db_name.c_str(), new_table_name.c_str());
                    } else {
                        *error_out = strprintf("Cannot rename table `%s.%s` to `%s.%s` "
                            "because table `%s.%s` already exists.",
                            db_name.c_str(), old_table_name.c_str(),
                            db_name.c_str(), new_table_name.c_str(),
                            db_name.c_str(), new_table_name.c_str());
                    }
                    return false;
                }
            }
        }

        /* Update `md`. The change will be committed to the semilattices at the end of
        this function. */
        if (existed_before) {
            it->second.get_mutable()->name.set(new_table_name);
            it->second.get_mutable()->replication_info.set(replication_info);
        } else {
            namespace_semilattice_metadata_t table_md;
            table_md.name = versioned_t<name_string_t>(new_table_name);
            table_md.database = versioned_t<database_id_t>(db_id);
            table_md.primary_key = versioned_t<std::string>(new_primary_key);
            table_md.replication_info =
                versioned_t<table_replication_info_t>(replication_info);
            md_change.get()->namespaces[table_id] =
                deletable_t<namespace_semilattice_metadata_t>(table_md);
        }

        /* Because we might have filled in the `primary_key` and `shards` fields, we need
        to write back to `new_value_inout` */
        if (!format_row(table_id, new_table_name, new_db_name_or_uuid,
                md_change.get()->namespaces[table_id].get_ref(),
                interruptor, new_value_inout, error_out)) {
            return false;
        }

    } else {
        /* We're deleting a table (or it was already deleted) */
        if (existed_before) {
            guarantee(!pkey_was_autogenerated, "UUID collision happened");
            it->second.mark_deleted();
        }
    }

    semilattice_view->join(md);

    return true;
}

<|MERGE_RESOLUTION|>--- conflicted
+++ resolved
@@ -308,24 +308,9 @@
         ql::datum_t *row_out,
         UNUSED std::string *error_out) {
     assert_thread();
-<<<<<<< HEAD
     *row_out = convert_table_config_to_datum(table_id, table_name, db_name_or_uuid,
         metadata.primary_key.get_ref(), metadata.replication_info.get_ref().config, 
-        identifier_format, name_client);
-=======
-
-    ql::datum_t start = convert_table_config_to_datum(
-        metadata.replication_info.get_ref().config, identifier_format,
-        server_config_client);
-    ql::datum_object_builder_t builder(start);
-    builder.overwrite("name", convert_name_to_datum(table_name));
-    builder.overwrite("db", db_name_or_uuid);
-    builder.overwrite("id", convert_uuid_to_datum(table_id));
-    builder.overwrite(
-        "primary_key", convert_string_to_datum(metadata.primary_key.get_ref()));
-    *row_out = std::move(builder).to_datum();
-
->>>>>>> 238e026d
+        identifier_format, server_config_client);
     return true;
 }
 
