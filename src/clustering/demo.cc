--- conflicted
+++ resolved
@@ -34,13 +34,9 @@
 
     static demo_delegate_t *construct(cluster_inpipe_t *p) {
         set_store_interface_mailbox_t::address_t master_store;
-<<<<<<< HEAD
-        ::unserialize(p, &master_store);
+        ::unserialize(p, NULL, &master_store);
         get_store_mailbox_t::address_t master_get_store;
-        ::unserialize(p, &master_get_store);
-=======
-        ::unserialize(p, NULL, &master_store);
->>>>>>> 0d745f23
+        ::unserialize(p, NULL, &master_get_store);
         registration_mailbox_t::address_t registration_address;
         ::unserialize(p, NULL, &registration_address);
         p->done();
