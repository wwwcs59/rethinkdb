#ifndef CLUSTERING_REACTOR_REACTOR_BE_SECONDARY_TCC_
#define CLUSTERING_REACTOR_REACTOR_BE_SECONDARY_TCC_

#include "errors.hpp"
#include <boost/scoped_ptr.hpp>

#include "clustering/immediate_consistency/branch/replier.hpp"

template <class protocol_t>
bool reactor_t<protocol_t>::find_broadcaster_in_directory(const typename protocol_t::region_t &region, const blueprint_t<protocol_t> &bp, const std::map<peer_id_t, boost::optional<directory_echo_wrapper_t<reactor_business_card_t<protocol_t> > > > &reactor_directory,
                                                          clone_ptr_t<watchable_t<boost::optional<boost::optional<broadcaster_business_card_t<protocol_t> > > > > *broadcaster_out) {
    /* This helps us detect if we have multiple broadcasters. */
    bool found_broadcaster = false;

    typedef reactor_business_card_t<protocol_t> rb_t;
    typedef std::map<peer_id_t, boost::optional<directory_echo_wrapper_t<rb_t> > > reactor_directory_t;

    for (typename blueprint_t<protocol_t>::role_map_t::const_iterator it  = bp.peers_roles.begin();
                                                                      it != bp.peers_roles.end();
                                                                      it++) {
        typename reactor_directory_t::const_iterator p_it = reactor_directory.find(it->first);
        if (p_it != reactor_directory.end() && p_it->second) {
            for (typename rb_t::activity_map_t::const_iterator a_it  = p_it->second->internal.activities.begin();
                                                               a_it != p_it->second->internal.activities.end();
                                                               a_it++) {
                if (a_it->second.first == region) {
                    if (boost::get<typename rb_t::primary_t>(&a_it->second.second)) {
                        if (!found_broadcaster) {
                            //This is the first viable broadcaster we've found
                            //so we set the output variable.
                            *broadcaster_out = get_directory_entry_view<typename rb_t::primary_t>(it->first, a_it->first)->
                                subview(&reactor_t<protocol_t>::extract_broadcaster_from_reactor_business_card_primary);

                            found_broadcaster = true;
                        } else {
                            return false;
                        }
                    }
                }
            }
        } else {
            //this peer isn't connected or lacks a reactor, that's fine we can
            //just look else where for the broadcaster
        }
    }

    return found_broadcaster;
}

template<class protocol_t>
boost::optional<boost::optional<replier_business_card_t<protocol_t> > > extract_replier_from_reactor_business_card_primary(
        const boost::optional<boost::optional<typename reactor_business_card_t<protocol_t>::primary_t> > &bcard) {
    if (!bcard) {
        return boost::optional<boost::optional<replier_business_card_t<protocol_t> > >();
    }
    if (!bcard.get()) {
        return boost::optional<boost::optional<replier_business_card_t<protocol_t> > >(
            boost::optional<replier_business_card_t<protocol_t> >());
    }
    if (!bcard.get().get().replier) {
        return boost::optional<boost::optional<replier_business_card_t<protocol_t> > >(
            boost::optional<replier_business_card_t<protocol_t> >());
    }
    return boost::optional<boost::optional<replier_business_card_t<protocol_t> > >(
        boost::optional<replier_business_card_t<protocol_t> >(bcard.get().get().replier.get()));
}

template<class protocol_t>
boost::optional<boost::optional<replier_business_card_t<protocol_t> > > extract_replier_from_reactor_business_card_secondary(
        const boost::optional<boost::optional<typename reactor_business_card_t<protocol_t>::secondary_up_to_date_t> > &bcard) {
    if (!bcard) {
        return boost::optional<boost::optional<replier_business_card_t<protocol_t> > >();
    }
    if (!bcard.get()) {
        return boost::optional<boost::optional<replier_business_card_t<protocol_t> > >(
            boost::optional<replier_business_card_t<protocol_t> >());
    }
    return boost::optional<boost::optional<replier_business_card_t<protocol_t> > >(
        boost::optional<replier_business_card_t<protocol_t> >(bcard.get().get().replier));
}

template <class protocol_t>
bool reactor_t<protocol_t>::find_replier_in_directory(const typename protocol_t::region_t &region, const branch_id_t &b_id, const blueprint_t<protocol_t> &bp, const std::map<peer_id_t, boost::optional<directory_echo_wrapper_t<reactor_business_card_t<protocol_t> > > > &reactor_directory,
                                                         clone_ptr_t<watchable_t<boost::optional<boost::optional<replier_business_card_t<protocol_t> > > > > *replier_out, peer_id_t *peer_id_out, reactor_activity_id_t *activity_id_out) {
    std::vector<clone_ptr_t<watchable_t<boost::optional<boost::optional<replier_business_card_t<protocol_t> > > > > > backfill_candidates;
    std::vector<peer_id_t> peer_ids;
    std::vector<reactor_activity_id_t> activity_ids;

    typedef reactor_business_card_t<protocol_t> rb_t;
    typedef std::map<peer_id_t, boost::optional<directory_echo_wrapper_t<rb_t> > > reactor_directory_t;

    for (typename blueprint_t<protocol_t>::role_map_t::const_iterator it  = bp.peers_roles.begin();
                                                                      it != bp.peers_roles.end();
                                                                      it++) {
        typename reactor_directory_t::const_iterator p_it = reactor_directory.find(it->first);
        if (p_it != reactor_directory.end() && p_it->second) {
            for (typename rb_t::activity_map_t::const_iterator a_it  = p_it->second->internal.activities.begin();
                                                               a_it != p_it->second->internal.activities.end();
                                                               a_it++) {
                if (a_it->second.first == region) {
                    if (const typename rb_t::primary_t *primary = boost::get<typename rb_t::primary_t>(&a_it->second.second)) {
                        if (primary->replier && primary->broadcaster.branch_id == b_id) {
                            backfill_candidates.push_back(get_directory_entry_view<typename rb_t::primary_t>(it->first, a_it->first)->
                                subview(&extract_replier_from_reactor_business_card_primary<protocol_t>));
                            peer_ids.push_back(it->first);
                            activity_ids.push_back(a_it->first);
                        }
                    } else if (const typename rb_t::secondary_up_to_date_t *secondary = boost::get<typename rb_t::secondary_up_to_date_t>(&a_it->second.second)) {
                        if (secondary->branch_id == b_id) {
                            backfill_candidates.push_back(get_directory_entry_view<typename rb_t::secondary_up_to_date_t>(it->first, a_it->first)->
                                subview(&extract_replier_from_reactor_business_card_secondary<protocol_t>));
                                peer_ids.push_back(it->first);
                                activity_ids.push_back(a_it->first);
                        }
                    }
                }
            }
        } else {
            //this peer isn't connected or lacks a reactor, that's fine we can
            //just look else where for the broadcaster
        }
    }

    if (backfill_candidates.empty()) {
        return false;
    } else {
        int selection = randint(backfill_candidates.size());
        *replier_out = backfill_candidates[selection];
        *peer_id_out = peer_ids[selection];
        *activity_id_out = activity_ids[selection];
        return true;
    }
}


template<class protocol_t>
<<<<<<< HEAD
void reactor_t<protocol_t>::be_secondary(typename protocol_t::region_t region, multistore_ptr_t<protocol_t> *svs, const blueprint_t<protocol_t> &blueprint, signal_t *interruptor) THROWS_NOTHING {
=======
void reactor_t<protocol_t>::be_secondary(typename protocol_t::region_t region, store_view_t<protocol_t> *store, const clone_ptr_t<watchable_t<blueprint_t<protocol_t> > > &blueprint, signal_t *interruptor) THROWS_NOTHING {
>>>>>>> 98a00247
    try {
        /* Tell everyone that we're backfilling so that we can get up to
         * date. */
        directory_entry_t directory_entry(this, region);
        while (true) {
            clone_ptr_t<watchable_t<boost::optional<boost::optional<broadcaster_business_card_t<protocol_t> > > > > broadcaster;
            clone_ptr_t<watchable_t<boost::optional<boost::optional<replier_business_card_t<protocol_t> > > > > location_to_backfill_from;
            branch_id_t branch_id;
            peer_id_t peer_id;
            reactor_activity_id_t activity_id;

            {
                /* First we construct a backfiller which offers backfills to
                 * the rest of the cluster, this is necessary because if a new
                 * primary is coming up it may need data from us before it can
                 * become the primary.
                 * Also this is potentially a performance boost because it
                 * allows other secondaries to preemptively backfill before the
                 * primary is up. */
                backfiller_t<protocol_t> backfiller(mailbox_manager, branch_history, svs);

                /* Tell everyone in the cluster what state we're in. */
                const int num_stores = svs->num_stores();
                boost::scoped_array< boost::scoped_ptr<fifo_enforcer_sink_t::exit_read_t> > read_tokens(new boost::scoped_ptr<fifo_enforcer_sink_t::exit_read_t>[num_stores]);
                svs->new_read_tokens(read_tokens.get(), num_stores);

                typename reactor_business_card_t<protocol_t>::secondary_without_primary_t
                    activity(svs->get_all_metainfos(order_token_t::ignore, read_tokens.get(), num_stores, interruptor),
                             backfiller.get_business_card());

                directory_entry.set(activity);

                /* Wait until we can find a primary for our region. */
                run_until_satisfied_2(
                    reactor_directory,
                    blueprint,
                    boost::bind(&reactor_t<protocol_t>::find_broadcaster_in_directory, this, region, _2, _1, &broadcaster),
                    interruptor);

                /* We need to save this to a local variable because there may be a
                 * race condition should the broadcaster go down. */
                boost::optional<boost::optional<broadcaster_business_card_t<protocol_t> > > broadcaster_business_card = broadcaster->get();
                if (!broadcaster_business_card || !*broadcaster_business_card) {
                    /* Either the peer went down immediately after we found it
                     * or the peer is still connected but the broadcaster on
                     * its machine was destroyed. Either way we need to go
                     * through the loop again. */
                    continue;
                }
                branch_id = broadcaster_business_card.get().get().branch_id;

                run_until_satisfied_2(
                    reactor_directory,
                    blueprint,
                    boost::bind(&reactor_t<protocol_t>::find_replier_in_directory, this, region, branch_id, _2, _1, &location_to_backfill_from, &peer_id, &activity_id),
                    interruptor);

                /* Note, the backfiller goes out of scope here, that's because
                 * we're about to start backfilling from someone else and thus
                 * can't offer backfills. (This is fine because obviously
                 * there's someone else to backfill from).*/
            }

            try {
                /* Generate a session id to do our backfill. */
                backfill_session_id_t backfill_session_id = generate_uuid();

                reactor_business_card_details::backfill_location_t backfill_location(backfill_session_id,
                                                                                     peer_id,
                                                                                     activity_id);

                /* We have found a broadcaster (a master to track) so now we
                 * need to backfill to get up to date. */
                directory_entry.set(typename reactor_business_card_t<protocol_t>::secondary_backfilling_t(backfill_location));

                /* This causes backfilling to happen. Once this constructor returns we are up to date. */
                listener_t<protocol_t> listener(mailbox_manager, broadcaster, branch_history, svs, location_to_backfill_from, backfill_session_id, interruptor);

                /* This gives others access to our services, in particular once
                 * this constructor returns people can send us queries and use
                 * us for backfills. */
                replier_t<protocol_t> replier(&listener);

                /* Make the directory reflect the new role that we are filling.
                 * (Being a secondary). */
                directory_entry.set(typename reactor_business_card_t<protocol_t>::secondary_up_to_date_t(branch_id, replier.get_business_card()));

                /* Wait for something to change. */
                wait_interruptible(listener.get_broadcaster_lost_signal(), interruptor);
            } catch (typename listener_t<protocol_t>::backfiller_lost_exc_t) {
                /* We lost the replier which means we should retry, just
                 * going back to the top of the while loop accomplishes this.
                 * */
            } catch (typename listener_t<protocol_t>::broadcaster_lost_exc_t) {
                /* We didn't find the broadcaster which means we should retry,
                 * same deal as above. */
            }
        }
    } catch (interrupted_exc_t) {
        /* ignore */
    }
}

#endif<|MERGE_RESOLUTION|>--- conflicted
+++ resolved
@@ -134,11 +134,7 @@
 
 
 template<class protocol_t>
-<<<<<<< HEAD
-void reactor_t<protocol_t>::be_secondary(typename protocol_t::region_t region, multistore_ptr_t<protocol_t> *svs, const blueprint_t<protocol_t> &blueprint, signal_t *interruptor) THROWS_NOTHING {
-=======
-void reactor_t<protocol_t>::be_secondary(typename protocol_t::region_t region, store_view_t<protocol_t> *store, const clone_ptr_t<watchable_t<blueprint_t<protocol_t> > > &blueprint, signal_t *interruptor) THROWS_NOTHING {
->>>>>>> 98a00247
+void reactor_t<protocol_t>::be_secondary(typename protocol_t::region_t region, multistore_ptr_t<protocol_t> *svs, const clone_ptr_t<watchable_t<blueprint_t<protocol_t> > > &blueprint, signal_t *interruptor) THROWS_NOTHING {
     try {
         /* Tell everyone that we're backfilling so that we can get up to
          * date. */
