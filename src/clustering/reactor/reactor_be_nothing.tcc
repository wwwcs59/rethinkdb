--- conflicted
+++ resolved
@@ -57,18 +57,13 @@
 }
 
 template<class protocol_t>
-<<<<<<< HEAD
-void reactor_t<protocol_t>::be_nothing(typename protocol_t::region_t region, multistore_ptr_t<protocol_t> *svs, const blueprint_t<protocol_t> &blueprint, signal_t *interruptor) THROWS_NOTHING {
-
-    const int num_stores = svs->num_stores();
-
-=======
 void reactor_t<protocol_t>::be_nothing(typename protocol_t::region_t region,
-        store_view_t<protocol_t> *store, const clone_ptr_t<watchable_t<blueprint_t<protocol_t> > > &blueprint,
+        multistore_ptr_t<protocol_t> *svs, const clone_ptr_t<watchable_t<blueprint_t<protocol_t> > > &blueprint,
         signal_t *interruptor) THROWS_NOTHING {
->>>>>>> 98a00247
     try {
         directory_entry_t directory_entry(this, region);
+
+        const int num_stores = svs->num_stores();
 
         {
             /* We offer backfills while waiting for it to be safe to shutdown
