#include "clustering/reactor/reactor.hpp"

#include "clustering/immediate_consistency/branch/backfiller.hpp"
#include "clustering/immediate_consistency/branch/multistore.hpp"
#include "clustering/immediate_consistency/branch/replier.hpp"
#include "concurrency/cross_thread_signal.hpp"


/* Returns true if every peer listed as a primary for this shard in the
 * blueprint has activity primary_t and every peer listed as a secondary has
 * activity secondary_up_to_date_t. */
template <class protocol_t>
bool reactor_t<protocol_t>::is_safe_for_us_to_be_nothing(const std::map<peer_id_t, cow_ptr_t<reactor_business_card_t<protocol_t> > > &_reactor_directory, const blueprint_t<protocol_t> &blueprint,
                                                         const typename protocol_t::region_t &region)
{
    /* Iterator through the peers the blueprint claims we should be able to
     * see. */
    for (typename std::map<peer_id_t, std::map<typename protocol_t::region_t, blueprint_role_t> >::const_iterator p_it = blueprint.peers_roles.begin();
         p_it != blueprint.peers_roles.end();
         ++p_it) {
        typename std::map<peer_id_t, cow_ptr_t<reactor_business_card_t<protocol_t> > >::const_iterator bcard_it = _reactor_directory.find(p_it->first);
        if (bcard_it == _reactor_directory.end()) {
            //The peer is down or has no reactor
            return false;
        }

        typename std::map<typename protocol_t::region_t, blueprint_role_t>::const_iterator r_it = p_it->second.find(drop_cpu_sharding(region));
        rassert(r_it != p_it->second.end(), "Invalid blueprint issued, different peers have different sharding schemes.\n");

        /* Whether or not we found a directory entry for this peer */
        bool found = false;
        for (typename reactor_business_card_t<protocol_t>::activity_map_t::const_iterator it = bcard_it->second->activities.begin();
             it != bcard_it->second->activities.end();
             ++it) {
            if (it->second.region == region) {
                if (r_it->second == blueprint_role_primary) {
                    if (!boost::get<typename reactor_business_card_t<protocol_t>::primary_t>(&it->second.activity)) {
                        return false;
                    }
                } else if (r_it->second == blueprint_role_secondary) {
                    if (!boost::get<typename reactor_business_card_t<protocol_t>::secondary_up_to_date_t>(&it->second.activity)) {
                        return false;
                    }
                }
                found = true;
                break;
            }
        }

        if (!found) {
            return false;
        }
    }

    return true;
}

template<class protocol_t>
void reactor_t<protocol_t>::be_nothing(typename protocol_t::region_t region,
        store_view_t<protocol_t> *svs, const clone_ptr_t<watchable_t<blueprint_t<protocol_t> > > &blueprint,
        signal_t *interruptor) THROWS_NOTHING {
    try {
        directory_entry_t directory_entry(this, region);

        {
            cross_thread_signal_t ct_interruptor(interruptor, svs->home_thread());
            on_thread_t th(svs->home_thread());

            order_source_t order_source;  // TODO: order_token_t::ignore

            /* We offer backfills while waiting for it to be safe to shutdown
             * in case another peer needs a copy of the data */
            backfiller_t<protocol_t> backfiller(mailbox_manager, branch_history_manager, svs);

            /* Tell the other peers that we are looking to shutdown and
             * offering backfilling until we do. */
            object_buffer_t<fifo_enforcer_sink_t::exit_read_t> read_token;
            svs->new_read_token(&read_token);
            region_map_t<protocol_t, binary_blob_t> metainfo_blob;
            svs->do_get_metainfo(order_source.check_in("be_nothing").with_read_mode(), &read_token, &ct_interruptor, &metainfo_blob);
            typename reactor_business_card_t<protocol_t>::nothing_when_safe_t
                activity(to_version_range_map(metainfo_blob), backfiller.get_business_card());

            on_thread_t th2(this->home_thread());
            directory_echo_version_t version_to_wait_on = directory_entry.set(activity);

            /* Make sure everyone sees that we're trying to erase our data,
             * it's important to do this to avoid the following race condition:
             *
             * Peer 1 and Peer 2 both are secondaries.
             * Peer 1 gets a blueprint saying its role is nothing and peer 2's is secondary,
             * Peer 2 gets a blueprint saying its role is nothing and peer 1's is secondary,
             *
             * since each one sees the other is secondary they both think it's
             * safe to shutdown and thus destroy their data leading to data
             * loss.
             *
             * The below line makes sure that they will sync their new roles
             * with one another before they begin destroying data.
             *
             * This makes it possible for either to proceed with deleting the
             * data, but never both, it's also possible that neither proceeds
             * which is okay as well.
             */
            wait_for_directory_acks(version_to_wait_on, interruptor);

            /* Make sure we don't go down and delete the data on our machine
             * before every who needs a copy has it. */
            run_until_satisfied_2(
                directory_echo_mirror.get_internal(),
                blueprint,
                boost::bind(&reactor_t<protocol_t>::is_safe_for_us_to_be_nothing, this, _1, _2, region),
                interruptor);
        }

        /* We now know that it's safe to shutdown so we tell the other peers
         * that we are beginning the process of erasing data. */
        directory_entry.set(typename reactor_business_card_t<protocol_t>::nothing_when_done_erasing_t());

        /* This actually erases the data. */
        {
<<<<<<< HEAD
            object_buffer_t<fifo_enforcer_sink_t::exit_write_t> write_token;
=======
            cross_thread_signal_t ct_interruptor(interruptor, svs->home_thread());
            on_thread_t th(svs->home_thread());
            scoped_ptr_t<fifo_enforcer_sink_t::exit_write_t> write_token;
>>>>>>> bd210053
            svs->new_write_token(&write_token);

            svs->reset_data(region, region_map_t<protocol_t, binary_blob_t>(region, binary_blob_t(version_range_t(version_t::zero()))), &write_token, &ct_interruptor);
        }

        /* Tell the other peers that we are officially nothing for this region,
         * end of story. */
        directory_entry.set(typename reactor_business_card_t<protocol_t>::nothing_t());

        interruptor->wait_lazily_unordered();
    } catch (interrupted_exc_t) {
        /* ignore */
    }
}


#include "mock/dummy_protocol.hpp"
#include "memcached/protocol.hpp"
#include "rdb_protocol/protocol.hpp"

template class reactor_t<mock::dummy_protocol_t>;
template class reactor_t<memcached_protocol_t>;
template class reactor_t<rdb_protocol_t>;<|MERGE_RESOLUTION|>--- conflicted
+++ resolved
@@ -119,13 +119,9 @@
 
         /* This actually erases the data. */
         {
-<<<<<<< HEAD
-            object_buffer_t<fifo_enforcer_sink_t::exit_write_t> write_token;
-=======
             cross_thread_signal_t ct_interruptor(interruptor, svs->home_thread());
             on_thread_t th(svs->home_thread());
-            scoped_ptr_t<fifo_enforcer_sink_t::exit_write_t> write_token;
->>>>>>> bd210053
+            object_buffer_t<fifo_enforcer_sink_t::exit_write_t> write_token;
             svs->new_write_token(&write_token);
 
             svs->reset_data(region, region_map_t<protocol_t, binary_blob_t>(region, binary_blob_t(version_range_t(version_t::zero()))), &write_token, &ct_interruptor);
