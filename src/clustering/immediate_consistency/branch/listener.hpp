--- conflicted
+++ resolved
@@ -155,12 +155,8 @@
                 mailbox_manager,
                 branch_history,
                 store,
-<<<<<<< HEAD
                 store->get_region(),
-                backfiller,
-=======
                 replier->subview(optional_monad_lens<backfiller_business_card_t<protocol_t>, replier_business_card_t<protocol_t> >(field_lens(&replier_business_card_t<protocol_t>::backfiller_bcard))),
->>>>>>> 30f7d405
                 interruptor
                 );
         } catch (resource_lost_exc_t) {
