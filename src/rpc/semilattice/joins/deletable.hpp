--- conflicted
+++ resolved
@@ -21,24 +21,6 @@
     template <class U>
     friend void debug_print(append_only_printf_buffer_t *buf, const deletable_t<U> &x);
 public:
-<<<<<<< HEAD
-    typedef T value_t;
-    typedef T value_type;
-
-    bool is_deleted() const {
-        return deleted;
-    }
-
-    T t;
-
-    deletable_t()
-        : deleted(false), t()
-    { }
-=======
-    deletable_t() : t(T()) { }
-    explicit deletable_t(const T &_t) : t(_t) { }
->>>>>>> a8035ac4
-
     bool is_deleted() const { return !t; }
     void mark_deleted() { t = boost::optional<T>(); }
     /* return an object which when joined in will cause the object to be deleted */
@@ -55,6 +37,7 @@
           T *get_mutable()   { guarantee(t); return &*t; }
 
     typedef T value_t;
+    typedef T value_type;
     boost::optional<T> t;
     RDB_MAKE_ME_SERIALIZABLE_1(t)
 };
