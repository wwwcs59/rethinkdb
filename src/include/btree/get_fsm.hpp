--- conflicted
+++ resolved
@@ -47,8 +47,8 @@
 
 public:
     op_result_t op_result;
+    int value;
     int key;
-    int value;
 
 private:
     using btree_fsm<config_t>::cache;
@@ -61,13 +61,7 @@
 private:
     // Some relevant state information
     state_t state;
-<<<<<<< HEAD
-    node_t *node;
-=======
     buf_t *buf;
-    int key;
->>>>>>> 52e9b89e
-
     block_id_t node_id;
 };
 
