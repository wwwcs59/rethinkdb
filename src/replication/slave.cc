--- conflicted
+++ resolved
@@ -112,14 +112,8 @@
             until after we have incremented the replication clock, and that would cause corruption.
             */
             {
-<<<<<<< HEAD
                 boost::scoped_ptr<tcp_conn_t> conn(new tcp_conn_t(replication_config_.hostname.c_str(), replication_config_.port));
-                slave_stream_manager_t stream_mgr(&conn, internal_store_, &slave_cond, &slave_order_source, replication_config_.heartbeat_timeout);
-=======
-                boost::scoped_ptr<tcp_conn_t> conn(
-                    new tcp_conn_t(replication_config_.hostname, replication_config_.port));
                 slave_stream_manager_t stream_mgr(seq_group_, &conn, internal_store_, &slave_cond, &slave_order_source, replication_config_.heartbeat_timeout);
->>>>>>> 18181159
 
                 // No exception was thrown; it must have worked.
                 timeout_ = INITIAL_TIMEOUT;
@@ -135,11 +129,7 @@
                 signal_t::subscription_t shutdown_subscription(boost::bind(&pulse_if_not_already_pulsed, &slave_cond), shutdown_signal);
 
                 // last_sync is the latest timestamp that we didn't get all the master's changes for
-<<<<<<< HEAD
-                repli_timestamp_t last_sync = internal_store_->get_last_sync();
-=======
-                repli_timestamp last_sync = internal_store_->get_last_sync(seq_group_);
->>>>>>> 18181159
+                repli_timestamp_t last_sync = internal_store_->get_last_sync(seq_group_);
                 debugf("Last sync: %d\n", last_sync.time);
 
                 if (!were_connected_before) {
