--- conflicted
+++ resolved
@@ -20,12 +20,7 @@
 
 # Server location
 HOST="localhost"
-<<<<<<< HEAD
-PORT="11213"
-=======
 PORT=os.getenv("RUN_PORT", "11211")
-bin = False
->>>>>>> 91283fd5
 
 def insert_initial(matrix):
     mc = memcache.Client([HOST + ":" + PORT])
