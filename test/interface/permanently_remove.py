#!/usr/bin/env python
# Copyright 2010-2014 RethinkDB, all rights reserved.

from __future__ import print_function

import pprint, os, socket, sys, time

startTime = time.time()

sys.path.append(os.path.abspath(os.path.join(os.path.dirname(__file__), os.path.pardir, 'common')))
import driver, scenario_common, utils, vcoptparse

op = vcoptparse.OptParser()
scenario_common.prepare_option_parser_mode_flags(op)
_, command_prefix, serve_options = scenario_common.parse_mode_flags(op.parse(sys.argv))

r = utils.import_python_driver()
dbName, _ = utils.get_test_db_table()

print("Starting servers PrinceHamlet and KingHamlet (%.2fs)" % (time.time() - startTime))
with driver.Cluster(output_folder='.') as cluster:
    
    prince_hamlet = driver.Process(cluster=cluster, files='PrinceHamlet', command_prefix=command_prefix, extra_options=serve_options)
    king_hamlet = driver.Process(cluster=cluster, files='KingHamlet', command_prefix=command_prefix, extra_options=serve_options)
    king_hamlet_files = king_hamlet.files
    
    cluster.wait_until_ready()
    cluster.check()
    
    print("Establishing ReQL connection (%.2fs)" % (time.time() - startTime))
    
    conn = r.connect(prince_hamlet.host, prince_hamlet.driver_port)

    print("Creating three tables (%.2fs)" % (time.time() - startTime))
    
    if dbName not in r.db_list().run(conn):
        r.db_create(dbName).run(conn)
    
    res = r.db("rethinkdb").table("table_config").insert([
        # The `test` table will remain readable when `KingHamlet` is removed.
        {
            "db": dbName,
            "name": "test",
            "primary_key": "id",
            "shards": [{
                "primary_replica": "PrinceHamlet",
                "replicas": ["PrinceHamlet", "KingHamlet"]
                }],
            "write_acks": "single"
        },
        # The `test2` table will raise a `table_needs_primary` issue
        {
            "db": dbName,
            "name": "test2",
            "primary_key": "id",
            "shards": [{
                "primary_replica": "KingHamlet",
                "replicas": ["PrinceHamlet", "KingHamlet"]
                }],
            "write_acks": "single"
        },
        # The `test3` table will raise a `data_lost` issue
        {
            "db": dbName,
            "name": "test3",
            "primary_key": "id",
            "shards": [{
                "primary_replica": "KingHamlet",
                "replicas": ["KingHamlet"]
                }],
            "write_acks": "single"
        }
        ]).run(conn)
    assert res["inserted"] == 3, res
    r.db(dbName).wait().run(conn)
    
    print("Inserting data into tables (%.2fs)" % (time.time() - startTime))
    
    res = r.db(dbName).table("test").insert([{}]*100).run(conn)
    assert res["inserted"] == 100
    res = r.db(dbName).table("test2").insert([{}]*100).run(conn)
    assert res["inserted"] == 100
    res = r.db(dbName).table("test3").insert([{}]*100).run(conn)
    assert res["inserted"] == 100

    print("Killing KingHamlet (%.2fs)" % (time.time() - startTime))
    king_hamlet.close()
    time.sleep(1)
    cluster.check()

    print("Checking that the other shows an issue (%.2fs)" % (time.time() - startTime))
    issues = list(r.db("rethinkdb").table("issues").run(conn))
    pprint.pprint(issues)
    assert len(issues) == 1, issues
    assert issues[0]["type"] == "server_down"
    assert issues[0]["critical"]
    assert "KingHamlet" in issues[0]["description"]
    assert issues[0]["info"]["server"] == "KingHamlet"
    assert issues[0]["info"]["affected_servers"] == ["PrinceHamlet"]
    
    # identifier_format='uuid'
    issues = list(r.db("rethinkdb").table("issues", identifier_format='uuid').run(conn))
    assert issues[0]["info"]["server"] == king_hamlet.uuid
    assert issues[0]["info"]["affected_servers"] == [prince_hamlet.uuid]

    test_status = r.db(dbName).table("test").status().run(conn)
    test2_status = r.db(dbName).table("test2").status().run(conn)
    test3_status = r.db(dbName).table("test3").status().run(conn)
    assert test_status["status"]["ready_for_writes"], test_status
    assert not test_status["status"]["all_replicas_ready"], test_status
    assert test2_status["status"]["ready_for_outdated_reads"], test2_status
    assert not test2_status["status"]["ready_for_reads"], test2_status
    assert not test3_status["status"]["ready_for_outdated_reads"], test3_status

    print("Permanently removing KingHamlet (%.2fs)" % (time.time() - startTime))
    res = r.db("rethinkdb").table("server_config").filter({"name": "KingHamlet"}).delete().run(conn)
    assert res["deleted"] == 1
    assert res["errors"] == 0

    print("Checking the issues that were generated (%.2fs)" % (time.time() - startTime))
    issues = list(r.db("rethinkdb").table("issues").run(conn))
    assert len(issues) == 2, issues
    if issues[0]["type"] == "data_lost":
        dl_issue, np_issue = issues
    else:
        np_issue, dl_issue = issues

    assert np_issue["type"] == "table_needs_primary"
    assert np_issue["info"]["table"] == "test2"
    assert "no primary replica" in np_issue["description"]

    assert dl_issue["type"] == "data_lost"
    assert dl_issue["info"]["table"] == "test3"
    assert "Some data has probably been lost permanently" in dl_issue["description"]

    test_status = r.db(dbName).table("test").status().run(conn)
    test2_status = r.db(dbName).table("test2").status().run(conn)
    test3_status = r.db(dbName).table("test3").status().run(conn)
    assert test_status["status"]["all_replicas_ready"]
    assert test2_status["status"]["ready_for_outdated_reads"]
    assert not test2_status["status"]["ready_for_reads"]
    assert not test3_status["status"]["ready_for_outdated_reads"]
<<<<<<< HEAD
    assert r.db(dbName).table_config("test").nth(0)["shards"].run(conn) == [{
        "primary_replica": "PrinceHamlet",
        "replicas": ["PrinceHamlet"]
        }]
    assert r.db(dbName).table_config("test2").nth(0)["shards"].run(conn) == [{
        "primary_replica": None,
        "replicas": ["PrinceHamlet"]
        }]
    assert r.db(dbName).table_config("test3").nth(0)["shards"].run(conn) == [{
        "primary_replica": None,
=======
    assert r.db(dbName).table("test").config()["shards"].run(conn) == [{
        "director": "PrinceHamlet",
        "replicas": ["PrinceHamlet"]
        }]
    assert r.db(dbName).table("test2").config()["shards"].run(conn) == [{
        "director": None,
        "replicas": ["PrinceHamlet"]
        }]
    assert r.db(dbName).table("test3").config()["shards"].run(conn) == [{
        "director": None,
>>>>>>> 29271dff
        "replicas": []
        }]

    print("Testing that having primary_replica=None doesn't break `table_config` (%.2fs)" % (time.time() - startTime))
    # By changing the table's name, we force a write to `table_config`, which tests the
<<<<<<< HEAD
    # code path that writes `"primary_replica": None`.
    res = r.db(dbName).table_config("test2").update({"name": "test2x"}).run(conn)
=======
    # code path that writes `"director": None`.
    res = r.db(dbName).table("test2").config().update({"name": "test2x"}).run(conn)
>>>>>>> 29271dff
    assert res["errors"] == 0
    res = r.db(dbName).table("test2x").config().update({"name": "test2"}).run(conn)
    assert res["errors"] == 0
<<<<<<< HEAD
    assert r.db(dbName).table_config("test2").nth(0)["shards"].run(conn) == [{
        "primary_replica": None,
=======
    assert r.db(dbName).table("test2").config()["shards"].run(conn) == [{
        "director": None,
>>>>>>> 29271dff
        "replicas": ["PrinceHamlet"]
        }]

    print("Fixing table `test2` (%.2fs)" % (time.time() - startTime))
    r.db(dbName).table("test2").reconfigure(shards=1, replicas=1).run(conn)
    r.db(dbName).table("test2").wait().run(conn)

    print("Fixing table `test3` (%.2fs)" % (time.time() - startTime))
    r.db(dbName).table("test3").reconfigure(shards=1, replicas=1).run(conn)
    r.db(dbName).table("test3").wait().run(conn)

    print("Bringing the dead server back as a ghost (%.2fs)" % (time.time() - startTime))
    ghost_of_king_hamlet = driver.Process(cluster, king_hamlet_files, console_output="king-hamlet-ghost-log", command_prefix=command_prefix)
    ghost_of_king_hamlet.wait_until_started_up()
    cluster.check()

    print("Checking that there is an issue (%.2fs)" % (time.time() - startTime))
    issues = list(r.db("rethinkdb").table("issues").run(conn))
    pprint.pprint(issues)
    assert len(issues) == 1, issues
    assert issues[0]["type"] == "server_ghost"
    assert not issues[0]["critical"]
    assert issues[0]["info"]["server_id"] == king_hamlet.uuid
    assert issues[0]["info"]["hostname"] == socket.gethostname()
    assert issues[0]["info"]["pid"] == ghost_of_king_hamlet.process.pid

    print("Checking table contents (%.2fs)" % (time.time() - startTime))
    assert r.db(dbName).table("test").count().run(conn) == 100
    assert r.db(dbName).table("test2").count().run(conn) == 100
    assert r.db(dbName).table("test3").count().run(conn) == 0

    print("Cleaning up (%.2fs)" % (time.time() - startTime))
print("Done. (%.2fs)" % (time.time() - startTime))<|MERGE_RESOLUTION|>--- conflicted
+++ resolved
@@ -140,51 +140,28 @@
     assert test2_status["status"]["ready_for_outdated_reads"]
     assert not test2_status["status"]["ready_for_reads"]
     assert not test3_status["status"]["ready_for_outdated_reads"]
-<<<<<<< HEAD
-    assert r.db(dbName).table_config("test").nth(0)["shards"].run(conn) == [{
+    assert r.db(dbName).table("test").config()["shards"].run(conn) == [{
         "primary_replica": "PrinceHamlet",
         "replicas": ["PrinceHamlet"]
         }]
-    assert r.db(dbName).table_config("test2").nth(0)["shards"].run(conn) == [{
+    assert r.db(dbName).table("test2").config()["shards"].run(conn) == [{
         "primary_replica": None,
         "replicas": ["PrinceHamlet"]
         }]
-    assert r.db(dbName).table_config("test3").nth(0)["shards"].run(conn) == [{
+    assert r.db(dbName).table("test3").config()["shards"].run(conn) == [{
         "primary_replica": None,
-=======
-    assert r.db(dbName).table("test").config()["shards"].run(conn) == [{
-        "director": "PrinceHamlet",
-        "replicas": ["PrinceHamlet"]
-        }]
-    assert r.db(dbName).table("test2").config()["shards"].run(conn) == [{
-        "director": None,
-        "replicas": ["PrinceHamlet"]
-        }]
-    assert r.db(dbName).table("test3").config()["shards"].run(conn) == [{
-        "director": None,
->>>>>>> 29271dff
         "replicas": []
         }]
 
     print("Testing that having primary_replica=None doesn't break `table_config` (%.2fs)" % (time.time() - startTime))
     # By changing the table's name, we force a write to `table_config`, which tests the
-<<<<<<< HEAD
     # code path that writes `"primary_replica": None`.
-    res = r.db(dbName).table_config("test2").update({"name": "test2x"}).run(conn)
-=======
-    # code path that writes `"director": None`.
     res = r.db(dbName).table("test2").config().update({"name": "test2x"}).run(conn)
->>>>>>> 29271dff
     assert res["errors"] == 0
     res = r.db(dbName).table("test2x").config().update({"name": "test2"}).run(conn)
     assert res["errors"] == 0
-<<<<<<< HEAD
-    assert r.db(dbName).table_config("test2").nth(0)["shards"].run(conn) == [{
+    assert r.db(dbName).table("test2").config()["shards"].run(conn) == [{
         "primary_replica": None,
-=======
-    assert r.db(dbName).table("test2").config()["shards"].run(conn) == [{
-        "director": None,
->>>>>>> 29271dff
         "replicas": ["PrinceHamlet"]
         }]
 
