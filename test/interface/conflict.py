#!/usr/bin/env python
# Copyright 2010-2012 RethinkDB, all rights reserved.
import sys, os, time
sys.path.append(os.path.abspath(os.path.join(os.path.dirname(__file__), os.path.pardir, 'common')))
import driver, http_admin, scenario_common
from vcoptparse import *

op = OptParser()
scenario_common.prepare_option_parser_mode_flags(op)
opts = op.parse(sys.argv)

with driver.Metacluster() as metacluster:
    cluster1 = driver.Cluster(metacluster)
    executable_path, command_prefix, serve_options = scenario_common.parse_mode_flags(opts)
    print "Spinning up two processes..."
    files1 = driver.Files(metacluster, log_path = "create-output-1",
                          executable_path = executable_path, command_prefix = command_prefix)
    proc1 = driver.Process(cluster1, files1,
        executable_path = executable_path, command_prefix = command_prefix, extra_options = serve_options)
    files2 = driver.Files(metacluster, log_path = "create-output-2",
                          executable_path = executable_path, command_prefix = command_prefix)
    proc2 = driver.Process(cluster1, files2,
        executable_path = executable_path, command_prefix = command_prefix, extra_options = serve_options)
    proc1.wait_until_started_up()
    proc2.wait_until_started_up()
    cluster1.check()

    access1 = http_admin.ClusterAccess([("localhost", proc1.http_port)])
    access2 = http_admin.ClusterAccess([("localhost", proc2.http_port)])
    dc = access1.add_datacenter("new_dc")
    db = access1.add_database('new_db')

<<<<<<< HEAD
    table = access1.add_table("rdb", "new_table", None, None, {}, {}, None, db)
=======
    table = access1.add_table("new_table", None, None, {}, {}, None, db)
>>>>>>> 2337a772
    access2.update_cluster_data(10)
    assert len(access1.get_directory()) == len(access2.get_directory()) == 2

    print "Splitting cluster, then waiting 20s..."
    cluster2 = driver.Cluster(metacluster)
    metacluster.move_processes(cluster1, cluster2, [proc2])
    time.sleep(20)

    print "Conflicting datacenter name..."
    access1.rename(dc, "Buzz")
    access2.rename(access2.find_datacenter(dc.uuid), "Fizz")

    access1.rename(table, "other_name")
    access2.rename(access2.find_table(table.uuid), "another_name")

    print "Joining cluster, then waiting 10s..."
    metacluster.move_processes(cluster2, cluster1, [proc2])
    time.sleep(10)
    cluster1.check()
    cluster2.check()
    issues = access1.get_issues()
    assert issues[0]["type"] == "VCLOCK_CONFLICT"
    assert len(access1.get_directory()) == len(access2.get_directory()) == 2

    time.sleep(1000000)
print "Done."
<|MERGE_RESOLUTION|>--- conflicted
+++ resolved
@@ -30,11 +30,7 @@
     dc = access1.add_datacenter("new_dc")
     db = access1.add_database('new_db')
 
-<<<<<<< HEAD
-    table = access1.add_table("rdb", "new_table", None, None, {}, {}, None, db)
-=======
     table = access1.add_table("new_table", None, None, {}, {}, None, db)
->>>>>>> 2337a772
     access2.update_cluster_data(10)
     assert len(access1.get_directory()) == len(access2.get_directory()) == 2
 
